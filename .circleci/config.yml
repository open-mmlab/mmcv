--- conflicted
+++ resolved
@@ -209,13 +209,9 @@
           type: approval # <<< This key-value pair will set your workflow to a status of "On Hold"
           requires:
             - build_py3.8_pt1.9_cpu
+      - build_windows:
+          requires:
+            - hold
       - build_cu102:
           requires:
-<<<<<<< HEAD
-            - build_py3.8_pt1.9_cpu
-      - build_windows:
-          requires:
-            - build_py3.8_pt1.9_cpu
-=======
-            - hold
->>>>>>> a3b4640b
+            - hold