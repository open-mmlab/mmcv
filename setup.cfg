--- conflicted
+++ resolved
@@ -4,11 +4,6 @@
 [aliases]
 test=pytest
 
-<<<<<<< HEAD
-[tool:pytest]
-
-=======
->>>>>>> 039e06e4
 [yapf]
 based_on_style = pep8
 blank_line_before_nested_class_or_def = true
