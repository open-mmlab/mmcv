# TensorRT Plugins for custom operators in MMCV (Experimental)

<!-- TOC -->

- [TensorRT Plugins for custom operators in MMCV (Experimental)](#tensorrt-plugins-for-custom-operators-in-mmcv-experimental)
  - [Introduction](#introduction)
  - [List of TensorRT plugins supported in MMCV](#list-of-tensorrt-plugins-supported-in-mmcv)
  - [How to build TensorRT plugins in MMCV](#how-to-build-tensorrt-plugins-in-mmcv)
    - [Prerequisite](#prerequisite)
    - [Build on Linux](#build-on-linux)
  - [Create TensorRT engine and run inference in python](#create-tensorrt-engine-and-run-inference-in-python)
  - [How to add a TensorRT plugin for custom op in MMCV](#how-to-add-a-tensorrt-plugin-for-custom-op-in-mmcv)
    - [Main procedures](#main-procedures)
    - [Reminders](#reminders)
  - [Known Issues](#known-issues)
  - [References](#references)

<!-- TOC -->

## Introduction

**NVIDIA TensorRT** is a software development kit(SDK) for high-performance inference of deep learning models. It includes a deep learning inference optimizer and runtime that delivers low latency and high-throughput for deep learning inference applications. Please check its [developer's website](https://developer.nvidia.com/tensorrt) for more information.
To ease the deployment of trained models with custom operators from `mmcv.ops` using TensorRT, a series of TensorRT plugins are included in MMCV.

## List of TensorRT plugins supported in MMCV

<<<<<<< HEAD
|       ONNX Operator       |                                 TensorRT Plugin                                 | MMCV Releases |
| :-----------------------: | :-----------------------------------------------------------------------------: | :-----------: |
|       MMCVRoiAlign        |              [MMCVRoiAlign](./tensorrt_custom_ops.md#mmcvroialign)              |     1.2.6     |
|         ScatterND         |                 [ScatterND](./tensorrt_custom_ops.md#scatternd)                 |     1.2.6     |
|     NonMaxSuppression     |         [NonMaxSuppression](./tensorrt_custom_ops.md#nonmaxsuppression)         |     1.3.0     |
|     MMCVDeformConv2d      |          [MMCVDeformConv2d](./tensorrt_custom_ops.md#mmcvdeformconv2d)          |     1.3.0     |
|       grid_sampler        |              [grid_sampler](./tensorrt_custom_ops.md#grid-sampler)              |     1.3.1     |
| MMCVInstanceNormalization | [MMCVInstanceNormalization](./tensorrt_custom_ops.md#mmcvinstancenormalization) |    master     |
=======
|   ONNX Operator   |                         TensorRT Plugin                         | MMCV Releases |
| :---------------: | :-------------------------------------------------------------: | :-----------: |
|   MMCVRoiAlign    |      [MMCVRoiAlign](./tensorrt_custom_ops.md#mmcvroialign)      |     1.2.6     |
|     ScatterND     |         [ScatterND](./tensorrt_custom_ops.md#scatternd)         |     1.2.6     |
| NonMaxSuppression | [NonMaxSuppression](./tensorrt_custom_ops.md#nonmaxsuppression) |     1.3.0     |
| MMCVDeformConv2d  |  [MMCVDeformConv2d](./tensorrt_custom_ops.md#mmcvdeformconv2d)  |     1.3.0     |
|   grid_sampler    |      [grid_sampler](./tensorrt_custom_ops.md#grid-sampler)      |     1.3.1     |
|      cummax       |            [cummax](./tensorrt_custom_ops.md#cummax)            |    master     |
|      cummin       |            [cummin](./tensorrt_custom_ops.md#cummin)            |    master     |
>>>>>>> 13888df2

Notes

- All plugins listed above are developed on TensorRT-7.2.1.6.Ubuntu-16.04.x86_64-gnu.cuda-10.2.cudnn8.0

## How to build TensorRT plugins in MMCV

### Prerequisite

- Clone repository

```bash
git clone https://github.com/open-mmlab/mmcv.git
```

- Install TensorRT

Download the corresponding TensorRT build from [NVIDIA Developer Zone](https://developer.nvidia.com/nvidia-tensorrt-download).

For example, for Ubuntu 16.04 on x86-64 with cuda-10.2, the downloaded file is `TensorRT-7.2.1.6.Ubuntu-16.04.x86_64-gnu.cuda-10.2.cudnn8.0.tar.gz`.

Then, install as below:

```bash
cd ~/Downloads
tar -xvzf TensorRT-7.2.1.6.Ubuntu-16.04.x86_64-gnu.cuda-10.2.cudnn8.0.tar.gz
export TENSORRT_DIR=`pwd`/TensorRT-7.2.1.6
export LD_LIBRARY_PATH=$LD_LIBRARY_PATH:$TENSORRT_DIR/lib
```

Install python packages: tensorrt, graphsurgeon, onnx-graphsurgeon

```bash
pip install $TENSORRT_DIR/python/tensorrt-7.2.1.6-cp37-none-linux_x86_64.whl
pip install $TENSORRT_DIR/onnx_graphsurgeon/onnx_graphsurgeon-0.2.6-py2.py3-none-any.whl
pip install $TENSORRT_DIR/graphsurgeon/graphsurgeon-0.4.5-py2.py3-none-any.whl
```

For more detailed infomation of installing TensorRT using tar, please refer to [Nvidia' website](https://docs.nvidia.com/deeplearning/tensorrt/archives/tensorrt-721/install-guide/index.html#installing-tar).

### Build on Linux

```bash
cd mmcv # to MMCV root directory
MMCV_WITH_OPS=1 MMCV_WITH_TRT=1 pip install -e .
```

## Create TensorRT engine and run inference in python

Here is an example.

```python
import torch
import onnx

from mmcv.tensorrt import (TRTWrapper, onnx2trt, save_trt_engine,
                                   is_tensorrt_plugin_loaded)

assert is_tensorrt_plugin_loaded(), 'Requires to complie TensorRT plugins in mmcv'

onnx_file = 'sample.onnx'
trt_file = 'sample.trt'
onnx_model = onnx.load(onnx_file)

# Model input
inputs = torch.rand(1, 3, 224, 224).cuda()
# Model input shape info
opt_shape_dict = {
    'input': [list(inputs.shape),
              list(inputs.shape),
              list(inputs.shape)]
}

# Create TensorRT engine
max_workspace_size = 1 << 30
trt_engine = onnx2trt(
    onnx_model,
    opt_shape_dict,
    max_workspace_size=max_workspace_size)

# Save TensorRT engine
save_trt_engine(trt_engine, trt_file)

# Run inference with TensorRT
trt_model = TRTWrapper(trt_file, ['input'], ['output'])

with torch.no_grad():
    trt_outputs = trt_model({'input': inputs})
    output = trt_outputs['output']

```

## How to add a TensorRT plugin for custom op in MMCV

### Main procedures

Below are the main steps:

1. Add c++ header file
2. Add c++ source file
3. Add cuda kernel file
4. Register plugin in `trt_plugin.cpp`
5. Add unit test in `tests/test_ops/test_tensorrt.py`

**Take RoIAlign plugin `roi_align` for example.**

1. Add header `trt_roi_align.hpp` to TensorRT include directory `mmcv/ops/csrc/tensorrt/`
2. Add source `trt_roi_align.cpp` to TensorRT source directory `mmcv/ops/csrc/tensorrt/plugins/`
3. Add cuda kernel `trt_roi_align_kernel.cu` to TensorRT source directory `mmcv/ops/csrc/tensorrt/plugins/`
4. Register `roi_align` plugin in [trt_plugin.cpp](https://github.com/open-mmlab/mmcv/blob/master/mmcv/ops/csrc/tensorrt/plugins/trt_plugin.cpp)

    ```c++
    #include "trt_plugin.hpp"

    #include "trt_roi_align.hpp"

    REGISTER_TENSORRT_PLUGIN(RoIAlignPluginDynamicCreator);

    extern "C" {
    bool initLibMMCVInferPlugins() { return true; }
    }  // extern "C"
    ```

5. Add unit test into `tests/test_ops/test_tensorrt.py`
   Check [here](https://github.com/open-mmlab/mmcv/blob/master/tests/test_ops/test_tensorrt.py) for examples.

### Reminders

- Some of the [custom ops](https://mmcv.readthedocs.io/en/latest/ops.html) in `mmcv` have their cuda implementations, which could be referred.

## Known Issues

- None

## References

- [Developer guide of Nvidia TensorRT](https://docs.nvidia.com/deeplearning/tensorrt/developer-guide/index.html)
- [TensorRT Open Source Software](https://github.com/NVIDIA/TensorRT)
- [onnx-tensorrt](https://github.com/onnx/onnx-tensorrt)
- [TensorRT python API](https://docs.nvidia.com/deeplearning/tensorrt/api/python_api/index.html)
- [TensorRT c++ plugin API](https://docs.nvidia.com/deeplearning/tensorrt/api/c_api/classnvinfer1_1_1_i_plugin.html)<|MERGE_RESOLUTION|>--- conflicted
+++ resolved
@@ -24,7 +24,6 @@
 
 ## List of TensorRT plugins supported in MMCV
 
-<<<<<<< HEAD
 |       ONNX Operator       |                                 TensorRT Plugin                                 | MMCV Releases |
 | :-----------------------: | :-----------------------------------------------------------------------------: | :-----------: |
 |       MMCVRoiAlign        |              [MMCVRoiAlign](./tensorrt_custom_ops.md#mmcvroialign)              |     1.2.6     |
@@ -32,19 +31,9 @@
 |     NonMaxSuppression     |         [NonMaxSuppression](./tensorrt_custom_ops.md#nonmaxsuppression)         |     1.3.0     |
 |     MMCVDeformConv2d      |          [MMCVDeformConv2d](./tensorrt_custom_ops.md#mmcvdeformconv2d)          |     1.3.0     |
 |       grid_sampler        |              [grid_sampler](./tensorrt_custom_ops.md#grid-sampler)              |     1.3.1     |
+|          cummax           |                    [cummax](./tensorrt_custom_ops.md#cummax)                    |    master     |
+|          cummin           |                    [cummin](./tensorrt_custom_ops.md#cummin)                    |    master     |
 | MMCVInstanceNormalization | [MMCVInstanceNormalization](./tensorrt_custom_ops.md#mmcvinstancenormalization) |    master     |
-=======
-|   ONNX Operator   |                         TensorRT Plugin                         | MMCV Releases |
-| :---------------: | :-------------------------------------------------------------: | :-----------: |
-|   MMCVRoiAlign    |      [MMCVRoiAlign](./tensorrt_custom_ops.md#mmcvroialign)      |     1.2.6     |
-|     ScatterND     |         [ScatterND](./tensorrt_custom_ops.md#scatternd)         |     1.2.6     |
-| NonMaxSuppression | [NonMaxSuppression](./tensorrt_custom_ops.md#nonmaxsuppression) |     1.3.0     |
-| MMCVDeformConv2d  |  [MMCVDeformConv2d](./tensorrt_custom_ops.md#mmcvdeformconv2d)  |     1.3.0     |
-|   grid_sampler    |      [grid_sampler](./tensorrt_custom_ops.md#grid-sampler)      |     1.3.1     |
-|      cummax       |            [cummax](./tensorrt_custom_ops.md#cummax)            |    master     |
-|      cummin       |            [cummin](./tensorrt_custom_ops.md#cummin)            |    master     |
->>>>>>> 13888df2
-
 Notes
 
 - All plugins listed above are developed on TensorRT-7.2.1.6.Ubuntu-16.04.x86_64-gnu.cuda-10.2.cudnn8.0
