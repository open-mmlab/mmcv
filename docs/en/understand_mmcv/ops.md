--- conflicted
+++ resolved
@@ -2,64 +2,6 @@
 
 We implement common ops used in detection, segmentation, etc.
 
-<<<<<<< HEAD
-| Device                       | CPU | CUDA | MLU |
-| ---------------------------- | --- | ---- | --- |
-| ActiveRotatedFilter          | √   | √    |     |
-| AssignScoreWithK             |     | √    |     |
-| BallQuery                    |     | √    |     |
-| BBoxOverlaps                 |     | √    | √   |
-| BorderAlign                  |     | √    |     |
-| BoxIouRotated                | √   | √    |     |
-| CARAFE                       |     | √    |     |
-| ChamferDistance              |     | √    |     |
-| CrissCrossAttention          |     | √    |     |
-| ContourExpand                | √   |      |     |
-| ConvexIoU                    |     | √    |     |
-| CornerPool                   |     | √    |     |
-| Correlation                  |     | √    |     |
-| Deformable Convolution v1/v2 | √   | √    |     |
-| Deformable RoIPool           |     | √    |     |
-| DiffIoURotated               |     | √    |     |
-| DynamicScatter               |     | √    |     |
-| FurthestPointSample          |     | √    |     |
-| FurthestPointSampleWithDist  |     | √    |     |
-| FusedBiasLeakyrelu           |     | √    |     |
-| GatherPoints                 |     | √    |     |
-| GroupPoints                  |     | √    |     |
-| Iou3d                        |     | √    |     |
-| KNN                          |     | √    |     |
-| MaskedConv                   |     | √    |     |
-| MergeCells                   |     | √    |     |
-| MinAreaPolygon               |     | √    |     |
-| ModulatedDeformConv2d        | √   | √    |     |
-| MultiScaleDeformableAttn     |     | √    |     |
-| NMS                          | √   | √    | √   |
-| NMSRotated                   | √   | √    |     |
-| PixelGroup                   | √   |      |     |
-| PointsInBoxes                | √   | √    |     |
-| PointsInPolygons             |     | √    |     |
-| PSAMask                      | √   | √    | √   |
-| RotatedFeatureAlign          | √   | √    |     |
-| RoIPointPool3d               |     | √    |     |
-| RoIPool                      |     | √    | √   |
-| RoIAlignRotated              | √   | √    | √   |
-| RiRoIAlignRotated            |     | √    |     |
-| RoIAlign                     | √   | √    | √   |
-| RoIAwarePool3d               |     | √    |     |
-| SAConv2d                     |     | √    |     |
-| SigmoidFocalLoss             |     | √    | √   |
-| SoftmaxFocalLoss             |     | √    |     |
-| SoftNMS                      |     | √    |     |
-| Sparse Convolution           |     | √    |     |
-| Synchronized BatchNorm       |     | √    |     |
-| ThreeInterpolate             |     | √    |     |
-| ThreeNN                      |     | √    |     |
-| TINShift                     |     | √    | √   |
-| UpFirDn2d                    |     | √    |     |
-| Voxelization                 | √   | √    |     |
-| PrRoIPool                    |     | √    |     |
-=======
 | Device                       | CPU | CUDA | MLU | MPS |
 | ---------------------------- | --- | ---- | --- | --- |
 | ActiveRotatedFilter          | √   | √    |     |     |
@@ -115,4 +57,4 @@
 | TINShift                     |     | √    | √   |     |
 | UpFirDn2d                    |     | √    |     |     |
 | Voxelization                 | √   | √    |     |     |
->>>>>>> 22fadcee
+| PrRoIPool                    |     | √    |     |     |