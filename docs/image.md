## Image

This module provides some image processing methods, which requires `opencv` to be installed.

### Read/Write/Show
To read or write images files, use `imread` or `imwrite`.

```python
import mmcv

img = mmcv.imread('test.jpg')
img = mmcv.imread('test.jpg', flag='grayscale')
img_ = mmcv.imread(img) # nothing will happen, img_ = img
mmcv.imwrite(img, 'out.jpg')
```

To read images from bytes

```python
with open('test.jpg', 'rb') as f:
    data = f.read()
img = mmcv.imfrombytes(data)
```

To show an image file or a loaded image

```python
mmcv.imshow('tests/data/color.jpg')
# this is equivalent to

for i in range(10):
    img = np.random.randint(256, size=(100, 100, 3), dtype=np.uint8)
    mmcv.imshow(img, win_name='test image', wait_time=200)
```

### Color space conversion
Supported conversion methods:
- bgr2gray
- gray2bgr
- bgr2rgb
- rgb2bgr
- bgr2hsv
- hsv2bgr

```python
img = mmcv.imread('tests/data/color.jpg')
img1 = mmcv.bgr2rgb(img)
img2 = mmcv.rgb2gray(img1)
img3 = mmcv.bgr2hsv(img)
```

### Resize
There are three resize methods. All `imresize_*` methods have an argument `return_scale`,
if this argument is `False`, then the return value is merely the resized image, otherwise
is a tuple `(resized_img, scale)`.

```python
# resize to a given size
mmcv.imresize(img, (1000, 600), return_scale=True)

# resize to the same size of another image
mmcv.imresize_like(img, dst_img, return_scale=False)

# resize by a ratio
mmcv.imrescale(img, 0.5)

# resize so that the max edge no longer than 1000, short edge no longer than 800
# without changing the aspect ratio
mmcv.imrescale(img, (1000, 800))
```

### Rotate
To rotate an image by some angle, use `imrotate`. The center can be specified,
which is the center of original image by default. There are two modes of rotating,
one is to keep the image size unchanged so that some parts of the image will be
cropped after rotating, the other is to extend the image size to fit the rotated
image.

```python
img = mmcv.imread('tests/data/color.jpg')

# rotate the image clockwise by 30 degrees.
img_ = mmcv.imrotate(img, 30)

# rotate the image counterclockwise by 90 degrees.
img_ = mmcv.imrotate(img, -90)

# rotate the image clockwise by 30 degrees, and rescale it by 1.5x at the same time.
img_ = mmcv.imrotate(img, 30, scale=1.5)

# rotate the image clockwise by 30 degrees, with (100, 100) as the center.
img_ = mmcv.imrotate(img, 30, center=(100, 100))

# rotate the image clockwise by 30 degrees, and extend the image size.
img_ = mmcv.imrotate(img, 30, auto_bound=True)
```

### Flip
To flip an image, use `imflip`.

```python
img = mmcv.imread('tests/data/color.jpg')

# flip the image horizontally
mmcv.imflip(img)

# flip the image vertically
mmcv.imflip(img, direction='vertical')
```

### Crop
`imcrop` can crop the image with one or some regions, represented as (x1, y1, x2, y2).

```python
import mmcv
import numpy as np

img = mmcv.imread('tests/data/color.jpg')

# crop the region (10, 10, 100, 120)
bboxes = np.array([10, 10, 100, 120])
patch = mmcv.imcrop(img, bboxes)

# crop two regions (10, 10, 100, 120) and (0, 0, 50, 50)
bboxes = np.array([[10, 10, 100, 120], [0, 0, 50, 50]])
patches = mmcv.imcrop(img, bboxes)

# crop two regions, and rescale the patches by 1.2x
patches = mmcv.imcrop(img, bboxes, scale_ratio=1.2)
```

### Padding
There are two methods `impad` and `impad_to_multiple` to pad an image to the
specific size with given values.

```python
img = mmcv.imread('tests/data/color.jpg')

# pad the image to (1000, 1200) with all zeros
img_ = mmcv.impad(img, shape=(1000, 1200), pad_val=0)

# pad the image to (1000, 1200) with different values for three channels.
img_ = mmcv.impad(img, shape=(1000, 1200), pad_val=[100, 50, 200])

# pad the image on left, right, top, bottom borders with all zeros
img_ = mmcv.impad(img, padding=(10, 20, 30, 40), pad_val=0)

<<<<<<< HEAD
# pad the image on left, right, top, bottom borders with different values 
=======
# pad the image on left, right, top, bottom borders with different values
>>>>>>> 18d63720
# for three channels.
img_ = mmcv.impad(img, padding=(10, 20, 30, 40), pad_val=[100, 50, 200])

# pad an image so that each edge is a multiple of some value.
img_ = mmcv.impad_to_multiple(img, 32)
```<|MERGE_RESOLUTION|>--- conflicted
+++ resolved
@@ -145,11 +145,7 @@
 # pad the image on left, right, top, bottom borders with all zeros
 img_ = mmcv.impad(img, padding=(10, 20, 30, 40), pad_val=0)
 
-<<<<<<< HEAD
-# pad the image on left, right, top, bottom borders with different values 
-=======
 # pad the image on left, right, top, bottom borders with different values
->>>>>>> 18d63720
 # for three channels.
 img_ = mmcv.impad(img, padding=(10, 20, 30, 40), pad_val=[100, 50, 200])
 
