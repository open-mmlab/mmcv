--- conflicted
+++ resolved
@@ -2,10 +2,7 @@
 
 We implement common CUDA ops used in detection, segmentation, etc.
 
-<<<<<<< HEAD
-=======
 - AssignScoreWithK
->>>>>>> 91b8478c
 - BallQuery
 - BBoxOverlaps
 - CARAFE
@@ -18,10 +15,7 @@
 - FurthestPointSample
 - FurthestPointSampleWithDist
 - GeneralizedAttention
-<<<<<<< HEAD
 - GroupPoints
-=======
->>>>>>> 91b8478c
 - KNN
 - MaskedConv
 - NMS
