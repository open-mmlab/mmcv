--- conflicted
+++ resolved
@@ -1,14 +1,9 @@
 ## CUDA 算子
 
-<<<<<<< HEAD
 
-我们实现了在检测、分割等任务中使用的公共 CUDA 算子：
+MMCV 提供了检测、分割等任务中常用的 CUDA 算子
 
 - BallQuery
-=======
-MMCV 提供了检测、分割等任务中常用的 CUDA 算子
-
->>>>>>> 4bab2924
 - BBoxOverlaps
 - CARAFE
 - CrissCrossAttention
