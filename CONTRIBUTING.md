--- conflicted
+++ resolved
@@ -43,44 +43,18 @@
     git clone https://github.com/{username}/mmcv.git
     ```
 
-<<<<<<< HEAD
 2. Configure pre-commit for the first time
 
     After you clone the repository, you will need to install initialize pre-commit hook.
 
     ```shell
     pip install -U pre-commit
-    ```
-
-    From the repository folder
-
-    ```shell
     pre-commit install
     ```
 
-    Try the following steps to install ruby when you encounter an issue on installing markdownlint
-=======
-After this on every commit check code linters and formatter will be enforced.
+   After this on every commit check code linters and formatter will be enforced.
 
-> Before you create a PR, make sure that your code lints and is formatted by yapf.
->>>>>>> 7e6f4624
-
-    ```shell
-    # install rvm
-    curl -L https://get.rvm.io | bash -s -- --autolibs=read-fail
-    [[ -s "$HOME/.rvm/scripts/rvm" ]] && echo source "$HOME/.rvm/scripts/rvm" >> ~/.bashrc
-    source ~/.bashrc
-    rvm autolibs disable
-
-    # install ruby
-    rvm install 2.7.1
-    ```
-
-    Or refer to [this repo](https://github.com/innerlee/setup) and take [`zzruby.sh`](https://github.com/innerlee/setup/blob/master/zzruby.sh) according its instruction.
-
-    After this on every commit check code linters and formatter will be enforced.
-
-    >Before you create a PR, make sure that your code lints and is formatted by yapf.
+   > Before you create a PR, make sure that your code lints and is formatted by yapf.
 
     **pre-commit failed**(some code will be fixed automatically)
 
@@ -108,6 +82,7 @@
 
     If your pr add some features or affect the logic of the previous implementation, a corresponding unit test should be added to the directory `tests`.
 
+
 5. Pass corresponding unit test.
 
     Your changes should pass through the corresponding unit test at lest. For example, you make some changes in `mmcv/runner/epoch_based_runner.py`, then you should:
