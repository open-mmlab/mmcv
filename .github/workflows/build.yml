name: build

on: [push, pull_request]

env:
  MMCV_WITH_OPS: 1

jobs:
  lint:
    runs-on: ubuntu-18.04
    steps:
      - uses: actions/checkout@v2
      - name: Set up Python 3.7
        uses: actions/setup-python@v2
        with:
          python-version: 3.7
      - name: Install pre-commit hook
        run: |
          pip install pre-commit
          pre-commit install
      - name: Linting
        run: pre-commit run --all-files
      - name: Format c/cuda codes with clang-format
        uses: DoozyX/clang-format-lint-action@v0.11
        with:
          source: mmcv/ops/csrc
          extensions: h,c,cpp,hpp,cu,cuh
          style: google

  build_without_torch:
    runs-on: ubuntu-18.04
    strategy:
      matrix:
        python-version: [3.7]

    steps:
      - uses: actions/checkout@v2
      - name: Set up Python ${{ matrix.python-version }}
        uses: actions/setup-python@v2
        with:
          python-version: ${{ matrix.python-version }}
      - name: Install system dependencies
        run: sudo apt-get update && sudo apt-get install -y ffmpeg libturbojpeg
      - name: Build and install
        run: rm -rf .eggs && pip install -e .
      - name: Validate the installation
        run: python -c "import mmcv"
      - name: Run unittests and generate coverage report
        run: |
          pip install -r requirements/test.txt
          pytest tests/ --ignore=tests/test_runner --ignore=tests/test_optimizer.py --ignore=tests/test_cnn --ignore=tests/test_parallel.py --ignore=tests/test_ops --ignore=tests/test_load_model_zoo.py --ignore=tests/test_utils/test_logging.py --ignore=tests/test_image/test_io.py --ignore=tests/test_utils/test_registry.py --ignore=tests/test_utils/test_parrots_jit.py

  build_without_ops:
    runs-on: ubuntu-18.04
    env:
      MMCV_WITH_OPS: 0
    strategy:
      matrix:
        python-version: [3.7]
        torch: [1.7.0, 1.8.0, 1.9.0]
        include:
          - torch: 1.7.0
            torchvision: 0.8.1
          - torch: 1.8.0
            torchvision: 0.9.0
          - torch: 1.9.0
            torchvision: 0.10.0
    steps:
      - uses: actions/checkout@v2
      - name: Set up Python ${{ matrix.python-version }}
        uses: actions/setup-python@v2
        with:
          python-version: ${{ matrix.python-version }}
      - name: Install system dependencies
        run: sudo apt-get update && sudo apt-get install -y ffmpeg libturbojpeg
      - name: Install PyTorch
        run: pip install torch==${{matrix.torch}}+cpu torchvision==${{matrix.torchvision}}+cpu -f https://download.pytorch.org/whl/torch_stable.html
      - name: Build and install
        run: rm -rf .eggs && pip install -e .
      - name: Validate the installation
        run: python -c "import mmcv"
      - name: Run unittests
        run: |
          pip install -r requirements/test.txt
          pytest tests/ --ignore=tests/test_ops

  build_cpu:
    runs-on: ubuntu-18.04
    strategy:
      matrix:
        python-version: [3.7]
        torch: [1.3.1, 1.4.0, 1.5.1, 1.6.0, 1.7.0, 1.8.0, 1.9.0]
        include:
          - torch: 1.3.1
            torchvision: 0.4.2
          - torch: 1.4.0
            torchvision: 0.5.0
          - torch: 1.5.1
            torchvision: 0.6.1
          - torch: 1.6.0
            torchvision: 0.7.0
          - torch: 1.7.0
            torchvision: 0.8.1
          - torch: 1.8.0
            torchvision: 0.9.0
          - torch: 1.9.0
            torchvision: 0.10.0
    steps:
      - uses: actions/checkout@v2
      - name: Set up Python ${{ matrix.python-version }}
        uses: actions/setup-python@v2
        with:
          python-version: ${{ matrix.python-version }}
      - name: Install system dependencies
        run: sudo apt-get update && sudo apt-get install -y ffmpeg libturbojpeg
      - name: Install Pillow
        run: pip install Pillow==6.2.2
        if: ${{matrix.torchvision == '0.4.2'}}
      - name: Install PyTorch
        run: pip install torch==${{matrix.torch}}+cpu torchvision==${{matrix.torchvision}}+cpu -f https://download.pytorch.org/whl/torch_stable.html
      - name: Build and install
        run: rm -rf .eggs && pip install -e .
      - name: Validate the installation
        run: python -c "import mmcv"
      - name: Run unittests and generate coverage report
        run: |
          pip install -r requirements/test.txt
          coverage run --branch --source=mmcv -m pytest tests/
          coverage xml
          coverage report -m

  build_cu101:
    runs-on: ubuntu-18.04
    env:
      CUDA: 10.1.105-1
      CUDA_SHORT: 10.1
      UBUNTU_VERSION: ubuntu1804
      FORCE_CUDA: 1
      MMCV_CUDA_ARGS: -gencode=arch=compute_61,code=sm_61
    strategy:
      matrix:
        python-version: [3.7]
        torch: [1.3.1, 1.5.1+cu101, 1.6.0+cu101, 1.7.0+cu101, 1.8.0+cu101]
        include:
          - torch: 1.3.1
            torchvision: 0.4.2
          - torch: 1.5.1+cu101
            torchvision: 0.6.1+cu101
          - torch: 1.6.0+cu101
            torchvision: 0.7.0+cu101
          - torch: 1.7.0+cu101
            torchvision: 0.8.1+cu101
          - torch: 1.8.0+cu101
            torchvision: 0.9.0+cu101
          - python-version: 3.6
            torch: 1.8.0+cu101
            torchvision: 0.9.0+cu101
          - python-version: 3.8
            torch: 1.8.0+cu101
            torchvision: 0.9.0+cu101

    steps:
      - uses: actions/checkout@v2
      - name: Set up Python ${{ matrix.python-version }}
        uses: actions/setup-python@v2
        with:
          python-version: ${{ matrix.python-version }}
      - name: Install CUDA
        run: |
          export INSTALLER=cuda-repo-${UBUNTU_VERSION}_${CUDA}_amd64.deb
          wget http://developer.download.nvidia.com/compute/cuda/repos/${UBUNTU_VERSION}/x86_64/${INSTALLER}
          sudo dpkg -i ${INSTALLER}
          wget https://developer.download.nvidia.com/compute/cuda/repos/${UBUNTU_VERSION}/x86_64/7fa2af80.pub
          sudo apt-key add 7fa2af80.pub
          sudo apt update -qq
          sudo apt install -y cuda-${CUDA_SHORT/./-} cuda-cufft-dev-${CUDA_SHORT/./-}
          sudo apt clean
          export CUDA_HOME=/usr/local/cuda-${CUDA_SHORT}
          sudo cp /usr/local/cuda-10.2/include/* /usr/local/cuda/include
          sudo cp -r /usr/local/cuda-10.2/lib64/* /usr/local/cuda/lib64/
          export LD_LIBRARY_PATH=${CUDA_HOME}/lib64:${CUDA_HOME}/include:${LD_LIBRARY_PATH}
          export PATH=${CUDA_HOME}/bin:${PATH}
          sudo apt-get install -y ninja-build
      - name: Install Pillow
        run: pip install Pillow==6.2.2
        if: ${{matrix.torchvision == '0.4.2'}}
      - name: Install PyTorch
        run: pip install torch==${{matrix.torch}} torchvision==${{matrix.torchvision}} -f https://download.pytorch.org/whl/torch_stable.html
      - name: Install system dependencies
        run: sudo apt-get update && sudo apt-get install -y ffmpeg libturbojpeg
      - name: Build and install
        run: rm -rf .eggs && pip install -e .
      - name: Validate the installation
        run: python -c "import mmcv"
      - name: Run unittests and generate coverage report
        run: |
          pip install -r requirements/test.txt
          coverage run --branch --source=mmcv -m pytest tests/
          coverage xml
          coverage report -m
      # Only upload coverage report for python3.7 && pytorch1.6
      - name: Upload coverage to Codecov
        if: ${{matrix.torch == '1.6.0+cu101' && matrix.python-version == '3.7'}}
        uses: codecov/codecov-action@v1.0.14
        with:
          file: ./coverage.xml
          flags: unittests
          env_vars: OS,PYTHON
          name: codecov-umbrella
          fail_ci_if_error: false

<<<<<<< HEAD
  build_windows:
    runs-on: windows-latest
    strategy:
      matrix:
        torch: [1.7.1]
        include:
          - torch: 1.7.1
            torchvision: 0.8.2
    steps:
      - uses: actions/checkout@v2
      - name: Set up Python 3.7
        uses: actions/setup-python@v2
        with:
          python-version: 3.7
      # - name: Install system dependencies
      #   run: brew install ffmpeg jpeg-turbo
=======
  build_cu102:
    runs-on: ubuntu-18.04
    env:
      CUDA: 10.2.89-1
      CUDA_SHORT: 10.2
      UBUNTU_VERSION: ubuntu1804
      FORCE_CUDA: 1
      MMCV_CUDA_ARGS: -gencode=arch=compute_61,code=sm_61
    strategy:
      matrix:
        python-version: [3.7]
        torch: [1.9.0+cu102]
        include:
          - torch: 1.9.0+cu102
            torchvision: 0.10.0+cu102
          - python-version: 3.6
            torch: 1.9.0+cu102
            torchvision: 0.10.0+cu102
          - python-version: 3.8
            torch: 1.9.0+cu102
            torchvision: 0.10.0+cu102

    steps:
      - uses: actions/checkout@v2
      - name: Set up Python ${{ matrix.python-version }}
        uses: actions/setup-python@v2
        with:
          python-version: ${{ matrix.python-version }}
      - name: Install CUDA
        run: |
          export INSTALLER=cuda-repo-${UBUNTU_VERSION}_${CUDA}_amd64.deb
          wget http://developer.download.nvidia.com/compute/cuda/repos/${UBUNTU_VERSION}/x86_64/${INSTALLER}
          sudo dpkg -i ${INSTALLER}
          wget https://developer.download.nvidia.com/compute/cuda/repos/${UBUNTU_VERSION}/x86_64/7fa2af80.pub
          sudo apt-key add 7fa2af80.pub
          sudo apt update -qq
          sudo apt install -y cuda-${CUDA_SHORT/./-} cuda-cufft-dev-${CUDA_SHORT/./-}
          sudo apt clean
          export CUDA_HOME=/usr/local/cuda-${CUDA_SHORT}
          export LD_LIBRARY_PATH=${CUDA_HOME}/lib64:${CUDA_HOME}/include:${LD_LIBRARY_PATH}
          export PATH=${CUDA_HOME}/bin:${PATH}
          sudo apt-get install -y ninja-build
>>>>>>> db580dda
      - name: Install Pillow
        run: pip install Pillow==6.2.2
        if: ${{matrix.torchvision == '0.4.2'}}
      - name: Install PyTorch
<<<<<<< HEAD
        run: pip install torch==${{matrix.torch}}+cpu torchvision==${{matrix.torchvision}}+cpu --no-cache-dir -f https://download.pytorch.org/whl/torch_stable.html
      - name: Build and install
        run: pip install -e .
      - name: Validate the installation
        run: python -c "import mmcv"
      - name: Run unittests
        run: |
          pip install -r requirements/test.txt
          pytest tests/ --ignore tests/test_utils/test_progressbar.py --ignore tests/test_utils/test_timer.py --ignore tests/test_image/test_io.py
=======
        run: pip install torch==${{matrix.torch}} torchvision==${{matrix.torchvision}} -f https://download.pytorch.org/whl/torch_stable.html
      - name: Install system dependencies
        run: sudo apt-get update && sudo apt-get install -y ffmpeg libturbojpeg
      - name: Build and install
        run: rm -rf .eggs && pip install -e .
      - name: Validate the installation
        run: python -c "import mmcv"
      - name: Run unittests and generate coverage report
        run: |
          pip install -r requirements/test.txt
          coverage run --branch --source=mmcv -m pytest tests/
          coverage xml
          coverage report -m
      # Only upload coverage report for python3.7 && pytorch1.6
      - name: Upload coverage to Codecov
        if: ${{matrix.torch == '1.6.0+cu102' && matrix.python-version == '3.7'}}
        uses: codecov/codecov-action@v1.0.14
        with:
          file: ./coverage.xml
          flags: unittests
          env_vars: OS,PYTHON
          name: codecov-umbrella
          fail_ci_if_error: false
>>>>>>> db580dda

  build_macos:
    runs-on: macos-latest
    strategy:
      matrix:
        torch: [1.3.1, 1.5.1, 1.6.0, 1.7.0, 1.8.0, 1.9.0]
        include:
          - torch: 1.3.1
            torchvision: 0.4.2
          - torch: 1.5.1
            torchvision: 0.6.1
          - torch: 1.6.0
            torchvision: 0.7.0
          - torch: 1.7.0
            torchvision: 0.8.1
          - torch: 1.8.0
            torchvision: 0.9.0
          - torch: 1.9.0
            torchvision: 0.10.0
    steps:
      - uses: actions/checkout@v2
      - name: Set up Python 3.7
        uses: actions/setup-python@v2
        with:
          python-version: 3.7
      - name: Install system dependencies
        run: brew install ffmpeg jpeg-turbo
      - name: Install Pillow
        run: pip install Pillow==6.2.2
        if: ${{matrix.torchvision == '0.4.2'}}
      - name: Install PyTorch
        run: pip install torch==${{matrix.torch}} torchvision==${{matrix.torchvision}} --no-cache-dir
      - name: Build and install
        run: |
          rm -rf .eggs
          CC=clang CXX=clang++ CFLAGS='-stdlib=libc++' pip install -e .
      - name: Validate the installation
        run: python -c "import mmcv"
      - name: Run unittests
        run: |
          pip install -r requirements/test.txt
          # The timing on macos VMs is not precise, so we skip the progressbar tests
          pytest tests/ --ignore tests/test_utils/test_progressbar.py --ignore tests/test_utils/test_timer.py<|MERGE_RESOLUTION|>--- conflicted
+++ resolved
@@ -209,24 +209,6 @@
           name: codecov-umbrella
           fail_ci_if_error: false
 
-<<<<<<< HEAD
-  build_windows:
-    runs-on: windows-latest
-    strategy:
-      matrix:
-        torch: [1.7.1]
-        include:
-          - torch: 1.7.1
-            torchvision: 0.8.2
-    steps:
-      - uses: actions/checkout@v2
-      - name: Set up Python 3.7
-        uses: actions/setup-python@v2
-        with:
-          python-version: 3.7
-      # - name: Install system dependencies
-      #   run: brew install ffmpeg jpeg-turbo
-=======
   build_cu102:
     runs-on: ubuntu-18.04
     env:
@@ -269,22 +251,10 @@
           export LD_LIBRARY_PATH=${CUDA_HOME}/lib64:${CUDA_HOME}/include:${LD_LIBRARY_PATH}
           export PATH=${CUDA_HOME}/bin:${PATH}
           sudo apt-get install -y ninja-build
->>>>>>> db580dda
-      - name: Install Pillow
-        run: pip install Pillow==6.2.2
-        if: ${{matrix.torchvision == '0.4.2'}}
-      - name: Install PyTorch
-<<<<<<< HEAD
-        run: pip install torch==${{matrix.torch}}+cpu torchvision==${{matrix.torchvision}}+cpu --no-cache-dir -f https://download.pytorch.org/whl/torch_stable.html
-      - name: Build and install
-        run: pip install -e .
-      - name: Validate the installation
-        run: python -c "import mmcv"
-      - name: Run unittests
-        run: |
-          pip install -r requirements/test.txt
-          pytest tests/ --ignore tests/test_utils/test_progressbar.py --ignore tests/test_utils/test_timer.py --ignore tests/test_image/test_io.py
-=======
+      - name: Install Pillow
+        run: pip install Pillow==6.2.2
+        if: ${{matrix.torchvision == '0.4.2'}}
+      - name: Install PyTorch
         run: pip install torch==${{matrix.torch}} torchvision==${{matrix.torchvision}} -f https://download.pytorch.org/whl/torch_stable.html
       - name: Install system dependencies
         run: sudo apt-get update && sudo apt-get install -y ffmpeg libturbojpeg
@@ -308,7 +278,36 @@
           env_vars: OS,PYTHON
           name: codecov-umbrella
           fail_ci_if_error: false
->>>>>>> db580dda
+
+  build_windows:
+    runs-on: windows-latest
+    strategy:
+      matrix:
+        torch: [1.7.1]
+        include:
+          - torch: 1.7.1
+            torchvision: 0.8.2
+    steps:
+      - uses: actions/checkout@v2
+      - name: Set up Python 3.7
+        uses: actions/setup-python@v2
+        with:
+          python-version: 3.7
+      # - name: Install system dependencies
+      #   run: brew install ffmpeg jpeg-turbo
+      - name: Install Pillow
+        run: pip install Pillow==6.2.2
+        if: ${{matrix.torchvision == '0.4.2'}}
+      - name: Install PyTorch
+        run: pip install torch==${{matrix.torch}}+cpu torchvision==${{matrix.torchvision}}+cpu --no-cache-dir -f https://download.pytorch.org/whl/torch_stable.html
+      - name: Build and install
+        run: pip install -e .
+      - name: Validate the installation
+        run: python -c "import mmcv"
+      - name: Run unittests
+        run: |
+          pip install -r requirements/test.txt
+          pytest tests/ --ignore tests/test_utils/test_progressbar.py --ignore tests/test_utils/test_timer.py --ignore tests/test_image/test_io.py
 
   build_macos:
     runs-on: macos-latest
