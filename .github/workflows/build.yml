--- conflicted
+++ resolved
@@ -23,34 +23,6 @@
   MMCV_WITH_OPS: 1
 
 jobs:
-<<<<<<< HEAD
-  lint:
-    runs-on: ubuntu-18.04
-    steps:
-      - uses: actions/checkout@v2
-      - name: Set up Python 3.7
-        uses: actions/setup-python@v2
-        with:
-          python-version: 3.7
-      - name: Install pre-commit hook
-        run: |
-          # markdownlint requires ruby >= 2.7
-          sudo apt-add-repository ppa:brightbox/ruby-ng -y
-          sudo apt-get update
-          sudo apt-get install -y ruby2.7
-          pip install pre-commit
-          pre-commit install
-      - name: Linting
-        run: pre-commit run --all-files
-      - name: Format c/cuda codes with clang-format
-        uses: DoozyX/clang-format-lint-action@v0.11
-        with:
-          source: mmcv/ops/csrc
-          extensions: h,c,cpp,hpp,cu,cuh
-          style: google
-
-=======
->>>>>>> 20d4d202
   build_without_torch:
     runs-on: ubuntu-18.04
     strategy:
