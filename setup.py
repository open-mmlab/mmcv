--- conflicted
+++ resolved
@@ -170,6 +170,7 @@
 
     include_dirs = []
 
+    extra_objects = []
     is_rocm_pytorch = False
     try:
         from torch.utils.cpp_extension import ROCM_HOME
@@ -197,16 +198,98 @@
             torch.is_mlu_available()) or \
             os.getenv('FORCE_MLU', '0') == '1':
         from torch_mlu.utils.cpp_extension import MLUExtension
+
+        def get_mluops_version(file_path):
+            with open(file_path) as f:
+                for line in f:
+                    if re.search('MLUOP_MAJOR', line):
+                        major = line.strip().split(' ')[2]
+                    if re.search('MLUOP_MINOR', line):
+                        minor = line.strip().split(' ')[2]
+                    if re.search('MLUOP_PATCHLEVEL', line):
+                        patchlevel = line.strip().split(' ')[2]
+            mluops_version = f'v{major}.{minor}.{patchlevel}'
+            return mluops_version
+
+        mmcv_mluops_version = get_mluops_version(
+            './mmcv/ops/csrc/pytorch/mlu/mlu_common_helper.h')
+        mlu_ops_path = os.getenv('MMCV_MLU_OPS_PATH')
+        if mlu_ops_path:
+            exists_mluops_version = get_mluops_version(
+                mlu_ops_path + '/bangc-ops/mlu_op.h')
+            if exists_mluops_version != mmcv_mluops_version:
+                print('the version of mlu-ops provided is %s,'
+                      ' while %s is needed.' %
+                      (exists_mluops_version, mmcv_mluops_version))
+                exit()
+            try:
+                if os.path.exists('mlu-ops'):
+                    if os.path.islink('mlu-ops'):
+                        os.remove('mlu-ops')
+                        os.symlink(mlu_ops_path, 'mlu-ops')
+                    elif os.path.abspath('mlu-ops') != mlu_ops_path:
+                        os.symlink(mlu_ops_path, 'mlu-ops')
+                else:
+                    os.symlink(mlu_ops_path, 'mlu-ops')
+            except Exception:
+                raise FileExistsError(
+                    'mlu-ops already exists, please move it out,'
+                    'or rename or remove it.')
+        else:
+            if not os.path.exists('mlu-ops'):
+                import requests
+                mluops_url = 'https://github.com/Cambricon/mlu-ops/' + \
+                    'archive/refs/tags/' + mmcv_mluops_version + '.zip'
+                req = requests.get(mluops_url)
+                with open('./mlu-ops.zip', 'wb') as f:
+                    try:
+                        f.write(req.content)
+                    except Exception:
+                        raise ImportError('failed to download mlu-ops')
+
+                from zipfile import BadZipFile, ZipFile
+                with ZipFile('./mlu-ops.zip', 'r') as archive:
+                    try:
+                        archive.extractall()
+                        dir_name = archive.namelist()[0].split('/')[0]
+                        os.rename(dir_name, 'mlu-ops')
+                    except BadZipFile:
+                        print('invalid mlu-ops.zip file')
+            else:
+                exists_mluops_version = get_mluops_version(
+                    './mlu-ops/bangc-ops/mlu_op.h')
+                if exists_mluops_version != mmcv_mluops_version:
+                    print('the version of provided mlu-ops is %s,'
+                          ' while %s is needed.' %
+                          (exists_mluops_version, mmcv_mluops_version))
+                    exit()
+
         define_macros += [('MMCV_WITH_MLU', None)]
-        mlu_args = os.getenv('MMCV_MLU_ARGS')
-        extra_compile_args['cncc'] = [mlu_args] if mlu_args else []
+        mlu_args = os.getenv('MMCV_MLU_ARGS', '-DNDEBUG ')
+        mluops_includes = []
+        mluops_includes.append('-I' +
+                               os.path.abspath('./mlu-ops/bangc-ops'))
+        mluops_includes.append(
+            '-I' + os.path.abspath('./mlu-ops/bangc-ops/kernels'))
+        extra_compile_args['cncc'] = [mlu_args] + \
+            mluops_includes if mlu_args else mluops_includes
+        extra_compile_args['cxx'] += ['-fno-gnu-unique']
         op_files = glob.glob('./mmcv/ops/csrc/pytorch/*.cpp') + \
             glob.glob('./mmcv/ops/csrc/pytorch/cpu/*.cpp') + \
             glob.glob('./mmcv/ops/csrc/pytorch/mlu/*.cpp') + \
-            glob.glob('./mmcv/ops/csrc/common/mlu/*.mlu')
+            glob.glob('./mmcv/ops/csrc/common/mlu/*.mlu') + \
+            glob.glob(
+                './mlu-ops/bangc-ops/core/**/*.cpp', recursive=True) + \
+            glob.glob(
+                './mlu-ops/bangc-ops/kernels/**/*.cpp', recursive=True) + \
+            glob.glob(
+                './mlu-ops/bangc-ops/kernels/**/*.mlu', recursive=True)
+        extra_objects = glob.glob(
+            './mlu-ops/bangc-ops/kernels/kernel_wrapper/*.o')
         extension = MLUExtension
         include_dirs.append(os.path.abspath('./mmcv/ops/csrc/common'))
         include_dirs.append(os.path.abspath('./mmcv/ops/csrc/common/mlu'))
+        include_dirs.append(os.path.abspath('./mlu-ops/bangc-ops'))
     elif (hasattr(torch.backends, 'mps')
           and torch.backends.mps.is_available()) or os.getenv(
               'FORCE_MPS', '0') == '1':
@@ -253,7 +336,6 @@
         extension = CppExtension
         include_dirs.append(os.path.abspath('./mmcv/ops/csrc/common'))
 
-<<<<<<< HEAD
     # Since the PR (https://github.com/open-mmlab/mmcv/pull/1463) uses
     # c++14 features, the argument ['std=c++14'] must be added here.
     # However, in the windows environment, some standard libraries
@@ -269,194 +351,9 @@
         sources=op_files,
         include_dirs=include_dirs,
         define_macros=define_macros,
+        extra_objects=extra_objects,
         extra_compile_args=extra_compile_args)
     extensions.append(ext_ops)
-=======
-        extra_objects = []
-        is_rocm_pytorch = False
-        try:
-            from torch.utils.cpp_extension import ROCM_HOME
-            is_rocm_pytorch = True if ((torch.version.hip is not None) and
-                                       (ROCM_HOME is not None)) else False
-        except ImportError:
-            pass
-
-        if is_rocm_pytorch or torch.cuda.is_available() or os.getenv(
-                'FORCE_CUDA', '0') == '1':
-            if is_rocm_pytorch:
-                define_macros += [('MMCV_WITH_HIP', None)]
-            define_macros += [('MMCV_WITH_CUDA', None)]
-            cuda_args = os.getenv('MMCV_CUDA_ARGS')
-            extra_compile_args['nvcc'] = [cuda_args] if cuda_args else []
-            op_files = glob.glob('./mmcv/ops/csrc/pytorch/*.cpp') + \
-                glob.glob('./mmcv/ops/csrc/pytorch/cpu/*.cpp') + \
-                glob.glob('./mmcv/ops/csrc/pytorch/cuda/*.cu') + \
-                glob.glob('./mmcv/ops/csrc/pytorch/cuda/*.cpp')
-            extension = CUDAExtension
-            include_dirs.append(os.path.abspath('./mmcv/ops/csrc/pytorch'))
-            include_dirs.append(os.path.abspath('./mmcv/ops/csrc/common'))
-            include_dirs.append(os.path.abspath('./mmcv/ops/csrc/common/cuda'))
-        elif (hasattr(torch, 'is_mlu_available') and
-                torch.is_mlu_available()) or \
-                os.getenv('FORCE_MLU', '0') == '1':
-            from torch_mlu.utils.cpp_extension import MLUExtension
-
-            def get_mluops_version(file_path):
-                with open(file_path) as f:
-                    for line in f:
-                        if re.search('MLUOP_MAJOR', line):
-                            major = line.strip().split(' ')[2]
-                        if re.search('MLUOP_MINOR', line):
-                            minor = line.strip().split(' ')[2]
-                        if re.search('MLUOP_PATCHLEVEL', line):
-                            patchlevel = line.strip().split(' ')[2]
-                mluops_version = f'v{major}.{minor}.{patchlevel}'
-                return mluops_version
-
-            mmcv_mluops_version = get_mluops_version(
-                './mmcv/ops/csrc/pytorch/mlu/mlu_common_helper.h')
-            mlu_ops_path = os.getenv('MMCV_MLU_OPS_PATH')
-            if mlu_ops_path:
-                exists_mluops_version = get_mluops_version(
-                    mlu_ops_path + '/bangc-ops/mlu_op.h')
-                if exists_mluops_version != mmcv_mluops_version:
-                    print('the version of mlu-ops provided is %s,'
-                          ' while %s is needed.' %
-                          (exists_mluops_version, mmcv_mluops_version))
-                    exit()
-                try:
-                    if os.path.exists('mlu-ops'):
-                        if os.path.islink('mlu-ops'):
-                            os.remove('mlu-ops')
-                            os.symlink(mlu_ops_path, 'mlu-ops')
-                        elif os.path.abspath('mlu-ops') != mlu_ops_path:
-                            os.symlink(mlu_ops_path, 'mlu-ops')
-                    else:
-                        os.symlink(mlu_ops_path, 'mlu-ops')
-                except Exception:
-                    raise FileExistsError(
-                        'mlu-ops already exists, please move it out,'
-                        'or rename or remove it.')
-            else:
-                if not os.path.exists('mlu-ops'):
-                    import requests
-                    mluops_url = 'https://github.com/Cambricon/mlu-ops/' + \
-                        'archive/refs/tags/' + mmcv_mluops_version + '.zip'
-                    req = requests.get(mluops_url)
-                    with open('./mlu-ops.zip', 'wb') as f:
-                        try:
-                            f.write(req.content)
-                        except Exception:
-                            raise ImportError('failed to download mlu-ops')
-
-                    from zipfile import BadZipFile, ZipFile
-                    with ZipFile('./mlu-ops.zip', 'r') as archive:
-                        try:
-                            archive.extractall()
-                            dir_name = archive.namelist()[0].split('/')[0]
-                            os.rename(dir_name, 'mlu-ops')
-                        except BadZipFile:
-                            print('invalid mlu-ops.zip file')
-                else:
-                    exists_mluops_version = get_mluops_version(
-                        './mlu-ops/bangc-ops/mlu_op.h')
-                    if exists_mluops_version != mmcv_mluops_version:
-                        print('the version of provided mlu-ops is %s,'
-                              ' while %s is needed.' %
-                              (exists_mluops_version, mmcv_mluops_version))
-                        exit()
-
-            define_macros += [('MMCV_WITH_MLU', None)]
-            mlu_args = os.getenv('MMCV_MLU_ARGS', '-DNDEBUG ')
-            mluops_includes = []
-            mluops_includes.append('-I' +
-                                   os.path.abspath('./mlu-ops/bangc-ops'))
-            mluops_includes.append(
-                '-I' + os.path.abspath('./mlu-ops/bangc-ops/kernels'))
-            extra_compile_args['cncc'] = [mlu_args] + \
-                mluops_includes if mlu_args else mluops_includes
-            extra_compile_args['cxx'] += ['-fno-gnu-unique']
-            op_files = glob.glob('./mmcv/ops/csrc/pytorch/*.cpp') + \
-                glob.glob('./mmcv/ops/csrc/pytorch/cpu/*.cpp') + \
-                glob.glob('./mmcv/ops/csrc/pytorch/mlu/*.cpp') + \
-                glob.glob('./mmcv/ops/csrc/common/mlu/*.mlu') + \
-                glob.glob(
-                    './mlu-ops/bangc-ops/core/**/*.cpp', recursive=True) + \
-                glob.glob(
-                    './mlu-ops/bangc-ops/kernels/**/*.cpp', recursive=True) + \
-                glob.glob(
-                    './mlu-ops/bangc-ops/kernels/**/*.mlu', recursive=True)
-            extra_objects = glob.glob(
-                './mlu-ops/bangc-ops/kernels/kernel_wrapper/*.o')
-            extension = MLUExtension
-            include_dirs.append(os.path.abspath('./mmcv/ops/csrc/common'))
-            include_dirs.append(os.path.abspath('./mmcv/ops/csrc/common/mlu'))
-            include_dirs.append(os.path.abspath('./mlu-ops/bangc-ops'))
-        elif (hasattr(torch.backends, 'mps')
-              and torch.backends.mps.is_available()) or os.getenv(
-                  'FORCE_MPS', '0') == '1':
-            # objc compiler support
-            from distutils.unixccompiler import UnixCCompiler
-            if '.mm' not in UnixCCompiler.src_extensions:
-                UnixCCompiler.src_extensions.append('.mm')
-                UnixCCompiler.language_map['.mm'] = 'objc'
-
-            define_macros += [('MMCV_WITH_MPS', None)]
-            extra_compile_args = {}
-            extra_compile_args['cxx'] = ['-Wall', '-std=c++17']
-            extra_compile_args['cxx'] += [
-                '-framework', 'Metal', '-framework', 'Foundation'
-            ]
-            extra_compile_args['cxx'] += ['-ObjC++']
-            # src
-            op_files = glob.glob('./mmcv/ops/csrc/pytorch/*.cpp') + \
-                glob.glob('./mmcv/ops/csrc/pytorch/cpu/*.cpp') + \
-                glob.glob('./mmcv/ops/csrc/common/mps/*.mm') + \
-                glob.glob('./mmcv/ops/csrc/pytorch/mps/*.mm')
-            extension = CppExtension
-            include_dirs.append(os.path.abspath('./mmcv/ops/csrc/common'))
-            include_dirs.append(os.path.abspath('./mmcv/ops/csrc/common/mps'))
-        elif (os.getenv('FORCE_NPU', '0') == '1'):
-            print(f'Compiling {ext_name} only with CPU and NPU')
-            try:
-                from torch_npu.utils.cpp_extension import NpuExtension
-                define_macros += [('MMCV_WITH_NPU', None)]
-                extension = NpuExtension
-            except Exception:
-                raise ImportError('can not find any torch_npu')
-            # src
-            op_files = glob.glob('./mmcv/ops/csrc/pytorch/*.cpp') + \
-                glob.glob('./mmcv/ops/csrc/pytorch/cpu/*.cpp') + \
-                glob.glob('./mmcv/ops/csrc/common/npu/*.cpp') + \
-                glob.glob('./mmcv/ops/csrc/pytorch/npu/*.cpp')
-            include_dirs.append(os.path.abspath('./mmcv/ops/csrc/common'))
-            include_dirs.append(os.path.abspath('./mmcv/ops/csrc/common/npu'))
-        else:
-            print(f'Compiling {ext_name} only with CPU')
-            op_files = glob.glob('./mmcv/ops/csrc/pytorch/*.cpp') + \
-                glob.glob('./mmcv/ops/csrc/pytorch/cpu/*.cpp')
-            extension = CppExtension
-            include_dirs.append(os.path.abspath('./mmcv/ops/csrc/common'))
-
-        # Since the PR (https://github.com/open-mmlab/mmcv/pull/1463) uses
-        # c++14 features, the argument ['std=c++14'] must be added here.
-        # However, in the windows environment, some standard libraries
-        # will depend on c++17 or higher. In fact, for the windows
-        # environment, the compiler will choose the appropriate compiler
-        # to compile those cpp files, so there is no need to add the
-        # argument
-        if 'nvcc' in extra_compile_args and platform.system() != 'Windows':
-            extra_compile_args['nvcc'] += ['-std=c++14']
-
-        ext_ops = extension(
-            name=ext_name,
-            sources=op_files,
-            include_dirs=include_dirs,
-            define_macros=define_macros,
-            extra_objects=extra_objects,
-            extra_compile_args=extra_compile_args)
-        extensions.append(ext_ops)
->>>>>>> 733e6ff8
     return extensions
 
 
