import glob
import os
import platform
import re
from pkg_resources import DistributionNotFound, get_distribution, parse_version
from setuptools import find_packages, setup

EXT_TYPE = ''
try:
    import torch
    if torch.__version__ == 'parrots':
        from parrots.utils.build_extension import BuildExtension
        EXT_TYPE = 'parrots'
    elif (hasattr(torch, 'is_mlu_available') and torch.is_mlu_available()) or \
            os.getenv('FORCE_MLU', '0') == '1':
        from torch_mlu.utils.cpp_extension import BuildExtension
        EXT_TYPE = 'pytorch'
<<<<<<< HEAD
    elif (hasattr(torch, 'is_musa_available') and torch.is_musa_available()) or \
            os.getenv('FORCE_MUSA', '0') == '1':
=======
    elif (hasattr(torch, 'is_musa_available') and torch.is_musa_available()) \
            or os.getenv('FORCE_MUSA', '0') == '1':
>>>>>>> 2c9e226a
        from torch_musa.utils.musa_extension import BuildExtension
        EXT_TYPE = 'pytorch'
    else:
        from torch.utils.cpp_extension import BuildExtension
        EXT_TYPE = 'pytorch'
    cmd_class = {'build_ext': BuildExtension}
except ModuleNotFoundError:
    cmd_class = {}
    print('Skip building ext ops due to the absence of torch.')


def choose_requirement(primary, secondary):
    """If some version of primary requirement installed, return primary, else
    return secondary."""
    try:
        name = re.split(r'[!<>=]', primary)[0]
        get_distribution(name)
    except DistributionNotFound:
        return secondary

    return str(primary)


def get_version():
    version_file = 'mmcv/version.py'
    with open(version_file, encoding='utf-8') as f:
        exec(compile(f.read(), version_file, 'exec'))
    return locals()['__version__']


def parse_requirements(fname='requirements/runtime.txt', with_version=True):
    """Parse the package dependencies listed in a requirements file but strips
    specific versioning information.

    Args:
        fname (str): path to requirements file
        with_version (bool, default=False): if True include version specs

    Returns:
        List[str]: list of requirements items

    CommandLine:
        python -c "import setup; print(setup.parse_requirements())"
    """
    import sys
    from os.path import exists
    require_fpath = fname

    def parse_line(line):
        """Parse information from a line in a requirements text file."""
        if line.startswith('-r '):
            # Allow specifying requirements in other files
            target = line.split(' ')[1]
            for info in parse_require_file(target):
                yield info
        else:
            info = {'line': line}
            if line.startswith('-e '):
                info['package'] = line.split('#egg=')[1]
            else:
                # Remove versioning from the package
                pat = '(' + '|'.join(['>=', '==', '>']) + ')'
                parts = re.split(pat, line, maxsplit=1)
                parts = [p.strip() for p in parts]

                info['package'] = parts[0]
                if len(parts) > 1:
                    op, rest = parts[1:]
                    if ';' in rest:
                        # Handle platform specific dependencies
                        # http://setuptools.readthedocs.io/en/latest/setuptools.html#declaring-platform-specific-dependencies
                        version, platform_deps = map(str.strip,
                                                     rest.split(';'))
                        info['platform_deps'] = platform_deps
                    else:
                        version = rest  # NOQA
                    info['version'] = (op, version)
            yield info

    def parse_require_file(fpath):
        with open(fpath) as f:
            for line in f.readlines():
                line = line.strip()
                if line and not line.startswith('#'):
                    yield from parse_line(line)

    def gen_packages_items():
        if exists(require_fpath):
            for info in parse_require_file(require_fpath):
                parts = [info['package']]
                if with_version and 'version' in info:
                    parts.extend(info['version'])
                if not sys.version.startswith('3.4'):
                    # apparently package_deps are broken in 3.4
                    platform_deps = info.get('platform_deps')
                    if platform_deps is not None:
                        parts.append(';' + platform_deps)
                item = ''.join(parts)
                yield item

    packages = list(gen_packages_items())
    return packages


install_requires = parse_requirements()

try:
    # OpenCV installed via conda.
    import cv2  # NOQA: F401
    major, minor, *rest = cv2.__version__.split('.')
    if int(major) < 3:
        raise RuntimeError(
            f'OpenCV >=3 is required but {cv2.__version__} is installed')
except ImportError:
    # If first not installed install second package
    CHOOSE_INSTALL_REQUIRES = [('opencv-python-headless>=3',
                                'opencv-python>=3')]
    for main, secondary in CHOOSE_INSTALL_REQUIRES:
        install_requires.append(choose_requirement(main, secondary))


def get_extensions():
    extensions = []

    if os.getenv('MMCV_WITH_OPS', '1') == '0':
        return extensions

    if EXT_TYPE == 'parrots':
        ext_name = 'mmcv._ext'
        from parrots.utils.build_extension import Extension

        # new parrots op impl do not use MMCV_USE_PARROTS
        # define_macros = [('MMCV_USE_PARROTS', None)]
        define_macros = []
        include_dirs = []
        op_files = glob.glob('./mmcv/ops/csrc/pytorch/cuda/*.cu') +\
            glob.glob('./mmcv/ops/csrc/pytorch/cpu/*.cpp') +\
            glob.glob('./mmcv/ops/csrc/parrots/*.cpp')
        include_dirs.append(os.path.abspath('./mmcv/ops/csrc/common'))
        include_dirs.append(os.path.abspath('./mmcv/ops/csrc/common/cuda'))
        op_files.remove('./mmcv/ops/csrc/pytorch/cuda/iou3d_cuda.cu')
        op_files.remove('./mmcv/ops/csrc/pytorch/cpu/bbox_overlaps_cpu.cpp')
        op_files.remove('./mmcv/ops/csrc/pytorch/cuda/bias_act_cuda.cu')
        cuda_args = os.getenv('MMCV_CUDA_ARGS')
        extra_compile_args = {
            'nvcc': [cuda_args, '-std=c++14'] if cuda_args else ['-std=c++14'],
            'cxx': ['-std=c++14'],
        }
        if torch.cuda.is_available() or os.getenv('FORCE_CUDA', '0') == '1':
            define_macros += [('MMCV_WITH_CUDA', None)]
            extra_compile_args['nvcc'] += [
                '-D__CUDA_NO_HALF_OPERATORS__',
                '-D__CUDA_NO_HALF_CONVERSIONS__',
                '-D__CUDA_NO_HALF2_OPERATORS__',
            ]
        ext_ops = Extension(
            name=ext_name,
            sources=op_files,
            include_dirs=include_dirs,
            define_macros=define_macros,
            extra_compile_args=extra_compile_args,
            cuda=True,
            pytorch=True)
        extensions.append(ext_ops)
    elif EXT_TYPE == 'pytorch':
        ext_name = 'mmcv._ext'
        from torch.utils.cpp_extension import CppExtension, CUDAExtension

        # prevent ninja from using too many resources
        try:
            import psutil
            num_cpu = len(psutil.Process().cpu_affinity())
            cpu_use = max(4, num_cpu - 1)
        except (ModuleNotFoundError, AttributeError):
            cpu_use = 4

        os.environ.setdefault('MAX_JOBS', str(cpu_use))
        define_macros = []

        # Before PyTorch1.8.0, when compiling CUDA code, `cxx` is a
        # required key passed to PyTorch. Even if there is no flag passed
        # to cxx, users also need to pass an empty list to PyTorch.
        # Since PyTorch1.8.0, it has a default value so users do not need
        # to pass an empty list anymore.
        # More details at https://github.com/pytorch/pytorch/pull/45956
        extra_compile_args = {'cxx': []}

        if platform.system() != 'Windows':
            if parse_version(torch.__version__) <= parse_version('1.12.1'):
                extra_compile_args['cxx'] = ['-std=c++14']
            else:
                extra_compile_args['cxx'] = ['-std=c++17']
        else:
            if parse_version(torch.__version__) <= parse_version('1.12.1'):
                extra_compile_args['cxx'] = ['/std:c++14']
            else:
                extra_compile_args['cxx'] = ['/std:c++17']

        include_dirs = []
        library_dirs = []
        libraries = []

        extra_objects = []
        extra_link_args = []
        is_rocm_pytorch = False
        try:
            from torch.utils.cpp_extension import ROCM_HOME
            is_rocm_pytorch = True if ((torch.version.hip is not None) and
                                       (ROCM_HOME is not None)) else False
        except ImportError:
            pass

        if os.getenv('MMCV_WITH_DIOPI', '0') == '1':
            import mmengine  # NOQA: F401
            from mmengine.utils.version_utils import digit_version
            assert digit_version(mmengine.__version__) >= digit_version(
                '0.7.4'), f'mmengine >= 0.7.4 is required \
                but {mmengine.__version__} is installed'

            print(f'Compiling {ext_name} with CPU and DIPU')
            define_macros += [('MMCV_WITH_DIOPI', None)]
            define_macros += [('DIOPI_ATTR_WEAK', None)]
            op_files = glob.glob('./mmcv/ops/csrc/pytorch/*.cpp') + \
                glob.glob('./mmcv/ops/csrc/pytorch/cpu/*.cpp')
            extension = CppExtension
            include_dirs.append(os.path.abspath('./mmcv/ops/csrc/common'))
            dipu_root = os.getenv('DIPU_ROOT')
            diopi_path = os.getenv('DIOPI_PATH')
            dipu_path = os.getenv('DIPU_PATH')
            vendor_include_dirs = os.getenv('VENDOR_INCLUDE_DIRS')
            nccl_include_dirs = os.getenv('NCCL_INCLUDE_DIRS')
            pytorch_dir = os.getenv('PYTORCH_DIR')
            include_dirs.append(dipu_root)
            include_dirs.append(diopi_path + '/include')
            include_dirs.append(dipu_path + '/dist/include')
            include_dirs.append(vendor_include_dirs)
            include_dirs.append(pytorch_dir + 'torch/include')
            if nccl_include_dirs:
                include_dirs.append(nccl_include_dirs)
            library_dirs += [dipu_root]
            libraries += ['torch_dipu']
        elif is_rocm_pytorch or torch.cuda.is_available() or os.getenv(
                'FORCE_CUDA', '0') == '1':
            if is_rocm_pytorch:
                define_macros += [('MMCV_WITH_HIP', None)]
            define_macros += [('MMCV_WITH_CUDA', None)]
            cuda_args = os.getenv('MMCV_CUDA_ARGS')
            extra_compile_args['nvcc'] = [cuda_args] if cuda_args else []
            op_files = glob.glob('./mmcv/ops/csrc/pytorch/*.cpp') + \
                glob.glob('./mmcv/ops/csrc/pytorch/cpu/*.cpp') + \
                glob.glob('./mmcv/ops/csrc/pytorch/cuda/*.cu') + \
                glob.glob('./mmcv/ops/csrc/pytorch/cuda/*.cpp')
            extension = CUDAExtension
            include_dirs.append(os.path.abspath('./mmcv/ops/csrc/pytorch'))
            include_dirs.append(os.path.abspath('./mmcv/ops/csrc/common'))
            include_dirs.append(os.path.abspath('./mmcv/ops/csrc/common/cuda'))
        elif (hasattr(torch, 'is_mlu_available') and
                torch.is_mlu_available()) or \
                os.getenv('FORCE_MLU', '0') == '1':
            from torch_mlu.utils.cpp_extension import MLUExtension

            def get_mluops_version(file_path):
                with open(file_path) as f:
                    for line in f:
                        if re.search('MLUOP_MAJOR', line):
                            major = line.strip().split(' ')[2]
                        if re.search('MLUOP_MINOR', line):
                            minor = line.strip().split(' ')[2]
                        if re.search('MLUOP_PATCHLEVEL', line):
                            patchlevel = line.strip().split(' ')[2]
                mluops_version = f'v{major}.{minor}.{patchlevel}'
                return mluops_version

            mmcv_mluops_version = get_mluops_version(
                './mmcv/ops/csrc/pytorch/mlu/mlu_common_helper.h')
            mlu_ops_path = os.getenv('MMCV_MLU_OPS_PATH')
            if mlu_ops_path:
                exists_mluops_version = get_mluops_version(
                    mlu_ops_path + '/bangc-ops/mlu_op.h')
                if exists_mluops_version != mmcv_mluops_version:
                    print('the version of mlu-ops provided is %s,'
                          ' while %s is needed.' %
                          (exists_mluops_version, mmcv_mluops_version))
                    exit()
                try:
                    if os.path.exists('mlu-ops'):
                        if os.path.islink('mlu-ops'):
                            os.remove('mlu-ops')
                            os.symlink(mlu_ops_path, 'mlu-ops')
                        elif os.path.abspath('mlu-ops') != mlu_ops_path:
                            os.symlink(mlu_ops_path, 'mlu-ops')
                    else:
                        os.symlink(mlu_ops_path, 'mlu-ops')
                except Exception:
                    raise FileExistsError(
                        'mlu-ops already exists, please move it out,'
                        'or rename or remove it.')
            else:
                if not os.path.exists('mlu-ops'):
                    import requests
                    mluops_url = 'https://github.com/Cambricon/mlu-ops/' + \
                        'archive/refs/tags/' + mmcv_mluops_version + '.zip'
                    req = requests.get(mluops_url)
                    with open('./mlu-ops.zip', 'wb') as f:
                        try:
                            f.write(req.content)
                        except Exception:
                            raise ImportError('failed to download mlu-ops')

                    from zipfile import BadZipFile, ZipFile
                    with ZipFile('./mlu-ops.zip', 'r') as archive:
                        try:
                            archive.extractall()
                            dir_name = archive.namelist()[0].split('/')[0]
                            os.rename(dir_name, 'mlu-ops')
                        except BadZipFile:
                            print('invalid mlu-ops.zip file')
                else:
                    exists_mluops_version = get_mluops_version(
                        './mlu-ops/bangc-ops/mlu_op.h')
                    if exists_mluops_version != mmcv_mluops_version:
                        print('the version of provided mlu-ops is %s,'
                              ' while %s is needed.' %
                              (exists_mluops_version, mmcv_mluops_version))
                        exit()

            define_macros += [('MMCV_WITH_MLU', None)]
            mlu_args = os.getenv('MMCV_MLU_ARGS', '-DNDEBUG ')
            mluops_includes = []
            mluops_includes.append('-I' +
                                   os.path.abspath('./mlu-ops/bangc-ops'))
            mluops_includes.append(
                '-I' + os.path.abspath('./mlu-ops/bangc-ops/kernels'))
            extra_compile_args['cncc'] = [mlu_args] + \
                mluops_includes if mlu_args else mluops_includes
            extra_compile_args['cxx'] += ['-fno-gnu-unique']
            op_files = glob.glob('./mmcv/ops/csrc/pytorch/*.cpp') + \
                glob.glob('./mmcv/ops/csrc/pytorch/cpu/*.cpp') + \
                glob.glob('./mmcv/ops/csrc/pytorch/mlu/*.cpp') + \
                glob.glob('./mmcv/ops/csrc/common/mlu/*.mlu') + \
                glob.glob(
                    './mlu-ops/bangc-ops/core/**/*.cpp', recursive=True) + \
                glob.glob(
                    './mlu-ops/bangc-ops/kernels/**/*.cpp', recursive=True) + \
                glob.glob(
                    './mlu-ops/bangc-ops/kernels/**/*.mlu', recursive=True)
            extra_link_args = [
                '-Wl,--whole-archive',
                './mlu-ops/bangc-ops/kernels/kernel_wrapper/lib/libextops.a',
                '-Wl,--no-whole-archive'
            ]
            extension = MLUExtension
            include_dirs.append(os.path.abspath('./mmcv/ops/csrc/common'))
            include_dirs.append(os.path.abspath('./mmcv/ops/csrc/common/mlu'))
            include_dirs.append(os.path.abspath('./mlu-ops/bangc-ops'))
        elif (hasattr(torch.backends, 'mps')
              and torch.backends.mps.is_available()) or os.getenv(
                  'FORCE_MPS', '0') == '1':
            # objc compiler support
            from distutils.unixccompiler import UnixCCompiler
            if '.mm' not in UnixCCompiler.src_extensions:
                UnixCCompiler.src_extensions.append('.mm')
                UnixCCompiler.language_map['.mm'] = 'objc'

            define_macros += [('MMCV_WITH_MPS', None)]
            extra_compile_args = {}
            extra_compile_args['cxx'] = ['-Wall', '-std=c++17']
            extra_compile_args['cxx'] += [
                '-framework', 'Metal', '-framework', 'Foundation'
            ]
            extra_compile_args['cxx'] += ['-ObjC++']
            # src
            op_files = glob.glob('./mmcv/ops/csrc/pytorch/*.cpp') + \
                glob.glob('./mmcv/ops/csrc/pytorch/cpu/*.cpp')
            # TODO: support mps ops on torch>=2.1.0
            if parse_version(torch.__version__) < parse_version('2.1.0'):
                op_files += glob.glob('./mmcv/ops/csrc/common/mps/*.mm') + \
                    glob.glob('./mmcv/ops/csrc/pytorch/mps/*.mm')
            extension = CppExtension
            include_dirs.append(os.path.abspath('./mmcv/ops/csrc/common'))
            include_dirs.append(os.path.abspath('./mmcv/ops/csrc/common/mps'))
        elif (os.getenv('FORCE_NPU', '0') == '1'):
            print(f'Compiling {ext_name} only with CPU and NPU')
            try:
                import importlib

                from torch_npu.utils.cpp_extension import NpuExtension
                extra_compile_args['cxx'] += [
                    '-D__FILENAME__=\"$$(notdir $$(abspath $$<))\"'
                ]
                extra_compile_args['cxx'] += [
                    '-I' + importlib.util.find_spec(
                        'torch_npu').submodule_search_locations[0] +
                    '/include/third_party/acl/inc'
                ]
                extra_compile_args['cxx'] += [
                    '-I' + importlib.util.find_spec(
                        'torch_npu').submodule_search_locations[0] +
                    '/include/third_party/hccl/inc'
                ]
                define_macros += [('MMCV_WITH_NPU', None)]
                extension = NpuExtension
                if parse_version(torch.__version__) < parse_version('2.1.0'):
                    define_macros += [('MMCV_WITH_XLA', None)]
                if parse_version(torch.__version__) >= parse_version('2.1.0'):
                    define_macros += [('MMCV_WITH_KPRIVATE', None)]
            except Exception:
                raise ImportError('can not find any torch_npu')
            # src
            op_files = glob.glob('./mmcv/ops/csrc/pytorch/*.cpp') + \
                glob.glob('./mmcv/ops/csrc/pytorch/cpu/*.cpp') + \
                glob.glob('./mmcv/ops/csrc/common/npu/*.cpp') + \
                glob.glob('./mmcv/ops/csrc/pytorch/npu/*.cpp')
            include_dirs.append(os.path.abspath('./mmcv/ops/csrc/common'))
            include_dirs.append(os.path.abspath('./mmcv/ops/csrc/common/npu'))
        elif hasattr(torch, 'musa') or os.getenv('FORCE_MUSA', '0') == '1':
            from torch_musa.testing import get_musa_arch
            from torch_musa.utils.musa_extension import MUSAExtension
            define_macros += [('MMCV_WITH_MUSA', None),
                              ('MUSA_ARCH', str(get_musa_arch()))]
            os.environ['MUSA_ARCH'] = str(get_musa_arch())
            op_files = glob.glob('./mmcv/ops/csrc/pytorch/*.cpp') + \
                glob.glob('./mmcv/ops/csrc/pytorch/cpu/*.cpp') + \
                glob.glob('./mmcv/ops/csrc/pytorch/musa/*.mu') + \
                glob.glob('./mmcv/ops/csrc/pytorch/musa/*.cpp')
            include_dirs.append(os.path.abspath('./mmcv/ops/csrc/pytorch'))
            include_dirs.append(os.path.abspath('./mmcv/ops/csrc/common'))
            include_dirs.append(os.path.abspath('./mmcv/ops/csrc/common/musa'))
            extension = MUSAExtension
        else:
            print(f'Compiling {ext_name} only with CPU')
            op_files = glob.glob('./mmcv/ops/csrc/pytorch/*.cpp') + \
                glob.glob('./mmcv/ops/csrc/pytorch/cpu/*.cpp')
            extension = CppExtension
            include_dirs.append(os.path.abspath('./mmcv/ops/csrc/common'))

        # Since the PR (https://github.com/open-mmlab/mmcv/pull/1463) uses
        # c++14 features, the argument ['std=c++14'] must be added here.
        # However, in the windows environment, some standard libraries
        # will depend on c++17 or higher. In fact, for the windows
        # environment, the compiler will choose the appropriate compiler
        # to compile those cpp files, so there is no need to add the
        # argument
        if 'nvcc' in extra_compile_args and platform.system() != 'Windows':
            if parse_version(torch.__version__) <= parse_version('1.12.1'):
                extra_compile_args['nvcc'] += ['-std=c++14']
            else:
                extra_compile_args['nvcc'] += ['-std=c++17']

        ext_ops = extension(
            name=ext_name,
            sources=op_files,
            include_dirs=include_dirs,
            define_macros=define_macros,
            extra_objects=extra_objects,
            extra_compile_args=extra_compile_args,
            library_dirs=library_dirs,
            libraries=libraries,
            extra_link_args=extra_link_args)
        extensions.append(ext_ops)
    return extensions


setup(
    name='mmcv' if os.getenv('MMCV_WITH_OPS', '1') == '1' else 'mmcv-lite',
    version=get_version(),
    description='OpenMMLab Computer Vision Foundation',
    keywords='computer vision',
    packages=find_packages(),
    include_package_data=True,
    classifiers=[
        'Development Status :: 4 - Beta',
        'License :: OSI Approved :: Apache Software License',
        'Operating System :: OS Independent',
        'Programming Language :: Python :: 3',
        'Programming Language :: Python :: 3.7',
        'Programming Language :: Python :: 3.8',
        'Programming Language :: Python :: 3.9',
        'Programming Language :: Python :: 3.10',
        'Topic :: Utilities',
    ],
    url='https://github.com/open-mmlab/mmcv',
    author='MMCV Contributors',
    author_email='openmmlab@gmail.com',
    install_requires=install_requires,
    extras_require={
        'all': parse_requirements('requirements.txt'),
        'tests': parse_requirements('requirements/test.txt'),
        'build': parse_requirements('requirements/build.txt'),
        'optional': parse_requirements('requirements/optional.txt'),
    },
    python_requires='>=3.7',
    ext_modules=get_extensions(),
    cmdclass=cmd_class,
    zip_safe=False)<|MERGE_RESOLUTION|>--- conflicted
+++ resolved
@@ -15,13 +15,8 @@
             os.getenv('FORCE_MLU', '0') == '1':
         from torch_mlu.utils.cpp_extension import BuildExtension
         EXT_TYPE = 'pytorch'
-<<<<<<< HEAD
-    elif (hasattr(torch, 'is_musa_available') and torch.is_musa_available()) or \
-            os.getenv('FORCE_MUSA', '0') == '1':
-=======
     elif (hasattr(torch, 'is_musa_available') and torch.is_musa_available()) \
             or os.getenv('FORCE_MUSA', '0') == '1':
->>>>>>> 2c9e226a
         from torch_musa.utils.musa_extension import BuildExtension
         EXT_TYPE = 'pytorch'
     else:
