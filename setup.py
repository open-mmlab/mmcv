--- conflicted
+++ resolved
@@ -134,19 +134,6 @@
 def get_extensions():
     extensions = []
 
-<<<<<<< HEAD
-    ext_flow = setuptools.Extension(
-        name = 'mmcv._flow_warp_ext',
-        sources = [
-            './mmcv/video/optflow_warp/flow_warp.cpp',
-            './mmcv/video/optflow_warp/flow_warp_module.pyx'
-        ],
-        include_dirs = [numpy.get_include()],
-        language = 'c++')
-    extensions.extend(cythonize(ext_flow))
-
-=======
->>>>>>> 02920db2
     if os.getenv('MMCV_WITH_OPS', '0') == '0':
         return extensions
 
