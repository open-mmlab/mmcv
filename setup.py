--- conflicted
+++ resolved
@@ -215,11 +215,7 @@
             'nvcc': [cuda_args] if cuda_args else [],
             'cxx': [],
             'cncc': [mlu_args] if mlu_args else
-<<<<<<< HEAD
-            ['-v', '-fPIC', '--shared', '--bang-mlu-arch=MLU290'],
-=======
             ['-v', '-fPIC', '--shared', '--bang-mlu-arch=MLU290', '-O3'],
->>>>>>> 2f64e94c
         }
         if torch.cuda.is_available() or os.getenv('FORCE_CUDA', '0') == '1':
             if use_cuda:
