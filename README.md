<div align="center">
    <img src="https://raw.githubusercontent.com/open-mmlab/mmcv/master/docs/mmcv-logo.png" width="300"/>
</div>

[![PyPI](https://img.shields.io/pypi/v/mmcv)](https://pypi.org/project/mmcv) [![badge](https://github.com/open-mmlab/mmcv/workflows/build/badge.svg)](https://github.com/open-mmlab/mmcv/actions) [![codecov](https://codecov.io/gh/open-mmlab/mmcv/branch/master/graph/badge.svg)](https://codecov.io/gh/open-mmlab/mmcv) [![license](https://img.shields.io/github/license/open-mmlab/mmcv.svg)](https://github.com/open-mmlab/mmcv/blob/master/LICENSE)

## Introduction

MMCV is a foundational python library for computer vision research and supports many
research projects as below:

- [MMDetection](https://github.com/open-mmlab/mmdetection): Detection toolbox and benchmark
- [MMDetection3D](https://github.com/open-mmlab/mmdetection3d): General 3D object detection toolbox and benchmark
- [MMSegmentation](https://github.com/open-mmlab/mmsegmentation): Semantic segmentation toolbox and benchmark
- [MMEditing](https://github.com/open-mmlab/mmediting): Image and video editing toolbox
- [MMPose](https://github.com/open-mmlab/mmpose): Pose estimation toolbox and benchmark
- [MMAction2](https://github.com/open-mmlab/mmaction2): Action understanding toolbox and benchmark
- [MMClassification](https://github.com/open-mmlab/mmclassification): Image classification toolbox and benchmark

It provides the following functionalities.

- Universal IO APIs
- Image/Video processing
- Image and annotation visualization
- Useful utilities (progress bar, timer, ...)
- PyTorch runner with hooking mechanism
- Various CNN architectures
- High-quality implementation of common CUDA ops

See the [documentation](http://mmcv.readthedocs.io/en/latest) for more features and usage.

Note: MMCV requires Python 3.6+.

## Installation

There are two versions of MMCV:

- **mmcv**: lite, without CUDA ops but all other features, similar to mmcv<1.0.0. It is useful when you do not need those CUDA ops.
- **mmcv-full**: comprehensive, with full features and various CUDA ops out of box. It takes longer time to build.

**Note**: Do not install both versions in the same environment, otherwise you may encounter errors like `ModuleNotFound`. You need to uninstall one before installing the other.

a. Install the lite version.

```python
pip install mmcv
```

b. Install the full version.

Before installing mmcv-full, make sure that PyTorch has been successfully installed following the [official guide](https://pytorch.org/).

We provide pre-built mmcv packages (recommended) with different PyTorch and CUDA versions to simplify the building.

<table class="docutils">
  <tbody>
    <tr>
      <th width="80"> CUDA </th>
      <th valign="bottom" align="left" width="100">torch 1.7</th>
      <th valign="bottom" align="left" width="100">torch 1.6</th>
      <th valign="bottom" align="left" width="100">torch 1.5</th>
      <th valign="bottom" align="left" width="100">torch 1.4</th>
      <th valign="bottom" align="left" width="100">torch 1.3</th>
    </tr>
    <tr>
      <td align="left">11.0</td>
      <td align="left"><details><summary> install </summary><pre><code>pip install mmcv-full==latest+torch1.7.0+cu110 -f https://download.openmmlab.com/mmcv/dist/index.html</code></pre> </details> </td>
      <td align="left"> </td>
      <td align="left"> </td>
      <td align="left"> </td>
      <td align="left"> </td>
    </tr>
    <tr>
      <td align="left">10.2</td>
      <td align="left"><details><summary> install </summary><pre><code>pip install mmcv-full==latest+torch1.7.0+cu102 -f https://download.openmmlab.com/mmcv/dist/index.html</code></pre> </details> </td>
      <td align="left"><details><summary> install </summary><pre><code>pip install mmcv-full==latest+torch1.6.0+cu102 -f https://download.openmmlab.com/mmcv/dist/index.html</code></pre> </details> </td>
      <td align="left"><details><summary> install </summary><pre><code>pip install mmcv-full==latest+torch1.5.0+cu102 -f https://download.openmmlab.com/mmcv/dist/index.html</code></pre> </details> </td>
      <td align="left"> </td>
      <td align="left"> </td>
    </tr>
    <tr>
      <td align="left">10.1</td>
      <td align="left"><details><summary> install </summary><pre><code> pip install mmcv-full==latest+torch1.7.0+cu101 -f https://download.openmmlab.com/mmcv/dist/index.html</code></pre> </details> </td>
      <td align="left"><details><summary> install </summary><pre><code> pip install mmcv-full==latest+torch1.6.0+cu101 -f https://download.openmmlab.com/mmcv/dist/index.html</code></pre> </details> </td>
      <td align="left"><details><summary> install </summary><pre><code> pip install mmcv-full==latest+torch1.5.0+cu101 -f https://download.openmmlab.com/mmcv/dist/index.html</code></pre> </details> </td>
      <td align="left"><details><summary> install </summary><pre><code>pip install mmcv-full==latest+torch1.4.0+cu101 -f https://download.openmmlab.com/mmcv/dist/index.html</code></pre> </details> </td>
      <td align="left"><details><summary> install </summary><pre><code>pip install mmcv-full==latest+torch1.3.0+cu101 -f https://download.openmmlab.com/mmcv/dist/index.html</code></pre> </details> </td>
    </tr>
    <tr>
      <td align="left">9.2</td>
      <td align="left"><details><summary> install </summary><pre><code> pip install mmcv-full==latest+torch1.7.0+cu92 -f https://download.openmmlab.com/mmcv/dist/index.html</code></pre> </details> </td>
      <td align="left"><details><summary> install </summary><pre><code> pip install mmcv-full==latest+torch1.6.0+cu92 -f https://download.openmmlab.com/mmcv/dist/index.html</code></pre> </details> </td>
      <td align="left"><details><summary> install </summary><pre><code> pip install mmcv-full==latest+torch1.5.0+cu92 -f https://download.openmmlab.com/mmcv/dist/index.html</code></pre> </details> </td>
      <td align="left"><details><summary> install </summary><pre><code>pip install mmcv-full==latest+torch1.4.0+cu92 -f https://download.openmmlab.com/mmcv/dist/index.html</code></pre> </details> </td>
      <td align="left"><details><summary> install </summary><pre><code>pip install mmcv-full==latest+torch1.3.0+cu92 -f https://download.openmmlab.com/mmcv/dist/index.html</code></pre> </details> </td>
    </tr>
    <tr>
      <td align="left">cpu</td>
      <td align="left"><details><summary> install </summary><pre><code> pip install mmcv-full==latest+torch1.7.0+cpu -f https://download.openmmlab.com/mmcv/dist/index.html</code></pre> </details> </td>
      <td align="left"><details><summary> install </summary><pre><code> pip install mmcv-full==latest+torch1.6.0+cpu -f https://download.openmmlab.com/mmcv/dist/index.html</code></pre> </details> </td>
      <td align="left"><details><summary> install </summary><pre><code> pip install mmcv-full==latest+torch1.5.0+cpu -f https://download.openmmlab.com/mmcv/dist/index.html</code></pre> </details> </td>
      <td align="left"><details><summary> install </summary><pre><code>pip install mmcv-full==latest+torch1.4.0+cpu -f https://download.openmmlab.com/mmcv/dist/index.html</code></pre> </details> </td>
      <td align="left"><details><summary> install </summary><pre><code>pip install mmcv-full==latest+torch1.3.0+cpu -f https://download.openmmlab.com/mmcv/dist/index.html</code></pre> </details> </td>
    </tr>
  </tbody>
</table>

Another way is to compile locally by running

```python
pip install mmcv-full
```

Note that the local compiling may take up to 10 mins.

<<<<<<< HEAD
### Install from source

After cloning the repo with

```bash
git clone https://github.com/open-mmlab/mmcv.git
cd mmcv
```

You can either

- install the lite version

    ```bash
    pip install -e .
    ```

- install the full version

    ```bash
    MMCV_WITH_OPS=1 pip install -e .
    ```

If you are on macOS, add the following environment variables before the installing command.

```bash
CC=clang CXX=clang++ CFLAGS='-stdlib=libc++'
```

e.g.,

```bash
CC=clang CXX=clang++ CFLAGS='-stdlib=libc++' MMCV_WITH_OPS=1 pip install -e .
```

If you are on Windows10, set the following environment variable before the installing command.

```bash
set MMCV_WITH_OPS=1
```

e.g.,

```bash
set MMCV_WITH_OPS=1
pip install -e .
```

### Install with custom operators for onnxruntime
- Check [here](docs/onnxruntime_op.md) for detailed instruction.

Note: If you would like to use `opencv-python-headless` instead of `opencv-python`,
e.g., in a minimum container environment or servers without GUI,
you can first install it before installing MMCV to skip the installation of `opencv-python`.

### TroubleShooting

If you meet issues when running or compiling mmcv, we list some common issues in [TROUBLESHOOTING.md](docs/trouble_shooting.md).
=======
If you would like to build MMCV from source, please refer to the [guide](https://mmcv.readthedocs.io/en/latest/build.html).
>>>>>>> eaf25af6
<|MERGE_RESOLUTION|>--- conflicted
+++ resolved
@@ -110,68 +110,9 @@
 ```python
 pip install mmcv-full
 ```
+c. Install full version with custom operators for onnxruntime
+- Check [here](docs/onnxruntime_op.md) for detailed instruction.
 
 Note that the local compiling may take up to 10 mins.
 
-<<<<<<< HEAD
-### Install from source
-
-After cloning the repo with
-
-```bash
-git clone https://github.com/open-mmlab/mmcv.git
-cd mmcv
-```
-
-You can either
-
-- install the lite version
-
-    ```bash
-    pip install -e .
-    ```
-
-- install the full version
-
-    ```bash
-    MMCV_WITH_OPS=1 pip install -e .
-    ```
-
-If you are on macOS, add the following environment variables before the installing command.
-
-```bash
-CC=clang CXX=clang++ CFLAGS='-stdlib=libc++'
-```
-
-e.g.,
-
-```bash
-CC=clang CXX=clang++ CFLAGS='-stdlib=libc++' MMCV_WITH_OPS=1 pip install -e .
-```
-
-If you are on Windows10, set the following environment variable before the installing command.
-
-```bash
-set MMCV_WITH_OPS=1
-```
-
-e.g.,
-
-```bash
-set MMCV_WITH_OPS=1
-pip install -e .
-```
-
-### Install with custom operators for onnxruntime
-- Check [here](docs/onnxruntime_op.md) for detailed instruction.
-
-Note: If you would like to use `opencv-python-headless` instead of `opencv-python`,
-e.g., in a minimum container environment or servers without GUI,
-you can first install it before installing MMCV to skip the installation of `opencv-python`.
-
-### TroubleShooting
-
-If you meet issues when running or compiling mmcv, we list some common issues in [TROUBLESHOOTING.md](docs/trouble_shooting.md).
-=======
-If you would like to build MMCV from source, please refer to the [guide](https://mmcv.readthedocs.io/en/latest/build.html).
->>>>>>> eaf25af6
+If you would like to build MMCV from source, please refer to the [guide](https://mmcv.readthedocs.io/en/latest/build.html).