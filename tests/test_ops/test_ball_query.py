# Copyright (c) OpenMMLab. All rights reserved.
import pytest
import torch

from mmcv.ops import ball_query
<<<<<<< HEAD
from mmcv.utils import IS_CUDA_AVAILABLE, IS_MLU_AVAILABLE, IS_MUSA_AVAILABLE
=======
from mmcv.utils import IS_CUDA_AVAILABLE, IS_MLU_AVAILABLE, IS_NPU_AVAILABLE
>>>>>>> c7c02a7c


@pytest.mark.parametrize('device', [
    pytest.param(
        'cuda',
        marks=pytest.mark.skipif(
            not IS_CUDA_AVAILABLE, reason='requires CUDA support')),
    pytest.param(
        'mlu',
        marks=pytest.mark.skipif(
            not IS_MLU_AVAILABLE, reason='requires MLU support')),
    pytest.param(
<<<<<<< HEAD
        'musa',
        marks=pytest.mark.skipif(
            not IS_MUSA_AVAILABLE, reason='requires MUSA support')),

=======
        'npu',
        marks=pytest.mark.skipif(
            not IS_NPU_AVAILABLE, reason='requires NPU support'))
>>>>>>> c7c02a7c
])
def test_ball_query(device):
    new_xyz = torch.tensor(
        [[[-0.0740, 1.3147, -1.3625], [-2.2769, 2.7817, -0.2334],
          [-0.4003, 2.4666, -0.5116], [-0.0740, 1.3147, -1.3625],
          [-0.0740, 1.3147, -1.3625]],
         [[-2.0289, 2.4952, -0.1708], [-2.0668, 6.0278, -0.4875],
          [0.4066, 1.4211, -0.2947], [-2.0289, 2.4952, -0.1708],
          [-2.0289, 2.4952, -0.1708]]],
        device=device)

    xyz = torch.tensor(
        [[[-0.0740, 1.3147, -1.3625], [0.5555, 1.0399, -1.3634],
          [-0.4003, 2.4666, -0.5116], [-0.5251, 2.4379, -0.8466],
          [-0.9691, 1.1418, -1.3733], [-0.2232, 0.9561, -1.3626],
          [-2.2769, 2.7817, -0.2334], [-0.2822, 1.3192, -1.3645],
          [0.1533, 1.5024, -1.0432], [0.4917, 1.1529, -1.3496]],
         [[-2.0289, 2.4952, -0.1708], [-0.7188, 0.9956, -0.5096],
          [-2.0668, 6.0278, -0.4875], [-1.9304, 3.3092, 0.6610],
          [0.0949, 1.4332, 0.3140], [-1.2879, 2.0008, -0.7791],
          [-0.7252, 0.9611, -0.6371], [0.4066, 1.4211, -0.2947],
          [0.3220, 1.4447, 0.3548], [-0.9744, 2.3856, -1.2000]]],
        device=device)

    idx = ball_query(0, 0.2, 5, xyz, new_xyz)
    expected_idx = torch.tensor(
        [[[0, 0, 0, 0, 0], [6, 6, 6, 6, 6], [2, 2, 2, 2, 2], [0, 0, 0, 0, 0],
          [0, 0, 0, 0, 0]],
         [[0, 0, 0, 0, 0], [2, 2, 2, 2, 2], [7, 7, 7, 7, 7], [0, 0, 0, 0, 0],
          [0, 0, 0, 0, 0]]],
        device=device)
    assert torch.all(idx == expected_idx)

    # test dilated ball query
    idx = ball_query(0.2, 0.4, 5, xyz, new_xyz)
    expected_idx = torch.tensor(
        [[[0, 5, 7, 0, 0], [6, 6, 6, 6, 6], [2, 3, 2, 2, 2], [0, 5, 7, 0, 0],
          [0, 5, 7, 0, 0]],
         [[0, 0, 0, 0, 0], [2, 2, 2, 2, 2], [7, 7, 7, 7, 7], [0, 0, 0, 0, 0],
          [0, 0, 0, 0, 0]]],
        device=device)
    assert torch.all(idx == expected_idx)


@pytest.mark.parametrize('device', [
    pytest.param(
        'cuda',
        marks=pytest.mark.skipif(
            not IS_CUDA_AVAILABLE, reason='requires CUDA support')),
    pytest.param(
        'npu',
        marks=pytest.mark.skipif(
            not IS_NPU_AVAILABLE, reason='requires NPU support'))
])
def test_stack_ball_query(device):
    new_xyz = torch.tensor(
        [[-0.0740, 1.3147, -1.3625], [-2.2769, 2.7817, -0.2334],
         [-0.4003, 2.4666, -0.5116], [-0.0740, 1.3147, -1.3625],
         [-0.0740, 1.3147, -1.3625], [-2.0289, 2.4952, -0.1708],
         [-2.0668, 6.0278, -0.4875], [0.4066, 1.4211, -0.2947],
         [-2.0289, 2.4952, -0.1708], [-2.0289, 2.4952, -0.1708]],
        device=device)
    new_xyz_batch_cnt = torch.tensor([5, 5], dtype=torch.int32, device=device)
    xyz = torch.tensor([[-0.0740, 1.3147, -1.3625], [0.5555, 1.0399, -1.3634],
                        [-0.4003, 2.4666, -0.5116], [-0.5251, 2.4379, -0.8466],
                        [-0.9691, 1.1418, -1.3733], [-0.2232, 0.9561, -1.3626],
                        [-2.2769, 2.7817, -0.2334], [-0.2822, 1.3192, -1.3645],
                        [0.1533, 1.5024, -1.0432], [0.4917, 1.1529, -1.3496],
                        [-2.0289, 2.4952, -0.1708], [-0.7188, 0.9956, -0.5096],
                        [-2.0668, 6.0278, -0.4875], [-1.9304, 3.3092, 0.6610],
                        [0.0949, 1.4332, 0.3140], [-1.2879, 2.0008, -0.7791],
                        [-0.7252, 0.9611, -0.6371], [0.4066, 1.4211, -0.2947],
                        [0.3220, 1.4447, 0.3548], [-0.9744, 2.3856, -1.2000]],
                       device=device)
    xyz_batch_cnt = torch.tensor([10, 10], dtype=torch.int32, device=device)
    idx = ball_query(0, 0.2, 5, xyz, new_xyz, xyz_batch_cnt, new_xyz_batch_cnt)
    expected_idx = torch.tensor(
        [[0, 0, 0, 0, 0], [6, 6, 6, 6, 6], [2, 2, 2, 2, 2], [0, 0, 0, 0, 0],
         [0, 0, 0, 0, 0], [0, 0, 0, 0, 0], [2, 2, 2, 2, 2], [7, 7, 7, 7, 7],
         [0, 0, 0, 0, 0], [0, 0, 0, 0, 0]],
        device=device)
    assert torch.all(idx == expected_idx)

    xyz = xyz.double()
    new_xyz = new_xyz.double()
    expected_idx = expected_idx.double()
    idx = ball_query(0, 0.2, 5, xyz, new_xyz, xyz_batch_cnt, new_xyz_batch_cnt)
    assert torch.all(idx == expected_idx)

    xyz = xyz.half()
    new_xyz = new_xyz.half()
    expected_idx = expected_idx.half()
    idx = ball_query(0, 0.2, 5, xyz, new_xyz, xyz_batch_cnt, new_xyz_batch_cnt)
    assert torch.all(idx == expected_idx)





@pytest.mark.skipif(
    not IS_MUSA_AVAILABLE, reason='requires MUSA support')
def test_stack_ball_query():
    new_xyz = torch.tensor([[-0.0740, 1.3147, -1.3625],
                            [-2.2769, 2.7817, -0.2334],
                            [-0.4003, 2.4666, -0.5116],
                            [-0.0740, 1.3147, -1.3625],
                            [-0.0740, 1.3147, -1.3625],
                            [-2.0289, 2.4952, -0.1708],
                            [-2.0668, 6.0278, -0.4875],
                            [0.4066, 1.4211, -0.2947],
                            [-2.0289, 2.4952, -0.1708],
                            [-2.0289, 2.4952, -0.1708]]).musa()
    new_xyz_batch_cnt = torch.tensor([5, 5], dtype=torch.int32).musa()
    xyz = torch.tensor([[-0.0740, 1.3147, -1.3625], [0.5555, 1.0399, -1.3634],
                        [-0.4003, 2.4666, -0.5116], [-0.5251, 2.4379, -0.8466],
                        [-0.9691, 1.1418, -1.3733], [-0.2232, 0.9561, -1.3626],
                        [-2.2769, 2.7817, -0.2334], [-0.2822, 1.3192, -1.3645],
                        [0.1533, 1.5024, -1.0432], [0.4917, 1.1529, -1.3496],
                        [-2.0289, 2.4952, -0.1708], [-0.7188, 0.9956, -0.5096],
                        [-2.0668, 6.0278, -0.4875], [-1.9304, 3.3092, 0.6610],
                        [0.0949, 1.4332, 0.3140], [-1.2879, 2.0008, -0.7791],
                        [-0.7252, 0.9611, -0.6371], [0.4066, 1.4211, -0.2947],
                        [0.3220, 1.4447, 0.3548], [-0.9744, 2.3856,
                                                   -1.2000]]).musa()
    xyz_batch_cnt = torch.tensor([10, 10], dtype=torch.int32).musa()
    idx = ball_query(0, 0.2, 5, xyz, new_xyz, xyz_batch_cnt, new_xyz_batch_cnt)
    expected_idx = torch.tensor([[0, 0, 0, 0, 0], [6, 6, 6, 6, 6],
                                 [2, 2, 2, 2, 2], [0, 0, 0, 0, 0],
                                 [0, 0, 0, 0, 0], [0, 0, 0, 0, 0],
                                 [2, 2, 2, 2, 2], [7, 7, 7, 7, 7],
                                 [0, 0, 0, 0, 0], [0, 0, 0, 0, 0]]).musa()
    assert torch.all(idx == expected_idx)

    xyz = xyz.double()
    new_xyz = new_xyz.double()
    expected_idx = expected_idx.double()
    idx = ball_query(0, 0.2, 5, xyz, new_xyz, xyz_batch_cnt, new_xyz_batch_cnt)
    # @TODO haowen.han@mthreads.com: Now do not support double
    assert torch.all(idx.float() == expected_idx.float())

    # @TODO haowen.han@mthreads.com: Do not support half now
    # xyz = xyz.half()
    # new_xyz = new_xyz.half()
    # expected_idx = expected_idx.half()
    # idx = ball_query(0, 0.2, 5, xyz, new_xyz, xyz_batch_cnt, new_xyz_batch_cnt)
    # assert torch.all(idx == expected_idx)
    
    xyz = xyz.float()
    new_xyz = new_xyz.float()
    expected_idx = expected_idx.float()
    idx = ball_query(0, 0.2, 5, xyz, new_xyz, xyz_batch_cnt, new_xyz_batch_cnt)
    assert torch.all(idx == expected_idx)
<|MERGE_RESOLUTION|>--- conflicted
+++ resolved
@@ -3,11 +3,7 @@
 import torch
 
 from mmcv.ops import ball_query
-<<<<<<< HEAD
-from mmcv.utils import IS_CUDA_AVAILABLE, IS_MLU_AVAILABLE, IS_MUSA_AVAILABLE
-=======
-from mmcv.utils import IS_CUDA_AVAILABLE, IS_MLU_AVAILABLE, IS_NPU_AVAILABLE
->>>>>>> c7c02a7c
+from mmcv.utils import IS_CUDA_AVAILABLE, IS_MLU_AVAILABLE, IS_NPU_AVAILABLE, IS_MUSA_AVAILABLE
 
 
 @pytest.mark.parametrize('device', [
@@ -20,16 +16,13 @@
         marks=pytest.mark.skipif(
             not IS_MLU_AVAILABLE, reason='requires MLU support')),
     pytest.param(
-<<<<<<< HEAD
+        'npu',
+        marks=pytest.mark.skipif(
+            not IS_NPU_AVAILABLE, reason='requires NPU support')),
+    pytest.param(
         'musa',
         marks=pytest.mark.skipif(
             not IS_MUSA_AVAILABLE, reason='requires MUSA support')),
-
-=======
-        'npu',
-        marks=pytest.mark.skipif(
-            not IS_NPU_AVAILABLE, reason='requires NPU support'))
->>>>>>> c7c02a7c
 ])
 def test_ball_query(device):
     new_xyz = torch.tensor(
