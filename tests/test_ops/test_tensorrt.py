import os
from functools import partial

import numpy as np
import onnx
import pytest
import torch
import torch.nn as nn

try:
    from mmcv.tensorrt import (TRTWraper, is_tensorrt_plugin_loaded, onnx2trt,
                               save_trt_engine)
except ImportError:
    pytest.skip(
        'TensorRT should be installed from source.', allow_module_level=True)

if not torch.cuda.is_available():
    pytest.skip(
        'CUDA is required for this test module', allow_module_level=True)

if not is_tensorrt_plugin_loaded():
    pytest.skip(
        'Test requires to complie TensorRT plugins in mmcv',
        allow_module_level=True)


class WrapFunction(torch.nn.Module):

    def __init__(self, wrapped_function):
        super(WrapFunction, self).__init__()
        self.wrapped_function = wrapped_function

    def forward(self, *args, **kwargs):
        return self.wrapped_function(*args, **kwargs)


onnx_file = 'tmp.onnx'
trt_file = 'tmp.engine'


<<<<<<< HEAD
class WrapFunction(nn.Module):

    def __init__(self, wrapped_function):
        super(WrapFunction, self).__init__()
        self.wrapped_function = wrapped_function

    def forward(self, *args, **kwargs):
        return self.wrapped_function(*args, **kwargs)


@pytest.mark.skipif(
    not torch.cuda.is_available(), reason='CUDA is required for test_roialign')
=======
>>>>>>> 00658e8c
def test_roialign():
    try:
        from mmcv.ops import RoIAlign
    except (ImportError, ModuleNotFoundError):
        pytest.skip('test requires compilation')

    # trt config
    fp16_mode = False
    max_workspace_size = 1 << 30

    # roi align config
    pool_h = 2
    pool_w = 2
    spatial_scale = 1.0
    sampling_ratio = 2

    inputs = [([[[[1., 2.], [3., 4.]]]], [[0., 0., 0., 1., 1.]]),
              ([[[[1., 2.], [3., 4.]], [[4., 3.],
                                        [2., 1.]]]], [[0., 0., 0., 1., 1.]]),
              ([[[[1., 2., 5., 6.], [3., 4., 7., 8.], [9., 10., 13., 14.],
                  [11., 12., 15., 16.]]]], [[0., 0., 0., 3., 3.]])]

    wrapped_model = RoIAlign((pool_w, pool_h), spatial_scale, sampling_ratio,
                             'avg', True).cuda()
    for case in inputs:
        np_input = np.array(case[0], dtype=np.float32)
        np_rois = np.array(case[1], dtype=np.float32)
        input = torch.from_numpy(np_input).cuda()
        rois = torch.from_numpy(np_rois).cuda()

        with torch.no_grad():
            torch.onnx.export(
                wrapped_model, (input, rois),
                onnx_file,
                export_params=True,
                keep_initializers_as_inputs=True,
                input_names=['input', 'rois'],
                output_names=['roi_feat'],
                opset_version=11)
        onnx_model = onnx.load(onnx_file)

        # create trt engine and wraper
        opt_shape_dict = {
            'input': [list(input.shape),
                      list(input.shape),
                      list(input.shape)],
            'rois': [list(rois.shape),
                     list(rois.shape),
                     list(rois.shape)]
        }
        trt_engine = onnx2trt(
            onnx_model,
            opt_shape_dict,
            fp16_mode=fp16_mode,
            max_workspace_size=max_workspace_size)
        save_trt_engine(trt_engine, trt_file)
        trt_model = TRTWraper(trt_file, ['input', 'rois'], ['roi_feat'])

        with torch.no_grad():
            trt_outputs = trt_model({'input': input, 'rois': rois})
            trt_roi_feat = trt_outputs['roi_feat']

        # compute pytorch_output
        with torch.no_grad():
            pytorch_roi_feat = wrapped_model(input, rois)

        # allclose
        if os.path.exists(onnx_file):
            os.remove(onnx_file)
        if os.path.exists(trt_file):
            os.remove(trt_file)
        assert torch.allclose(pytorch_roi_feat, trt_roi_feat)


<<<<<<< HEAD
def test_nms():
    try:
        from mmcv.tensorrt import (TRTWraper, onnx2trt, save_trt_engine,
                                   is_tensorrt_plugin_loaded)

        if not is_tensorrt_plugin_loaded:
            pytest.skip('test requires to complie TensorRT plugins in mmcv')
    except (ImportError, ModuleNotFoundError):
        pytest.skip('test requires mmcv.tensorrt')

    try:
        from mmcv.ops import nms
    except (ImportError, ModuleNotFoundError):
        pytest.skip('test requires compilation')

    # trt config
    fp16_mode = False
    max_workspace_size = 1 << 30

    np_boxes = np.array([[6.0, 3.0, 8.0, 7.0], [3.0, 6.0, 9.0, 11.0],
                         [3.0, 7.0, 10.0, 12.0], [1.0, 4.0, 13.0, 7.0]],
                        dtype=np.float32)
    np_scores = np.array([0.6, 0.9, 0.7, 0.2], dtype=np.float32)
    boxes = torch.from_numpy(np_boxes).cuda()
    scores = torch.from_numpy(np_scores).cuda()
    nms = partial(nms, iou_threshold=0.3, offset=0)
    wrapped_model = WrapFunction(nms)
    wrapped_model.cpu().eval()
    with torch.no_grad():
        torch.onnx.export(
            wrapped_model, (boxes.detach().cpu(), scores.detach().cpu()),
            onnx_file,
            export_params=True,
            keep_initializers_as_inputs=True,
            input_names=['boxes', 'scores'],
            output_names=['dets', 'inds'],
            opset_version=11)
=======
def test_scatternd():

    def func(data):
        data[:, :-2] += 1
        data[:2, :] -= 1
        return data

    data = torch.zeros(4, 4).cuda()
    wrapped_model = WrapFunction(func).eval().cuda()

    input_names = ['input']
    output_names = ['output']

    with torch.no_grad():
        torch.onnx.export(
            wrapped_model, (data.clone(), ),
            onnx_file,
            export_params=True,
            keep_initializers_as_inputs=True,
            input_names=input_names,
            output_names=output_names,
            opset_version=11)

>>>>>>> 00658e8c
    onnx_model = onnx.load(onnx_file)

    # create trt engine and wraper
    opt_shape_dict = {
<<<<<<< HEAD
        'boxes': [list(boxes.shape),
                  list(boxes.shape),
                  list(boxes.shape)],
        'scores': [list(scores.shape),
                   list(scores.shape),
                   list(scores.shape)]
    }
=======
        'input': [list(data.shape),
                  list(data.shape),
                  list(data.shape)],
    }
    # trt config
    fp16_mode = False
    max_workspace_size = 1 << 30

>>>>>>> 00658e8c
    trt_engine = onnx2trt(
        onnx_model,
        opt_shape_dict,
        fp16_mode=fp16_mode,
        max_workspace_size=max_workspace_size)
<<<<<<< HEAD
    save_trt_engine(trt_engine, trt_file)
    trt_model = TRTWraper(trt_file, ['boxes', 'scores'], ['dets', 'inds'])

    with torch.no_grad():
        trt_outputs = trt_model({'boxes': boxes, 'scores': scores})
        trt_dets = trt_outputs['dets']

    # compute pytorch_output
    with torch.no_grad():
        pytorch_outputs = wrapped_model(boxes, scores)
        pytorch_dets = pytorch_outputs[0]
=======

    save_trt_engine(trt_engine, trt_file)
    trt_model = TRTWraper(trt_file, input_names, output_names)

    with torch.no_grad():
        trt_outputs = trt_model({'input': data.clone()})
        trt_results = trt_outputs['output']

    # compute pytorch_output
    with torch.no_grad():
        pytorch_results = wrapped_model(data.clone())
>>>>>>> 00658e8c

    # allclose
    if os.path.exists(onnx_file):
        os.remove(onnx_file)
    if os.path.exists(trt_file):
        os.remove(trt_file)
<<<<<<< HEAD
    num_boxes = pytorch_dets.shape[0]
    trt_dets = trt_dets[:num_boxes, ...]
    trt_scores = trt_dets[:, 4]
    pytorch_scores = pytorch_dets[:, 4]
    assert torch.allclose(pytorch_scores, trt_scores, atol=1e-3)
=======
    assert torch.allclose(pytorch_results, trt_results)
>>>>>>> 00658e8c
<|MERGE_RESOLUTION|>--- conflicted
+++ resolved
@@ -24,7 +24,7 @@
         allow_module_level=True)
 
 
-class WrapFunction(torch.nn.Module):
+class WrapFunction(nn.Module):
 
     def __init__(self, wrapped_function):
         super(WrapFunction, self).__init__()
@@ -38,21 +38,6 @@
 trt_file = 'tmp.engine'
 
 
-<<<<<<< HEAD
-class WrapFunction(nn.Module):
-
-    def __init__(self, wrapped_function):
-        super(WrapFunction, self).__init__()
-        self.wrapped_function = wrapped_function
-
-    def forward(self, *args, **kwargs):
-        return self.wrapped_function(*args, **kwargs)
-
-
-@pytest.mark.skipif(
-    not torch.cuda.is_available(), reason='CUDA is required for test_roialign')
-=======
->>>>>>> 00658e8c
 def test_roialign():
     try:
         from mmcv.ops import RoIAlign
@@ -127,17 +112,7 @@
         assert torch.allclose(pytorch_roi_feat, trt_roi_feat)
 
 
-<<<<<<< HEAD
 def test_nms():
-    try:
-        from mmcv.tensorrt import (TRTWraper, onnx2trt, save_trt_engine,
-                                   is_tensorrt_plugin_loaded)
-
-        if not is_tensorrt_plugin_loaded:
-            pytest.skip('test requires to complie TensorRT plugins in mmcv')
-    except (ImportError, ModuleNotFoundError):
-        pytest.skip('test requires mmcv.tensorrt')
-
     try:
         from mmcv.ops import nms
     except (ImportError, ModuleNotFoundError):
@@ -165,7 +140,46 @@
             input_names=['boxes', 'scores'],
             output_names=['dets', 'inds'],
             opset_version=11)
-=======
+    onnx_model = onnx.load(onnx_file)
+
+    # create trt engine and wraper
+    opt_shape_dict = {
+        'boxes': [list(boxes.shape),
+                  list(boxes.shape),
+                  list(boxes.shape)],
+        'scores': [list(scores.shape),
+                   list(scores.shape),
+                   list(scores.shape)]
+    }
+    trt_engine = onnx2trt(
+        onnx_model,
+        opt_shape_dict,
+        fp16_mode=fp16_mode,
+        max_workspace_size=max_workspace_size)
+    save_trt_engine(trt_engine, trt_file)
+    trt_model = TRTWraper(trt_file, ['boxes', 'scores'], ['dets', 'inds'])
+
+    with torch.no_grad():
+        trt_outputs = trt_model({'boxes': boxes, 'scores': scores})
+        trt_dets = trt_outputs['dets']
+
+    # compute pytorch_output
+    with torch.no_grad():
+        pytorch_outputs = wrapped_model(boxes, scores)
+        pytorch_dets = pytorch_outputs[0]
+
+    # allclose
+    if os.path.exists(onnx_file):
+        os.remove(onnx_file)
+    if os.path.exists(trt_file):
+        os.remove(trt_file)
+    num_boxes = pytorch_dets.shape[0]
+    trt_dets = trt_dets[:num_boxes, ...]
+    trt_scores = trt_dets[:, 4]
+    pytorch_scores = pytorch_dets[:, 4]
+    assert torch.allclose(pytorch_scores, trt_scores, atol=1e-3)
+
+
 def test_scatternd():
 
     def func(data):
@@ -189,20 +203,10 @@
             output_names=output_names,
             opset_version=11)
 
->>>>>>> 00658e8c
     onnx_model = onnx.load(onnx_file)
 
     # create trt engine and wraper
     opt_shape_dict = {
-<<<<<<< HEAD
-        'boxes': [list(boxes.shape),
-                  list(boxes.shape),
-                  list(boxes.shape)],
-        'scores': [list(scores.shape),
-                   list(scores.shape),
-                   list(scores.shape)]
-    }
-=======
         'input': [list(data.shape),
                   list(data.shape),
                   list(data.shape)],
@@ -211,25 +215,11 @@
     fp16_mode = False
     max_workspace_size = 1 << 30
 
->>>>>>> 00658e8c
     trt_engine = onnx2trt(
         onnx_model,
         opt_shape_dict,
         fp16_mode=fp16_mode,
         max_workspace_size=max_workspace_size)
-<<<<<<< HEAD
-    save_trt_engine(trt_engine, trt_file)
-    trt_model = TRTWraper(trt_file, ['boxes', 'scores'], ['dets', 'inds'])
-
-    with torch.no_grad():
-        trt_outputs = trt_model({'boxes': boxes, 'scores': scores})
-        trt_dets = trt_outputs['dets']
-
-    # compute pytorch_output
-    with torch.no_grad():
-        pytorch_outputs = wrapped_model(boxes, scores)
-        pytorch_dets = pytorch_outputs[0]
-=======
 
     save_trt_engine(trt_engine, trt_file)
     trt_model = TRTWraper(trt_file, input_names, output_names)
@@ -241,19 +231,10 @@
     # compute pytorch_output
     with torch.no_grad():
         pytorch_results = wrapped_model(data.clone())
->>>>>>> 00658e8c
 
     # allclose
     if os.path.exists(onnx_file):
         os.remove(onnx_file)
     if os.path.exists(trt_file):
         os.remove(trt_file)
-<<<<<<< HEAD
-    num_boxes = pytorch_dets.shape[0]
-    trt_dets = trt_dets[:num_boxes, ...]
-    trt_scores = trt_dets[:, 4]
-    pytorch_scores = pytorch_dets[:, 4]
-    assert torch.allclose(pytorch_scores, trt_scores, atol=1e-3)
-=======
-    assert torch.allclose(pytorch_results, trt_results)
->>>>>>> 00658e8c
+    assert torch.allclose(pytorch_results, trt_results)