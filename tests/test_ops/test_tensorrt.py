--- conflicted
+++ resolved
@@ -328,22 +328,6 @@
     assert torch.allclose(pytorch_results, trt_results)
 
 
-<<<<<<< HEAD
-def test_grid_sample():
-    from mmcv.onnx.symbolic import register_extra_symbolics
-
-    register_extra_symbolics(11)
-
-    def func(input, grid):
-        return nn.functional.grid_sample(input, grid)
-
-    input = torch.rand(1, 1, 10, 10).cuda()
-    grid = torch.Tensor([[[1, 0, 0], [0, 1, 0]]])
-    grid = nn.functional.affine_grid(grid, input.size()).type_as(input).cuda()
-    wrapped_model = WrapFunction(func).eval().cuda()
-
-    input_names = ['input', 'grid']
-=======
 def test_deform_conv():
     try:
         from mmcv.ops import DeformConv2dPack
@@ -372,16 +356,11 @@
     model.cuda().eval()
 
     input_names = ['input']
->>>>>>> 9ba1f760
     output_names = ['output']
 
     with torch.no_grad():
         torch.onnx.export(
-<<<<<<< HEAD
-            wrapped_model, (input.clone(), grid.clone()),
-=======
             model, (x.clone(), ),
->>>>>>> 9ba1f760
             onnx_file,
             export_params=True,
             keep_initializers_as_inputs=True,
@@ -393,17 +372,8 @@
 
     # create trt engine and wraper
     opt_shape_dict = {
-<<<<<<< HEAD
-        'input': [list(input.shape),
-                  list(input.shape),
-                  list(input.shape)],
-        'grid': [list(grid.shape),
-                 list(grid.shape),
-                 list(grid.shape)],
-=======
         'input': [list(x.shape), list(x.shape),
                   list(x.shape)],
->>>>>>> 9ba1f760
     }
     # trt config
     fp16_mode = False
@@ -419,28 +389,101 @@
     trt_model = TRTWraper(trt_file, input_names, output_names)
 
     with torch.no_grad():
-<<<<<<< HEAD
-        trt_outputs = trt_model({'input': input.clone(), 'grid': grid.clone()})
-=======
         trt_outputs = trt_model({'input': x.clone()})
->>>>>>> 9ba1f760
         trt_results = trt_outputs['output']
 
     # compute pytorch_output
     with torch.no_grad():
-<<<<<<< HEAD
-        pytorch_results = wrapped_model(input.clone(), grid.clone())
-=======
         pytorch_results = model(x.clone())
->>>>>>> 9ba1f760
 
     # allclose
     if os.path.exists(onnx_file):
         os.remove(onnx_file)
     if os.path.exists(trt_file):
         os.remove(trt_file)
-<<<<<<< HEAD
-
-=======
->>>>>>> 9ba1f760
-    assert torch.allclose(pytorch_results, trt_results)+    assert torch.allclose(pytorch_results, trt_results)
+
+
+def test_grid_sample():
+    from mmcv.onnx.symbolic import register_extra_symbolics
+    from itertools import product
+
+    register_extra_symbolics(11)
+
+    input = torch.rand(1, 1, 10, 10).cuda()
+    grid = torch.Tensor([[[1, 0, 0], [0, 1, 0]]])
+    grid = nn.functional.affine_grid(grid, input.size()).type_as(input).cuda()
+
+    mode_list = ['bilinear', 'nearest']
+    padding_mode_list = ['zeros', 'border', 'reflection']
+    align_corners_list = [True, False]
+
+    params_list = list(
+        product(mode_list, padding_mode_list, align_corners_list))
+
+    for params in params_list:
+
+        def func(input, grid):
+            return nn.functional.grid_sample(
+                input,
+                grid,
+                mode=params[0],
+                padding_mode=params[1],
+                align_corners=params[2])
+
+        wrapped_model = WrapFunction(func).eval().cuda()
+
+        input_names = ['input', 'grid']
+        output_names = ['output']
+
+        with torch.no_grad():
+            torch.onnx.export(
+                wrapped_model, (input.clone(), grid.clone()),
+                onnx_file,
+                export_params=True,
+                keep_initializers_as_inputs=True,
+                input_names=input_names,
+                output_names=output_names,
+                opset_version=11)
+
+        onnx_model = onnx.load(onnx_file)
+
+        # create trt engine and wraper
+        opt_shape_dict = {
+            'input': [list(input.shape),
+                      list(input.shape),
+                      list(input.shape)],
+            'grid': [list(grid.shape),
+                     list(grid.shape),
+                     list(grid.shape)],
+        }
+        # trt config
+        fp16_mode = False
+        max_workspace_size = 1 << 30
+
+        trt_engine = onnx2trt(
+            onnx_model,
+            opt_shape_dict,
+            fp16_mode=fp16_mode,
+            max_workspace_size=max_workspace_size)
+
+        save_trt_engine(trt_engine, trt_file)
+        trt_model = TRTWraper(trt_file, input_names, output_names)
+
+        with torch.no_grad():
+            trt_outputs = trt_model({
+                'input': input.clone(),
+                'grid': grid.clone()
+            })
+            trt_results = trt_outputs['output']
+
+        # compute pytorch_output
+        with torch.no_grad():
+            pytorch_results = wrapped_model(input.clone(), grid.clone())
+
+        # allclose
+        if os.path.exists(onnx_file):
+            os.remove(onnx_file)
+        if os.path.exists(trt_file):
+            os.remove(trt_file)
+        assert torch.allclose(pytorch_results, trt_results)