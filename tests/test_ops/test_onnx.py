import os
import warnings
from functools import partial

import numpy as np
import onnx
import onnxruntime as rt
import pytest
import torch
import torch.nn as nn
from packaging import version

onnx_file = 'tmp.onnx'


class WrapFunction(nn.Module):

    def __init__(self, wrapped_function):
        super(WrapFunction, self).__init__()
        self.wrapped_function = wrapped_function

    def forward(self, *args, **kwargs):
        return self.wrapped_function(*args, **kwargs)


def test_nms():
    from mmcv.ops import nms
    np_boxes = np.array([[6.0, 3.0, 8.0, 7.0], [3.0, 6.0, 9.0, 11.0],
                         [3.0, 7.0, 10.0, 12.0], [1.0, 4.0, 13.0, 7.0]],
                        dtype=np.float32)
    np_scores = np.array([0.6, 0.9, 0.7, 0.2], dtype=np.float32)
    boxes = torch.from_numpy(np_boxes)
    scores = torch.from_numpy(np_scores)
    pytorch_dets, _ = nms(boxes, scores, iou_threshold=0.3, offset=0)
    pytorch_score = pytorch_dets[:, 4]
    nms = partial(nms, iou_threshold=0.3, offset=0)
    wrapped_model = WrapFunction(nms)
    wrapped_model.cpu().eval()
    with torch.no_grad():
        torch.onnx.export(
            wrapped_model, (boxes, scores),
            onnx_file,
            export_params=True,
            keep_initializers_as_inputs=True,
            input_names=['boxes', 'scores'],
            opset_version=11)
    onnx_model = onnx.load(onnx_file)

    # get onnx output
    input_all = [node.name for node in onnx_model.graph.input]
    input_initializer = [node.name for node in onnx_model.graph.initializer]
    net_feed_input = list(set(input_all) - set(input_initializer))
    assert (len(net_feed_input) == 2)
    sess = rt.InferenceSession(onnx_file)
    onnx_dets, _ = sess.run(None, {
        'scores': scores.detach().numpy(),
        'boxes': boxes.detach().numpy()
    })
    onnx_score = onnx_dets[:, 4]
    os.remove(onnx_file)
    assert np.allclose(pytorch_score, onnx_score, atol=1e-3)


@pytest.mark.skipif(not torch.cuda.is_available(), reason='test requires GPU')
def test_softnms():
    from mmcv.ops import get_onnxruntime_op_path, soft_nms

    # only support pytorch >= 1.7.0
    if version.parse(torch.__version__) < version.parse('1.7.0'):
        warnings.warn('test_softnms should be ran with pytorch >= 1.7.0')
        return

    # only support onnxruntime >= 1.5.1
    assert version.parse(rt.__version__) >= version.parse(
        '1.5.1'), 'test_softnms should be ran with onnxruntime >= 1.5.1'

    ort_custom_op_path = get_onnxruntime_op_path()
    if not os.path.exists(ort_custom_op_path):
        pytest.skip('softnms for onnxruntime is not compiled.')

    np_boxes = np.array([[6.0, 3.0, 8.0, 7.0], [3.0, 6.0, 9.0, 11.0],
                         [3.0, 7.0, 10.0, 12.0], [1.0, 4.0, 13.0, 7.0]],
                        dtype=np.float32)
    np_scores = np.array([0.6, 0.9, 0.7, 0.2], dtype=np.float32)

    boxes = torch.from_numpy(np_boxes)
    scores = torch.from_numpy(np_scores)

    configs = [[0.3, 0.5, 0.01, 'linear'], [0.3, 0.5, 0.01, 'gaussian'],
               [0.3, 0.5, 0.01, 'naive']]

    session_options = rt.SessionOptions()
    session_options.register_custom_ops_library(ort_custom_op_path)

    for _iou_threshold, _sigma, _min_score, _method in configs:
        pytorch_dets, pytorch_inds = soft_nms(
            boxes,
            scores,
            iou_threshold=_iou_threshold,
            sigma=_sigma,
            min_score=_min_score,
            method=_method)
        nms = partial(
            soft_nms,
            iou_threshold=_iou_threshold,
            sigma=_sigma,
            min_score=_min_score,
            method=_method)

        wrapped_model = WrapFunction(nms)
        wrapped_model.cpu().eval()
        with torch.no_grad():
            torch.onnx.export(
                wrapped_model, (boxes, scores),
                onnx_file,
                export_params=True,
                keep_initializers_as_inputs=True,
                input_names=['boxes', 'scores'],
                opset_version=11)
        onnx_model = onnx.load(onnx_file)

        # get onnx output
        input_all = [node.name for node in onnx_model.graph.input]
        input_initializer = [
            node.name for node in onnx_model.graph.initializer
        ]
        net_feed_input = list(set(input_all) - set(input_initializer))
        assert (len(net_feed_input) == 2)
        sess = rt.InferenceSession(onnx_file, session_options)
        onnx_dets, onnx_inds = sess.run(None, {
            'scores': scores.detach().numpy(),
            'boxes': boxes.detach().numpy()
        })
        os.remove(onnx_file)
        assert np.allclose(pytorch_dets, onnx_dets, atol=1e-3)
        assert np.allclose(onnx_inds, onnx_inds, atol=1e-3)


def test_roialign():
    try:
        from mmcv.ops import roi_align
<<<<<<< HEAD
    except (ImportError, ModuleNotFoundError):
        pytest.skip('roi_align op is not successfully compiled')

    # TODO remove after PR#724 merged
    try:
        from mmcv.tensorrt import is_tensorrt_plugin_loaded
        if is_tensorrt_plugin_loaded:
            pytest.skip('mmcv::MMCVRoiAlign is not supported in onnxruntime.')
    except ImportError:
        pass
=======
        from mmcv.ops import get_onnxruntime_op_path
    except (ImportError, ModuleNotFoundError):
        pytest.skip('roi_align op is not successfully compiled')
>>>>>>> 0de9e149

    ort_custom_op_path = get_onnxruntime_op_path()
    # roi align config
    pool_h = 2
    pool_w = 2
    spatial_scale = 1.0
    sampling_ratio = 2

    inputs = [([[[[1., 2.], [3., 4.]]]], [[0., 0., 0., 1., 1.]]),
              ([[[[1., 2.], [3., 4.]], [[4., 3.],
                                        [2., 1.]]]], [[0., 0., 0., 1., 1.]]),
              ([[[[1., 2., 5., 6.], [3., 4., 7., 8.], [9., 10., 13., 14.],
                  [11., 12., 15., 16.]]]], [[0., 0., 0., 3., 3.]])]

    def warpped_function(torch_input, torch_rois):
        return roi_align(torch_input, torch_rois, (pool_w, pool_h),
                         spatial_scale, sampling_ratio, 'avg', True)

    for case in inputs:
        np_input = np.array(case[0], dtype=np.float32)
        np_rois = np.array(case[1], dtype=np.float32)
        input = torch.from_numpy(np_input)
        rois = torch.from_numpy(np_rois)

        # compute pytorch_output
        with torch.no_grad():
            pytorch_output = roi_align(input, rois, (pool_w, pool_h),
                                       spatial_scale, sampling_ratio, 'avg',
                                       True)

        # export and load onnx model
        wrapped_model = WrapFunction(warpped_function)
        with torch.no_grad():
            torch.onnx.export(
                wrapped_model, (input, rois),
                onnx_file,
                export_params=True,
                keep_initializers_as_inputs=True,
                input_names=['input', 'rois'],
                opset_version=11)

        onnx_model = onnx.load(onnx_file)
        session_options = rt.SessionOptions()
        if os.path.exists(ort_custom_op_path):
            session_options.register_custom_ops_library(ort_custom_op_path)

        # compute onnx_output
        input_all = [node.name for node in onnx_model.graph.input]
        input_initializer = [
            node.name for node in onnx_model.graph.initializer
        ]
        net_feed_input = list(set(input_all) - set(input_initializer))
        assert (len(net_feed_input) == 2)
        sess = rt.InferenceSession(onnx_file, session_options)
        onnx_output = sess.run(None, {
            'input': input.detach().numpy(),
            'rois': rois.detach().numpy()
        })
        onnx_output = onnx_output[0]

        # allclose
        os.remove(onnx_file)
        assert np.allclose(pytorch_output, onnx_output, atol=1e-3)


@pytest.mark.skipif(not torch.cuda.is_available(), reason='test requires GPU')
def test_roipool():
    from mmcv.ops import roi_pool

    # roi pool config
    pool_h = 2
    pool_w = 2
    spatial_scale = 1.0

    inputs = [([[[[1., 2.], [3., 4.]]]], [[0., 0., 0., 1., 1.]]),
              ([[[[1., 2.], [3., 4.]], [[4., 3.],
                                        [2., 1.]]]], [[0., 0., 0., 1., 1.]]),
              ([[[[1., 2., 5., 6.], [3., 4., 7., 8.], [9., 10., 13., 14.],
                  [11., 12., 15., 16.]]]], [[0., 0., 0., 3., 3.]])]

    def warpped_function(torch_input, torch_rois):
        return roi_pool(torch_input, torch_rois, (pool_w, pool_h),
                        spatial_scale)

    for case in inputs:
        np_input = np.array(case[0], dtype=np.float32)
        np_rois = np.array(case[1], dtype=np.float32)
        input = torch.from_numpy(np_input).cuda()
        rois = torch.from_numpy(np_rois).cuda()

        # compute pytorch_output
        with torch.no_grad():
            pytorch_output = roi_pool(input, rois, (pool_w, pool_h),
                                      spatial_scale)
            pytorch_output = pytorch_output.cpu()

        # export and load onnx model
        wrapped_model = WrapFunction(warpped_function)
        with torch.no_grad():
            torch.onnx.export(
                wrapped_model, (input, rois),
                onnx_file,
                export_params=True,
                keep_initializers_as_inputs=True,
                input_names=['input', 'rois'],
                opset_version=11)
        onnx_model = onnx.load(onnx_file)

        # compute onnx_output
        input_all = [node.name for node in onnx_model.graph.input]
        input_initializer = [
            node.name for node in onnx_model.graph.initializer
        ]
        net_feed_input = list(set(input_all) - set(input_initializer))
        assert (len(net_feed_input) == 2)
        sess = rt.InferenceSession(onnx_file)
        onnx_output = sess.run(
            None, {
                'input': input.detach().cpu().numpy(),
                'rois': rois.detach().cpu().numpy()
            })
        onnx_output = onnx_output[0]

        # allclose
        os.remove(onnx_file)
        assert np.allclose(pytorch_output, onnx_output, atol=1e-3)


def test_simplify():
    from mmcv.onnx import simplify

    # only support PyTorch >= 1.5.0
    if version.parse(torch.__version__) < version.parse('1.5.0'):
        pytest.skip('mmcv.onnx.simplify only support with PyTorch >= 1.5.0')

    def foo(x):
        y = x.view((x.shape[0], x.shape[1], x.shape[3], x.shape[2]))
        return y

    net = WrapFunction(foo)
    dummy_input = torch.randn(2, 3, 4, 5)
    torch.onnx.export(net, dummy_input, onnx_file, input_names=['input'])
    ori_onnx_model = onnx.load(onnx_file)

    feed_input = [{'input': dummy_input.detach().cpu().numpy()}]
    slim_onnx_model = simplify(ori_onnx_model, feed_input, onnx_file)
    numel_before = len(ori_onnx_model.graph.node)
    numel_after = len(slim_onnx_model.graph.node)
    os.remove(onnx_file)
    assert numel_before == 18 and numel_after == 1, 'Simplify failed.'<|MERGE_RESOLUTION|>--- conflicted
+++ resolved
@@ -139,22 +139,9 @@
 def test_roialign():
     try:
         from mmcv.ops import roi_align
-<<<<<<< HEAD
-    except (ImportError, ModuleNotFoundError):
-        pytest.skip('roi_align op is not successfully compiled')
-
-    # TODO remove after PR#724 merged
-    try:
-        from mmcv.tensorrt import is_tensorrt_plugin_loaded
-        if is_tensorrt_plugin_loaded:
-            pytest.skip('mmcv::MMCVRoiAlign is not supported in onnxruntime.')
-    except ImportError:
-        pass
-=======
         from mmcv.ops import get_onnxruntime_op_path
     except (ImportError, ModuleNotFoundError):
         pytest.skip('roi_align op is not successfully compiled')
->>>>>>> 0de9e149
 
     ort_custom_op_path = get_onnxruntime_op_path()
     # roi align config
