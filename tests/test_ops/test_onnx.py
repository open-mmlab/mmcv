--- conflicted
+++ resolved
@@ -24,13 +24,9 @@
 
 
 def test_nms():
-<<<<<<< HEAD
-    if torch.__version__ == 'parrots':
-        pytest.skip('onnx is not supported in parrots directly')
-    from mmcv.ops import nms
-=======
+    if torch.__version__ == 'parrots':
+        pytest.skip('onnx is not supported in parrots directly')
     from mmcv.ops import get_onnxruntime_op_path, nms
->>>>>>> ba30d98a
     np_boxes = np.array([[6.0, 3.0, 8.0, 7.0], [3.0, 6.0, 9.0, 11.0],
                          [3.0, 7.0, 10.0, 12.0], [1.0, 4.0, 13.0, 7.0]],
                         dtype=np.float32)
