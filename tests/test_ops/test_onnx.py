import os
import warnings
from functools import partial

import numpy as np
import onnx
import onnxruntime as rt
import pytest
import torch
import torch.nn as nn
from packaging import version

onnx_file = 'tmp.onnx'


class WrapFunction(nn.Module):

    def __init__(self, wrapped_function):
        super(WrapFunction, self).__init__()
        self.wrapped_function = wrapped_function

    def forward(self, *args, **kwargs):
        return self.wrapped_function(*args, **kwargs)


@pytest.mark.parametrize('mode', ['bilinear', 'nearest'])
@pytest.mark.parametrize('padding_mode', ['zeros', 'border', 'reflection'])
@pytest.mark.parametrize('align_corners', [True, False])
def test_grid_sample(mode, padding_mode, align_corners):
    from mmcv.onnx.symbolic import register_extra_symbolics
    opset_version = 11
    register_extra_symbolics(opset_version)

    from mmcv.ops import get_onnxruntime_op_path
    ort_custom_op_path = get_onnxruntime_op_path()
    if not os.path.exists(ort_custom_op_path):
        pytest.skip('custom ops for onnxruntime are not compiled.')

    input = torch.rand(1, 1, 10, 10)
    grid = torch.Tensor([[[1, 0, 0], [0, 1, 0]]])
    grid = nn.functional.affine_grid(grid, (1, 1, 15, 15)).type_as(input)

    def func(input, grid):
        return nn.functional.grid_sample(
            input,
            grid,
            mode=mode,
            padding_mode=padding_mode,
            align_corners=align_corners)

    wrapped_model = WrapFunction(func).eval()

    input_names = ['input', 'grid']
    output_names = ['output']

    with torch.no_grad():
        torch.onnx.export(
            wrapped_model, (input, grid),
            onnx_file,
            export_params=True,
            keep_initializers_as_inputs=True,
            input_names=input_names,
            output_names=output_names,
            opset_version=11)

    onnx_model = onnx.load(onnx_file)

    session_options = rt.SessionOptions()
    session_options.register_custom_ops_library(ort_custom_op_path)

    # get onnx output
    input_all = [node.name for node in onnx_model.graph.input]
    input_initializer = [node.name for node in onnx_model.graph.initializer]
    net_feed_input = list(set(input_all) - set(input_initializer))
    assert (len(net_feed_input) == 2)
    sess = rt.InferenceSession(onnx_file, session_options)
    ort_result = sess.run(None, {
        'input': input.detach().numpy(),
        'grid': grid.detach().numpy()
    })
    pytorch_results = wrapped_model(input.clone(), grid.clone())
    os.remove(onnx_file)
    assert np.allclose(pytorch_results, ort_result, atol=1e-3)


def test_nms():
    if torch.__version__ == 'parrots':
        pytest.skip('onnx is not supported in parrots directly')
    from mmcv.ops import get_onnxruntime_op_path, nms
    np_boxes = np.array([[6.0, 3.0, 8.0, 7.0], [3.0, 6.0, 9.0, 11.0],
                         [3.0, 7.0, 10.0, 12.0], [1.0, 4.0, 13.0, 7.0]],
                        dtype=np.float32)
    np_scores = np.array([0.6, 0.9, 0.7, 0.2], dtype=np.float32)
    boxes = torch.from_numpy(np_boxes)
    scores = torch.from_numpy(np_scores)
    pytorch_dets, _ = nms(boxes, scores, iou_threshold=0.3, offset=0)
    pytorch_score = pytorch_dets[:, 4]
    nms = partial(nms, iou_threshold=0.3, offset=0)
    wrapped_model = WrapFunction(nms)
    wrapped_model.cpu().eval()
    with torch.no_grad():
        torch.onnx.export(
            wrapped_model, (boxes, scores),
            onnx_file,
            export_params=True,
            keep_initializers_as_inputs=True,
            input_names=['boxes', 'scores'],
            opset_version=11)
    onnx_model = onnx.load(onnx_file)

    ort_custom_op_path = get_onnxruntime_op_path()
    if not os.path.exists(ort_custom_op_path):
        pytest.skip('nms for onnxruntime is not compiled.')

    session_options = rt.SessionOptions()
    session_options.register_custom_ops_library(ort_custom_op_path)

    # get onnx output
    input_all = [node.name for node in onnx_model.graph.input]
    input_initializer = [node.name for node in onnx_model.graph.initializer]
    net_feed_input = list(set(input_all) - set(input_initializer))
    assert (len(net_feed_input) == 2)
    sess = rt.InferenceSession(onnx_file, session_options)
    onnx_dets, _ = sess.run(None, {
        'scores': scores.detach().numpy(),
        'boxes': boxes.detach().numpy()
    })
    onnx_score = onnx_dets[:, 4]
    os.remove(onnx_file)
    assert np.allclose(pytorch_score, onnx_score, atol=1e-3)


@pytest.mark.skipif(not torch.cuda.is_available(), reason='test requires GPU')
def test_softnms():
    if torch.__version__ == 'parrots':
        pytest.skip('onnx is not supported in parrots directly')
    from mmcv.ops import get_onnxruntime_op_path, soft_nms

    # only support pytorch >= 1.7.0
    if version.parse(torch.__version__) < version.parse('1.7.0'):
        warnings.warn('test_softnms should be ran with pytorch >= 1.7.0')
        return

    # only support onnxruntime >= 1.5.1
    assert version.parse(rt.__version__) >= version.parse(
        '1.5.1'), 'test_softnms should be ran with onnxruntime >= 1.5.1'

    ort_custom_op_path = get_onnxruntime_op_path()
    if not os.path.exists(ort_custom_op_path):
        pytest.skip('softnms for onnxruntime is not compiled.')

    np_boxes = np.array([[6.0, 3.0, 8.0, 7.0], [3.0, 6.0, 9.0, 11.0],
                         [3.0, 7.0, 10.0, 12.0], [1.0, 4.0, 13.0, 7.0]],
                        dtype=np.float32)
    np_scores = np.array([0.6, 0.9, 0.7, 0.2], dtype=np.float32)

    boxes = torch.from_numpy(np_boxes)
    scores = torch.from_numpy(np_scores)

    configs = [[0.3, 0.5, 0.01, 'linear'], [0.3, 0.5, 0.01, 'gaussian'],
               [0.3, 0.5, 0.01, 'naive']]

    session_options = rt.SessionOptions()
    session_options.register_custom_ops_library(ort_custom_op_path)

    for _iou_threshold, _sigma, _min_score, _method in configs:
        pytorch_dets, pytorch_inds = soft_nms(
            boxes,
            scores,
            iou_threshold=_iou_threshold,
            sigma=_sigma,
            min_score=_min_score,
            method=_method)
        nms = partial(
            soft_nms,
            iou_threshold=_iou_threshold,
            sigma=_sigma,
            min_score=_min_score,
            method=_method)

        wrapped_model = WrapFunction(nms)
        wrapped_model.cpu().eval()
        with torch.no_grad():
            torch.onnx.export(
                wrapped_model, (boxes, scores),
                onnx_file,
                export_params=True,
                keep_initializers_as_inputs=True,
                input_names=['boxes', 'scores'],
                opset_version=11)
        onnx_model = onnx.load(onnx_file)

        # get onnx output
        input_all = [node.name for node in onnx_model.graph.input]
        input_initializer = [
            node.name for node in onnx_model.graph.initializer
        ]
        net_feed_input = list(set(input_all) - set(input_initializer))
        assert (len(net_feed_input) == 2)
        sess = rt.InferenceSession(onnx_file, session_options)
        onnx_dets, onnx_inds = sess.run(None, {
            'scores': scores.detach().numpy(),
            'boxes': boxes.detach().numpy()
        })
        os.remove(onnx_file)
        assert np.allclose(pytorch_dets, onnx_dets, atol=1e-3)
        assert np.allclose(onnx_inds, onnx_inds, atol=1e-3)


def test_roialign():
    if torch.__version__ == 'parrots':
        pytest.skip('onnx is not supported in parrots directly')
    try:
        from mmcv.ops import roi_align
        from mmcv.ops import get_onnxruntime_op_path
    except (ImportError, ModuleNotFoundError):
        pytest.skip('roi_align op is not successfully compiled')

    ort_custom_op_path = get_onnxruntime_op_path()
    # roi align config
    pool_h = 2
    pool_w = 2
    spatial_scale = 1.0
    sampling_ratio = 2

    inputs = [([[[[1., 2.], [3., 4.]]]], [[0., 0., 0., 1., 1.]]),
              ([[[[1., 2.], [3., 4.]], [[4., 3.],
                                        [2., 1.]]]], [[0., 0., 0., 1., 1.]]),
              ([[[[1., 2., 5., 6.], [3., 4., 7., 8.], [9., 10., 13., 14.],
                  [11., 12., 15., 16.]]]], [[0., 0., 0., 3., 3.]])]

    def warpped_function(torch_input, torch_rois):
        return roi_align(torch_input, torch_rois, (pool_w, pool_h),
                         spatial_scale, sampling_ratio, 'avg', True)

    for case in inputs:
        np_input = np.array(case[0], dtype=np.float32)
        np_rois = np.array(case[1], dtype=np.float32)
        input = torch.from_numpy(np_input)
        rois = torch.from_numpy(np_rois)

        # compute pytorch_output
        with torch.no_grad():
            pytorch_output = roi_align(input, rois, (pool_w, pool_h),
                                       spatial_scale, sampling_ratio, 'avg',
                                       True)

        # export and load onnx model
        wrapped_model = WrapFunction(warpped_function)
        with torch.no_grad():
            torch.onnx.export(
                wrapped_model, (input, rois),
                onnx_file,
                export_params=True,
                keep_initializers_as_inputs=True,
                input_names=['input', 'rois'],
                opset_version=11)

        onnx_model = onnx.load(onnx_file)
        session_options = rt.SessionOptions()
        if os.path.exists(ort_custom_op_path):
            session_options.register_custom_ops_library(ort_custom_op_path)

        # compute onnx_output
        input_all = [node.name for node in onnx_model.graph.input]
        input_initializer = [
            node.name for node in onnx_model.graph.initializer
        ]
        net_feed_input = list(set(input_all) - set(input_initializer))
        assert (len(net_feed_input) == 2)
        sess = rt.InferenceSession(onnx_file, session_options)
        onnx_output = sess.run(None, {
            'input': input.detach().numpy(),
            'rois': rois.detach().numpy()
        })
        onnx_output = onnx_output[0]

        # allclose
        os.remove(onnx_file)
        assert np.allclose(pytorch_output, onnx_output, atol=1e-3)


def test_roialign_rotated():
    if torch.__version__ == 'parrots':
        pytest.skip('onnx is not supported in parrots directly')
    try:
        from mmcv.ops import roi_align_rotated
        from mmcv.ops import get_onnxruntime_op_path
    except (ImportError, ModuleNotFoundError):
        pytest.skip('roi_align_aligned op is not successfully compiled')

    ort_custom_op_path = get_onnxruntime_op_path()
    if not os.path.exists(ort_custom_op_path):
        pytest.skip('custom ops for onnxruntime are not compiled.')
    # roi align config
    pool_h = 2
    pool_w = 2
    spatial_scale = 1.0
    sampling_ratio = 2

    inputs = [([[[[1., 2.], [3., 4.]]]], [[0., 0.5, 0.5, 1., 1., 0]]),
              ([[[[1., 2.], [3., 4.]]]], [[0., 0.5, 0.5, 1., 1., np.pi / 2]]),
              ([[[[1., 2.], [3., 4.]],
                 [[4., 3.], [2., 1.]]]], [[0., 0.5, 0.5, 1., 1., 0]]),
              ([[[[1., 2., 5., 6.], [3., 4., 7., 8.], [9., 10., 13., 14.],
                  [11., 12., 15., 16.]]]], [[0., 1.5, 1.5, 3., 3., 0]]),
              ([[[[1., 2., 5., 6.], [3., 4., 7., 8.], [9., 10., 13., 14.],
                  [11., 12., 15., 16.]]]], [[0., 1.5, 1.5, 3., 3.,
                                             np.pi / 2]])]

    def warpped_function(torch_input, torch_rois):
        return roi_align_rotated(torch_input, torch_rois, (pool_w, pool_h),
                                 spatial_scale, sampling_ratio, True, False)

    for case in inputs:
        np_input = np.array(case[0], dtype=np.float32)
        np_rois = np.array(case[1], dtype=np.float32)
        input = torch.from_numpy(np_input)
        rois = torch.from_numpy(np_rois)

        # compute pytorch_output
        with torch.no_grad():
            pytorch_output = roi_align_rotated(input, rois, (pool_w, pool_h),
                                               spatial_scale, sampling_ratio,
                                               True, False)

        # export and load onnx model
        wrapped_model = WrapFunction(warpped_function)
        with torch.no_grad():
            torch.onnx.export(
                wrapped_model, (input, rois),
                onnx_file,
                export_params=True,
                keep_initializers_as_inputs=True,
                input_names=['features', 'rois'],
                opset_version=11)

        onnx_model = onnx.load(onnx_file)
        session_options = rt.SessionOptions()
        if os.path.exists(ort_custom_op_path):
            session_options.register_custom_ops_library(ort_custom_op_path)

        # compute onnx_output
        input_all = [node.name for node in onnx_model.graph.input]
        input_initializer = [
            node.name for node in onnx_model.graph.initializer
        ]
        net_feed_input = list(set(input_all) - set(input_initializer))
        assert (len(net_feed_input) == 2)
        sess = rt.InferenceSession(onnx_file, session_options)
        onnx_output = sess.run(None, {
            'features': input.detach().numpy(),
            'rois': rois.detach().numpy()
        })
        onnx_output = onnx_output[0]

        # allclose
        os.remove(onnx_file)
        assert np.allclose(pytorch_output, onnx_output, atol=1e-3)


@pytest.mark.skipif(not torch.cuda.is_available(), reason='test requires GPU')
def test_roipool():
    if torch.__version__ == 'parrots':
        pytest.skip('onnx is not supported in parrots directly')
    from mmcv.ops import roi_pool

    # roi pool config
    pool_h = 2
    pool_w = 2
    spatial_scale = 1.0

    inputs = [([[[[1., 2.], [3., 4.]]]], [[0., 0., 0., 1., 1.]]),
              ([[[[1., 2.], [3., 4.]], [[4., 3.],
                                        [2., 1.]]]], [[0., 0., 0., 1., 1.]]),
              ([[[[1., 2., 5., 6.], [3., 4., 7., 8.], [9., 10., 13., 14.],
                  [11., 12., 15., 16.]]]], [[0., 0., 0., 3., 3.]])]

    def warpped_function(torch_input, torch_rois):
        return roi_pool(torch_input, torch_rois, (pool_w, pool_h),
                        spatial_scale)

    for case in inputs:
        np_input = np.array(case[0], dtype=np.float32)
        np_rois = np.array(case[1], dtype=np.float32)
        input = torch.from_numpy(np_input).cuda()
        rois = torch.from_numpy(np_rois).cuda()

        # compute pytorch_output
        with torch.no_grad():
            pytorch_output = roi_pool(input, rois, (pool_w, pool_h),
                                      spatial_scale)
            pytorch_output = pytorch_output.cpu()

        # export and load onnx model
        wrapped_model = WrapFunction(warpped_function)
        with torch.no_grad():
            torch.onnx.export(
                wrapped_model, (input, rois),
                onnx_file,
                export_params=True,
                keep_initializers_as_inputs=True,
                input_names=['input', 'rois'],
                opset_version=11)
        onnx_model = onnx.load(onnx_file)

        # compute onnx_output
        input_all = [node.name for node in onnx_model.graph.input]
        input_initializer = [
            node.name for node in onnx_model.graph.initializer
        ]
        net_feed_input = list(set(input_all) - set(input_initializer))
        assert (len(net_feed_input) == 2)
        sess = rt.InferenceSession(onnx_file)
        onnx_output = sess.run(
            None, {
                'input': input.detach().cpu().numpy(),
                'rois': rois.detach().cpu().numpy()
            })
        onnx_output = onnx_output[0]

        # allclose
        os.remove(onnx_file)
        assert np.allclose(pytorch_output, onnx_output, atol=1e-3)


def test_interpolate():
    from mmcv.onnx.symbolic import register_extra_symbolics
    opset_version = 11
    register_extra_symbolics(opset_version)

    def func(feat, scale_factor=2):
        out = nn.functional.interpolate(feat, scale_factor=scale_factor)
        return out

    net = WrapFunction(func)
    net = net.cpu().eval()
    dummy_input = torch.randn(2, 4, 8, 8).cpu()
    torch.onnx.export(
        net,
        dummy_input,
        onnx_file,
        input_names=['input'],
        opset_version=opset_version)
    sess = rt.InferenceSession(onnx_file)
    onnx_result = sess.run(None, {'input': dummy_input.detach().numpy()})
    pytorch_result = func(dummy_input).detach().numpy()
    if os.path.exists(onnx_file):
        os.remove(onnx_file)
    assert np.allclose(pytorch_result, onnx_result, atol=1e-3)


<<<<<<< HEAD
@pytest.mark.parametrize('key', ['cummax', 'cummin'])
def test_cummax_cummin(key, opset=11):
    if torch.__version__ == 'parrots':
        pytest.skip('onnx is not supported in parrots directly')

    # only support pytorch >= 1.5.0
    if version.parse(torch.__version__) < version.parse('1.5.0'):
        warnings.warn('test_cummax_cummin should be ran with pytorch >= 1.5.0')
        return

    # register custom op `mmcv::cummax`
    from mmcv.onnx.symbolic import register_extra_symbolics
    register_extra_symbolics(opset)

=======
@pytest.mark.parametrize('mode', ['top', 'bottom', 'left', 'right'])
def test_corner_pool(mode, opset=11):
    if torch.__version__ == 'parrots':
        pytest.skip('onnx is not supported in parrots directly')

>>>>>>> db6b0542
    from mmcv.ops import get_onnxruntime_op_path
    ort_custom_op_path = get_onnxruntime_op_path()
    if not os.path.exists(ort_custom_op_path):
        pytest.skip('custom ops for onnxruntime are not compiled.')

<<<<<<< HEAD
    input_list = [
        # arbitrary shape, e.g. 1-D, 2-D, 3-D, ...
        torch.rand((2, 3, 4, 1, 5)),
        torch.rand((1)),
        torch.rand((2, 0, 1)),  # tensor.numel() is 0
        torch.FloatTensor(),  # empty tensor
    ]

    cummax_cummin_funcs = {'cummax': torch.cummax, 'cummin': torch.cummin}

    for i, input in enumerate(input_list):
        ndims = input.dim()
        # valid dim range is [-ndims, ndims-1]
        # test for all `dim` value which is valid
        for dim in range(-ndims, ndims):
            cummax_func = partial(cummax_cummin_funcs[key], dim=dim)
            wrapped_model = WrapFunction(cummax_func).eval()

            with torch.no_grad():
                torch.onnx.export(
                    wrapped_model,
                    input,
                    onnx_file,
                    export_params=True,
                    keep_initializers_as_inputs=True,
                    input_names=['input'],
                    output_names=['output', 'indices'],
                    opset_version=opset)

            onnx_model = onnx.load(onnx_file)
            input_all = [node.name for node in onnx_model.graph.input]
            input_initializer = [
                node.name for node in onnx_model.graph.initializer
            ]
            net_feed_input = list(set(input_all) - set(input_initializer))
            assert (len(net_feed_input) == 1)

            session_options = rt.SessionOptions()
            session_options.register_custom_ops_library(ort_custom_op_path)
            sess = rt.InferenceSession(onnx_file, session_options)
            ort_output, ort_inds = sess.run(None,
                                            {'input': input.detach().numpy()})
            pytorch_output, pytorch_inds = wrapped_model(input.clone())
            pytorch_output = pytorch_output.detach().numpy()
            pytorch_inds = pytorch_inds.detach().numpy()
            assert np.allclose(pytorch_output, ort_output, atol=1e-5)
            assert np.all(pytorch_inds == ort_inds)
            os.remove(onnx_file)
=======
    from mmcv.ops.corner_pool import CornerPool

    def corner_pool_func(input):
        corner_pool_module = CornerPool(mode)
        return corner_pool_module.corner_pool.apply(input)

    wrapped_model = WrapFunction(corner_pool_func).eval()

    input = torch.rand((2, 3, 9, 12))  # (n,c,h,w)

    with torch.no_grad():
        torch.onnx.export(
            wrapped_model,
            input,
            onnx_file,
            export_params=True,
            keep_initializers_as_inputs=True,
            input_names=['input'],
            output_names=['output'],
            opset_version=opset)

    onnx_model = onnx.load(onnx_file)
    input_all = [node.name for node in onnx_model.graph.input]
    input_initializer = [node.name for node in onnx_model.graph.initializer]
    net_feed_input = list(set(input_all) - set(input_initializer))
    assert (len(net_feed_input) == 1)

    session_options = rt.SessionOptions()
    session_options.register_custom_ops_library(ort_custom_op_path)
    sess = rt.InferenceSession(onnx_file, session_options)
    ort_result = sess.run(None, {'input': input.detach().numpy()})
    pytorch_results = wrapped_model(input.clone())
    os.remove(onnx_file)
    assert np.allclose(pytorch_results, ort_result, atol=1e-5)
>>>>>>> db6b0542
<|MERGE_RESOLUTION|>--- conflicted
+++ resolved
@@ -450,7 +450,52 @@
     assert np.allclose(pytorch_result, onnx_result, atol=1e-3)
 
 
-<<<<<<< HEAD
+@pytest.mark.parametrize('mode', ['top', 'bottom', 'left', 'right'])
+def test_corner_pool(mode, opset=11):
+    if torch.__version__ == 'parrots':
+        pytest.skip('onnx is not supported in parrots directly')
+
+    from mmcv.ops import get_onnxruntime_op_path
+    ort_custom_op_path = get_onnxruntime_op_path()
+    if not os.path.exists(ort_custom_op_path):
+        pytest.skip('custom ops for onnxruntime are not compiled.')
+
+    from mmcv.ops.corner_pool import CornerPool
+
+    def corner_pool_func(input):
+        corner_pool_module = CornerPool(mode)
+        return corner_pool_module.corner_pool.apply(input)
+
+    wrapped_model = WrapFunction(corner_pool_func).eval()
+
+    input = torch.rand((2, 3, 9, 12))  # (n,c,h,w)
+
+    with torch.no_grad():
+        torch.onnx.export(
+            wrapped_model,
+            input,
+            onnx_file,
+            export_params=True,
+            keep_initializers_as_inputs=True,
+            input_names=['input'],
+            output_names=['output'],
+            opset_version=opset)
+
+    onnx_model = onnx.load(onnx_file)
+    input_all = [node.name for node in onnx_model.graph.input]
+    input_initializer = [node.name for node in onnx_model.graph.initializer]
+    net_feed_input = list(set(input_all) - set(input_initializer))
+    assert (len(net_feed_input) == 1)
+
+    session_options = rt.SessionOptions()
+    session_options.register_custom_ops_library(ort_custom_op_path)
+    sess = rt.InferenceSession(onnx_file, session_options)
+    ort_result = sess.run(None, {'input': input.detach().numpy()})
+    pytorch_results = wrapped_model(input.clone())
+    os.remove(onnx_file)
+    assert np.allclose(pytorch_results, ort_result, atol=1e-5)
+
+
 @pytest.mark.parametrize('key', ['cummax', 'cummin'])
 def test_cummax_cummin(key, opset=11):
     if torch.__version__ == 'parrots':
@@ -465,19 +510,11 @@
     from mmcv.onnx.symbolic import register_extra_symbolics
     register_extra_symbolics(opset)
 
-=======
-@pytest.mark.parametrize('mode', ['top', 'bottom', 'left', 'right'])
-def test_corner_pool(mode, opset=11):
-    if torch.__version__ == 'parrots':
-        pytest.skip('onnx is not supported in parrots directly')
-
->>>>>>> db6b0542
     from mmcv.ops import get_onnxruntime_op_path
     ort_custom_op_path = get_onnxruntime_op_path()
     if not os.path.exists(ort_custom_op_path):
         pytest.skip('custom ops for onnxruntime are not compiled.')
 
-<<<<<<< HEAD
     input_list = [
         # arbitrary shape, e.g. 1-D, 2-D, 3-D, ...
         torch.rand((2, 3, 4, 1, 5)),
@@ -525,40 +562,4 @@
             pytorch_inds = pytorch_inds.detach().numpy()
             assert np.allclose(pytorch_output, ort_output, atol=1e-5)
             assert np.all(pytorch_inds == ort_inds)
-            os.remove(onnx_file)
-=======
-    from mmcv.ops.corner_pool import CornerPool
-
-    def corner_pool_func(input):
-        corner_pool_module = CornerPool(mode)
-        return corner_pool_module.corner_pool.apply(input)
-
-    wrapped_model = WrapFunction(corner_pool_func).eval()
-
-    input = torch.rand((2, 3, 9, 12))  # (n,c,h,w)
-
-    with torch.no_grad():
-        torch.onnx.export(
-            wrapped_model,
-            input,
-            onnx_file,
-            export_params=True,
-            keep_initializers_as_inputs=True,
-            input_names=['input'],
-            output_names=['output'],
-            opset_version=opset)
-
-    onnx_model = onnx.load(onnx_file)
-    input_all = [node.name for node in onnx_model.graph.input]
-    input_initializer = [node.name for node in onnx_model.graph.initializer]
-    net_feed_input = list(set(input_all) - set(input_initializer))
-    assert (len(net_feed_input) == 1)
-
-    session_options = rt.SessionOptions()
-    session_options.register_custom_ops_library(ort_custom_op_path)
-    sess = rt.InferenceSession(onnx_file, session_options)
-    ort_result = sess.run(None, {'input': input.detach().numpy()})
-    pytorch_results = wrapped_model(input.clone())
-    os.remove(onnx_file)
-    assert np.allclose(pytorch_results, ort_result, atol=1e-5)
->>>>>>> db6b0542
+            os.remove(onnx_file)