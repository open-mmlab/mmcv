--- conflicted
+++ resolved
@@ -4,18 +4,9 @@
 import torch
 from mmengine.device import is_musa_available
 from mmcv.ops import points_in_polygons
-from mmcv.utils import IS_CUDA_AVAILABLE, IS_NPU_AVAILABLE
+from mmcv.utils import IS_CUDA_AVAILABLE, IS_NPU_AVAILABLE, IS_MUSA_AVAILABLE
 
 
-<<<<<<< HEAD
-@pytest.mark.skipif(
-    not (torch.cuda.is_available() or is_musa_available), reason='requires CUDA/MUSA support')
-def test_points_in_polygons():
-    if torch.cuda.is_available():
-        device = 'cuda'
-    elif is_musa_available:
-        device = 'musa'
-=======
 @pytest.mark.parametrize('device', [
     pytest.param(
         'cuda',
@@ -24,28 +15,22 @@
     pytest.param(
         'npu',
         marks=pytest.mark.skipif(
-            not IS_NPU_AVAILABLE, reason='requires NPU support'))
+            not IS_NPU_AVAILABLE, reason='requires NPU support')),
+    pytest.param(
+        'musa',
+        marks=pytest.mark.skipif(
+            not IS_MUSA_AVAILABLE, reason='requires MUSA support'))
 ])
 def test_points_in_polygons(device):
->>>>>>> c7c02a7c
     points = np.array([[300., 300.], [400., 400.], [100., 100], [300, 250],
                        [100, 0]])
     polygons = np.array([[200., 200., 400., 400., 500., 200., 400., 100.],
                          [400., 400., 500., 500., 600., 300., 500., 200.],
                          [300., 300., 600., 700., 700., 700., 700., 100.]])
     expected_output = np.array([[0., 0., 0.], [0., 0., 1.], [0., 0., 0.],
-<<<<<<< HEAD
-                                [1., 0., 0.], [0., 0., 0.]])
-    points = torch.from_numpy(points).to(device).float()
-    polygons = torch.from_numpy(polygons).to(device).float()
-    expected_output = torch.from_numpy(expected_output).to(device).float()
-    assert torch.allclose(
-        points_in_polygons(points, polygons), expected_output, 1e-3)
-=======
                                 [1., 0., 0.], [0., 0., 0.]]).astype(np.float32)
     points = torch.tensor(points, dtype=torch.float32, device=device)
     polygons = torch.tensor(polygons, dtype=torch.float32, device=device)
     assert np.allclose(
         points_in_polygons(points, polygons).cpu().numpy(), expected_output,
-        1e-3)
->>>>>>> c7c02a7c
+        1e-3)