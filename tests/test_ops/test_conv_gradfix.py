# Copyright (c) OpenMMLab. All rights reserved.
import pytest
import torch
import torch.nn as nn
from torch.autograd import gradcheck, gradgradcheck

from mmcv.ops import conv2d, conv_transpose2d


class TestCond2d:

    @classmethod
    def setup_class(cls):
        cls.input = torch.randn((1, 3, 32, 32), requires_grad=True)
        cls.weight = nn.Parameter(torch.randn(1, 3, 3, 3))

    @pytest.mark.skipif(not torch.cuda.is_available(), reason='requires cuda')
    def test_conv2d_cuda(self):
        x = self.input.cuda()
        weight = self.weight.cuda()
        res = conv2d(x, weight, None, 1, 1)
        assert res.shape == (1, 1, 32, 32)
<<<<<<< HEAD
        gradcheck(conv2d, (x, weight, None, 1, 1), eps=1e-2, atol=1e-1)
        gradgradcheck(conv2d, (x, weight, None, 1, 1), eps=1e-2, atol=1e-1)
=======
        gradcheck(conv2d, (x, weight, None, 1, 1), eps=1e-2, atol=0.1)
        gradgradcheck(conv2d, (x, weight, None, 1, 1), eps=1e-2, atol=0.1)
>>>>>>> 1db3967e


class TestCond2dTansposed:

    @classmethod
    def setup_class(cls):
        cls.input = torch.randn((1, 3, 32, 32), requires_grad=True)
        cls.weight = nn.Parameter(torch.randn(3, 1, 3, 3))

    @pytest.mark.skipif(not torch.cuda.is_available(), reason='requires cuda')
    def test_conv2d_transposed_cuda(self):
        x = self.input.cuda()
        weight = self.weight.cuda()
        res = conv_transpose2d(x, weight, None, 1, 1)
        assert res.shape == (1, 1, 32, 32)
        gradcheck(
            conv_transpose2d, (x, weight, None, 1, 1), eps=1e-2, atol=1e-2)
        gradgradcheck(
            conv_transpose2d, (x, weight, None, 1, 1), eps=1e-2, atol=1e-2)<|MERGE_RESOLUTION|>--- conflicted
+++ resolved
@@ -20,13 +20,8 @@
         weight = self.weight.cuda()
         res = conv2d(x, weight, None, 1, 1)
         assert res.shape == (1, 1, 32, 32)
-<<<<<<< HEAD
-        gradcheck(conv2d, (x, weight, None, 1, 1), eps=1e-2, atol=1e-1)
-        gradgradcheck(conv2d, (x, weight, None, 1, 1), eps=1e-2, atol=1e-1)
-=======
         gradcheck(conv2d, (x, weight, None, 1, 1), eps=1e-2, atol=0.1)
         gradgradcheck(conv2d, (x, weight, None, 1, 1), eps=1e-2, atol=0.1)
->>>>>>> 1db3967e
 
 
 class TestCond2dTansposed:
