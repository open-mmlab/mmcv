"""Tests the hooks with runners.

CommandLine:
    pytest tests/test_runner/test_hooks.py
    xdoctest tests/test_hooks.py zero
"""
import logging
import os.path as osp
import re
import shutil
import sys
import tempfile
from unittest.mock import MagicMock, call

import pytest
import torch
import torch.nn as nn
from torch.nn.init import constant_
from torch.utils.data import DataLoader

from mmcv.runner import (CheckpointHook, EMAHook, IterTimerHook,
                         MlflowLoggerHook, PaviLoggerHook, WandbLoggerHook,
                         build_runner)
from mmcv.runner.hooks.lr_updater import (CosineRestartLrUpdaterHook,
                                          OneCycleLrUpdaterHook)


def test_checkpoint_hook():
    """xdoctest -m tests/test_runner/test_hooks.py test_checkpoint_hook."""

    # test epoch based runner
    loader = DataLoader(torch.ones((5, 2)))
    runner = _build_demo_runner('EpochBasedRunner', max_epochs=1)
    runner.meta = dict()
    checkpointhook = CheckpointHook(interval=1, by_epoch=True)
    runner.register_hook(checkpointhook)
    runner.run([loader], [('train', 1)])
    assert runner.meta['hook_msgs']['last_ckpt'] == osp.join(
        runner.work_dir, 'epoch_1.pth')
    shutil.rmtree(runner.work_dir)

    # test iter based runner
    runner = _build_demo_runner(
        'IterBasedRunner', max_iters=1, max_epochs=None)
    runner.meta = dict()
    checkpointhook = CheckpointHook(interval=1, by_epoch=False)
    runner.register_hook(checkpointhook)
    runner.run([loader], [('train', 1)])
    assert runner.meta['hook_msgs']['last_ckpt'] == osp.join(
        runner.work_dir, 'iter_1.pth')
    shutil.rmtree(runner.work_dir)


def test_ema_hook():
    """xdoctest -m tests/test_hooks.py test_ema_hook."""

    class DemoModel(nn.Module):

        def __init__(self):
            super().__init__()
            self.conv = nn.Conv2d(
                in_channels=1,
                out_channels=2,
                kernel_size=1,
                padding=1,
                bias=True)
            self._init_weight()

        def _init_weight(self):
            constant_(self.conv.weight, 0)
            constant_(self.conv.bias, 0)

        def forward(self, x):
            return self.conv(x).sum()

        def train_step(self, x, optimizer, **kwargs):
            return dict(loss=self(x))

        def val_step(self, x, optimizer, **kwargs):
            return dict(loss=self(x))

    loader = DataLoader(torch.ones((1, 1, 1, 1)))
    runner = _build_demo_runner()
    demo_model = DemoModel()
    runner.model = demo_model
    emahook = EMAHook(momentum=0.1, interval=2, warm_up=100, resume_from=None)
    checkpointhook = CheckpointHook(interval=1, by_epoch=True)
    runner.register_hook(emahook, priority='HIGHEST')
    runner.register_hook(checkpointhook)
    runner.run([loader, loader], [('train', 1), ('val', 1)])
    checkpoint = torch.load(f'{runner.work_dir}/epoch_1.pth')
    contain_ema_buffer = False
    for name, value in checkpoint['state_dict'].items():
        if 'ema' in name:
            contain_ema_buffer = True
            assert value.sum() == 0
            value.fill_(1)
        else:
            assert value.sum() == 0
    assert contain_ema_buffer
    torch.save(checkpoint, f'{runner.work_dir}/epoch_1.pth')
    work_dir = runner.work_dir
    resume_ema_hook = EMAHook(
        momentum=0.5, warm_up=0, resume_from=f'{work_dir}/epoch_1.pth')
    runner = _build_demo_runner(max_epochs=2)
    runner.model = demo_model
    runner.register_hook(resume_ema_hook, priority='HIGHEST')
    checkpointhook = CheckpointHook(interval=1, by_epoch=True)
    runner.register_hook(checkpointhook)
    runner.run([loader, loader], [('train', 1), ('val', 1)])
    checkpoint = torch.load(f'{runner.work_dir}/epoch_2.pth')
    contain_ema_buffer = False
    for name, value in checkpoint['state_dict'].items():
        if 'ema' in name:
            contain_ema_buffer = True
            assert value.sum() == 2
        else:
            assert value.sum() == 1
    assert contain_ema_buffer
    shutil.rmtree(runner.work_dir)
    shutil.rmtree(work_dir)


def test_pavi_hook():
    sys.modules['pavi'] = MagicMock()

    loader = DataLoader(torch.ones((5, 2)))
    runner = _build_demo_runner()
    runner.meta = dict(config_dict=dict(lr=0.02, gpu_ids=range(1)))
    hook = PaviLoggerHook(add_graph=False, add_last_ckpt=True)
    runner.register_hook(hook)
    runner.run([loader, loader], [('train', 1), ('val', 1)])
    shutil.rmtree(runner.work_dir)

    assert hasattr(hook, 'writer')
    hook.writer.add_scalars.assert_called_with('val', {
        'learning_rate': 0.02,
        'momentum': 0.95
    }, 1)
    hook.writer.add_snapshot_file.assert_called_with(
        tag=runner.work_dir.split('/')[-1],
        snapshot_file_path=osp.join(runner.work_dir, 'epoch_1.pth'),
        iteration=1)


def test_sync_buffers_hook():
    loader = DataLoader(torch.ones((5, 2)))
    runner = _build_demo_runner()
    runner.register_hook_from_cfg(dict(type='SyncBuffersHook'))
    runner.run([loader, loader], [('train', 1), ('val', 1)])
    shutil.rmtree(runner.work_dir)


@pytest.mark.parametrize('multi_optimziers', (True, False))
def test_momentum_runner_hook(multi_optimziers):
    """xdoctest -m tests/test_hooks.py test_momentum_runner_hook."""
    sys.modules['pavi'] = MagicMock()
    loader = DataLoader(torch.ones((10, 2)))
    runner = _build_demo_runner(multi_optimziers=multi_optimziers)

    # add momentum scheduler
    hook_cfg = dict(
        type='CyclicMomentumUpdaterHook',
        by_epoch=False,
        target_ratio=(0.85 / 0.95, 1),
        cyclic_times=1,
        step_ratio_up=0.4)
    runner.register_hook_from_cfg(hook_cfg)

    # add momentum LR scheduler
    hook_cfg = dict(
        type='CyclicLrUpdaterHook',
        by_epoch=False,
        target_ratio=(10, 1),
        cyclic_times=1,
        step_ratio_up=0.4)
    runner.register_hook_from_cfg(hook_cfg)
    runner.register_hook_from_cfg(dict(type='IterTimerHook'))

    # add pavi hook
    hook = PaviLoggerHook(interval=1, add_graph=False, add_last_ckpt=True)
    runner.register_hook(hook)
    runner.run([loader], [('train', 1)])
    shutil.rmtree(runner.work_dir)

    # TODO: use a more elegant way to check values
    assert hasattr(hook, 'writer')
    if multi_optimziers:
        calls = [
            call(
                'train', {
                    'learning_rate/model1': 0.01999999999999999,
                    'learning_rate/model2': 0.009999999999999995,
                    'momentum/model1': 0.95,
                    'momentum/model2': 0.9,
                }, 1),
            call(
                'train', {
                    'learning_rate/model1': 0.2,
                    'learning_rate/model2': 0.1,
                    'momentum/model1': 0.85,
                    'momentum/model2': 0.8052631578947369,
                }, 5),
            call(
                'train', {
                    'learning_rate/model1': 0.155,
                    'learning_rate/model2': 0.0775,
                    'momentum/model1': 0.875,
                    'momentum/model2': 0.8289473684210527,
                }, 7)
        ]
    else:
        calls = [
            call('train', {
                'learning_rate': 0.01999999999999999,
                'momentum': 0.95
            }, 1),
            call('train', {
                'learning_rate': 0.2,
                'momentum': 0.85
            }, 5),
            call('train', {
                'learning_rate': 0.155,
                'momentum': 0.875
            }, 7),
        ]
    hook.writer.add_scalars.assert_has_calls(calls, any_order=True)


@pytest.mark.parametrize('multi_optimziers', (True, False))
def test_cosine_runner_hook(multi_optimziers):
    """xdoctest -m tests/test_hooks.py test_cosine_runner_hook."""
    sys.modules['pavi'] = MagicMock()
    loader = DataLoader(torch.ones((10, 2)))
    runner = _build_demo_runner(multi_optimziers=multi_optimziers)

    # add momentum scheduler

    hook_cfg = dict(
        type='CosineAnnealingMomentumUpdaterHook',
        min_momentum_ratio=0.99 / 0.95,
        by_epoch=False,
        warmup_iters=2,
        warmup_ratio=0.9 / 0.95)
    runner.register_hook_from_cfg(hook_cfg)

    # add momentum LR scheduler
    hook_cfg = dict(
        type='CosineAnnealingLrUpdaterHook',
        by_epoch=False,
        min_lr_ratio=0,
        warmup_iters=2,
        warmup_ratio=0.9)
    runner.register_hook_from_cfg(hook_cfg)
    runner.register_hook_from_cfg(dict(type='IterTimerHook'))
    runner.register_hook(IterTimerHook())
    # add pavi hook
    hook = PaviLoggerHook(interval=1, add_graph=False, add_last_ckpt=True)
    runner.register_hook(hook)
    runner.run([loader], [('train', 1)])
    shutil.rmtree(runner.work_dir)

    # TODO: use a more elegant way to check values
    assert hasattr(hook, 'writer')
    if multi_optimziers:
        calls = [
            call(
                'train', {
                    'learning_rate/model1': 0.02,
                    'learning_rate/model2': 0.01,
                    'momentum/model1': 0.95,
                    'momentum/model2': 0.9,
                }, 1),
            call(
                'train', {
                    'learning_rate/model1': 0.01,
                    'learning_rate/model2': 0.005,
                    'momentum/model1': 0.97,
                    'momentum/model2': 0.9189473684210527,
                }, 6),
            call(
                'train', {
                    'learning_rate/model1': 0.0004894348370484647,
                    'learning_rate/model2': 0.00024471741852423234,
                    'momentum/model1': 0.9890211303259032,
                    'momentum/model2': 0.9369673866245399,
                }, 10)
        ]
    else:
        calls = [
            call('train', {
                'learning_rate': 0.02,
                'momentum': 0.95
            }, 1),
            call('train', {
                'learning_rate': 0.01,
                'momentum': 0.97
            }, 6),
            call(
                'train', {
                    'learning_rate': 0.0004894348370484647,
                    'momentum': 0.9890211303259032
                }, 10)
        ]
    hook.writer.add_scalars.assert_has_calls(calls, any_order=True)


<<<<<<< HEAD
@pytest.mark.parametrize('max_iters', (10, 2))
def test_one_cycle_runner_hook(max_iters):
=======
@pytest.mark.parametrize('multi_optimziers', (True, False))
def test_one_cycle_runner_hook(multi_optimziers):
>>>>>>> d525cfde
    """Test OneCycleLrUpdaterHook and OneCycleMomentumUpdaterHook."""
    with pytest.raises(AssertionError):
        # by_epoch should be False
        OneCycleLrUpdaterHook(max_lr=0.1, by_epoch=True)

    with pytest.raises(ValueError):
        # expected float between 0 and 1
        OneCycleLrUpdaterHook(max_lr=0.1, pct_start=-0.1)

    with pytest.raises(ValueError):
        # anneal_strategy should be either 'cos' or 'linear'
        OneCycleLrUpdaterHook(max_lr=0.1, anneal_strategy='sin')

    sys.modules['pavi'] = MagicMock()
    loader = DataLoader(torch.ones((10, 2)))
    runner = _build_demo_runner(multi_optimziers=multi_optimziers)

    # add momentum scheduler
    hook_cfg = dict(
        type='OneCycleMomentumUpdaterHook',
        base_momentum=0.85,
        max_momentum=0.95,
        pct_start=0.5,
        anneal_strategy='cos',
        three_phase=False)
    runner.register_hook_from_cfg(hook_cfg)

    # add LR scheduler
    hook_cfg = dict(
        type='OneCycleLrUpdaterHook',
        max_lr=0.01,
        pct_start=0.5,
        anneal_strategy='cos',
        div_factor=25,
        final_div_factor=1e4,
        three_phase=False)
    runner.register_hook_from_cfg(hook_cfg)
    runner.register_hook_from_cfg(dict(type='IterTimerHook'))
    runner.register_hook(IterTimerHook())
    # add pavi hook
    hook = PaviLoggerHook(interval=1, add_graph=False, add_last_ckpt=True)
    runner.register_hook(hook)
    runner.run([loader], [('train', 1)])
    shutil.rmtree(runner.work_dir)

    # TODO: use a more elegant way to check values
    assert hasattr(hook, 'writer')
    if multi_optimziers:
        calls = [
            call(
                'train', {
                    'learning_rate/model1': 0.0003999999999999993,
                    'learning_rate/model2': 0.0003999999999999993,
                    'momentum/model1': 0.95,
                    'momentum/model2': 0.95,
                }, 1),
            call(
                'train', {
                    'learning_rate/model1': 0.00904508879153485,
                    'learning_rate/model2': 0.00904508879153485,
                    'momentum/model1': 0.8595491502812526,
                    'momentum/model2': 0.8595491502812526,
                }, 6),
            call(
                'train', {
                    'learning_rate/model1': 4e-08,
                    'learning_rate/model2': 4e-08,
                    'momentum/model1': 0.95,
                    'momentum/model2': 0.95,
                }, 10)
        ]
    else:
        calls = [
            call('train', {
                'learning_rate': 0.0003999999999999993,
                'momentum': 0.95
            }, 1),
            call(
                'train', {
                    'learning_rate': 0.00904508879153485,
                    'momentum': 0.8595491502812526
                }, 6),
            call('train', {
                'learning_rate': 4e-08,
                'momentum': 0.95
            }, 10)
        ]
    hook.writer.add_scalars.assert_has_calls(calls, any_order=True)

    # Test OneCycleLrUpdaterHook
    sys.modules['pavi'] = MagicMock()
    loader = DataLoader(torch.ones((10, 2)))
    runner = _build_demo_runner(
        runner_type='IterBasedRunner', max_epochs=None, max_iters=max_iters)

    args = dict(
        max_lr=0.01,
        total_steps=5,
        pct_start=0.5,
        anneal_strategy='linear',
        div_factor=25,
        final_div_factor=1e4,
    )
    hook = OneCycleLrUpdaterHook(**args)
    runner.register_hook(hook)
    if max_iters == 10:
        # test total_steps < max_iters
        with pytest.raises(ValueError):
            runner.run([loader], [('train', 1)])
    else:
        # test total_steps > max_iters
        runner.run([loader], [('train', 1)])
        lr_last = runner.current_lr()
        t = torch.tensor([0.0], requires_grad=True)
        optim = torch.optim.SGD([t], lr=0.01)
        lr_scheduler = torch.optim.lr_scheduler.OneCycleLR(optim, **args)
        lr_target = []
        for _ in range(max_iters):
            optim.step()
            lr_target.append(optim.param_groups[0]['lr'])
            lr_scheduler.step()

        assert lr_target[-1] == lr_last[0]


@pytest.mark.parametrize('multi_optimziers', (True, False))
def test_cosine_restart_lr_update_hook(multi_optimziers):
    """Test CosineRestartLrUpdaterHook."""
    with pytest.raises(AssertionError):
        # either `min_lr` or `min_lr_ratio` should be specified
        CosineRestartLrUpdaterHook(
            by_epoch=False,
            periods=[2, 10],
            restart_weights=[0.5, 0.5],
            min_lr=0.1,
            min_lr_ratio=0)

    with pytest.raises(AssertionError):
        # periods and restart_weights should have the same length
        CosineRestartLrUpdaterHook(
            by_epoch=False,
            periods=[2, 10],
            restart_weights=[0.5],
            min_lr_ratio=0)

    with pytest.raises(ValueError):
        # the last cumulative_periods 7 (out of [5, 7]) should >= 10
        sys.modules['pavi'] = MagicMock()
        loader = DataLoader(torch.ones((10, 2)))
        runner = _build_demo_runner()

        # add cosine restart LR scheduler
        hook = CosineRestartLrUpdaterHook(
            by_epoch=False,
            periods=[5, 2],  # cumulative_periods [5, 7 (5 + 2)]
            restart_weights=[0.5, 0.5],
            min_lr=0.0001)
        runner.register_hook(hook)
        runner.register_hook(IterTimerHook())

        # add pavi hook
        hook = PaviLoggerHook(interval=1, add_graph=False, add_last_ckpt=True)
        runner.register_hook(hook)
        runner.run([loader], [('train', 1)])
        shutil.rmtree(runner.work_dir)

    sys.modules['pavi'] = MagicMock()
    loader = DataLoader(torch.ones((10, 2)))
    runner = _build_demo_runner(multi_optimziers=multi_optimziers)

    # add cosine restart LR scheduler
    hook = CosineRestartLrUpdaterHook(
        by_epoch=False,
        periods=[5, 5],
        restart_weights=[0.5, 0.5],
        min_lr_ratio=0)
    runner.register_hook(hook)
    runner.register_hook(IterTimerHook())

    # add pavi hook
    hook = PaviLoggerHook(interval=1, add_graph=False, add_last_ckpt=True)
    runner.register_hook(hook)
    runner.run([loader], [('train', 1)])
    shutil.rmtree(runner.work_dir)

    # TODO: use a more elegant way to check values
    assert hasattr(hook, 'writer')
    if multi_optimziers:
        calls = [
            call(
                'train', {
                    'learning_rate/model1': 0.01,
                    'learning_rate/model2': 0.005,
                    'momentum/model1': 0.95,
                    'momentum/model2': 0.9,
                }, 1),
            call(
                'train', {
                    'learning_rate/model1': 0.01,
                    'learning_rate/model2': 0.005,
                    'momentum/model1': 0.95,
                    'momentum/model2': 0.9,
                }, 6),
            call(
                'train', {
                    'learning_rate/model1': 0.0009549150281252633,
                    'learning_rate/model2': 0.00047745751406263163,
                    'momentum/model1': 0.95,
                    'momentum/model2': 0.9,
                }, 10)
        ]
    else:
        calls = [
            call('train', {
                'learning_rate': 0.01,
                'momentum': 0.95
            }, 1),
            call('train', {
                'learning_rate': 0.01,
                'momentum': 0.95
            }, 6),
            call('train', {
                'learning_rate': 0.0009549150281252633,
                'momentum': 0.95
            }, 10)
        ]
    hook.writer.add_scalars.assert_has_calls(calls, any_order=True)


@pytest.mark.parametrize('log_model', (True, False))
def test_mlflow_hook(log_model):
    sys.modules['mlflow'] = MagicMock()
    sys.modules['mlflow.pytorch'] = MagicMock()

    runner = _build_demo_runner()
    loader = DataLoader(torch.ones((5, 2)))

    hook = MlflowLoggerHook(exp_name='test', log_model=log_model)
    runner.register_hook(hook)
    runner.run([loader, loader], [('train', 1), ('val', 1)])
    shutil.rmtree(runner.work_dir)

    hook.mlflow.set_experiment.assert_called_with('test')
    hook.mlflow.log_metrics.assert_called_with(
        {
            'learning_rate': 0.02,
            'momentum': 0.95
        }, step=6)
    if log_model:
        hook.mlflow_pytorch.log_model.assert_called_with(
            runner.model, 'models')
    else:
        assert not hook.mlflow_pytorch.log_model.called


def test_wandb_hook():
    sys.modules['wandb'] = MagicMock()
    runner = _build_demo_runner()
    hook = WandbLoggerHook()
    loader = DataLoader(torch.ones((5, 2)))

    runner.register_hook(hook)
    runner.run([loader, loader], [('train', 1), ('val', 1)])
    shutil.rmtree(runner.work_dir)

    hook.wandb.init.assert_called_with()
    hook.wandb.log.assert_called_with({
        'learning_rate': 0.02,
        'momentum': 0.95
    },
                                      step=6,
                                      commit=True)
    hook.wandb.join.assert_called_with()


def _build_demo_runner(runner_type='EpochBasedRunner',
                       max_epochs=1,
                       max_iters=None,
                       multi_optimziers=False):

    class Model(nn.Module):

        def __init__(self):
            super().__init__()
            self.linear = nn.Linear(2, 1)
            self.conv = nn.Conv2d(3, 3, 3)

        def forward(self, x):
            return self.linear(x)

        def train_step(self, x, optimizer, **kwargs):
            return dict(loss=self(x))

        def val_step(self, x, optimizer, **kwargs):
            return dict(loss=self(x))

    model = Model()

    if multi_optimziers:
        optimizer = {
            'model1':
            torch.optim.SGD(model.linear.parameters(), lr=0.02, momentum=0.95),
            'model2':
            torch.optim.SGD(model.conv.parameters(), lr=0.01, momentum=0.9),
        }
    else:
        optimizer = torch.optim.SGD(model.parameters(), lr=0.02, momentum=0.95)

    log_config = dict(
        interval=1, hooks=[
            dict(type='TextLoggerHook'),
        ])

    tmp_dir = tempfile.mkdtemp()
    runner = build_runner(
        dict(type=runner_type),
        default_args=dict(
            model=model,
            work_dir=tmp_dir,
            optimizer=optimizer,
            logger=logging.getLogger(),
            max_epochs=max_epochs,
            max_iters=max_iters))
    runner.register_checkpoint_hook(dict(interval=1))
    runner.register_logger_hooks(log_config)
    return runner


def test_runner_with_revise_keys():

    import os

    class Model(nn.Module):

        def __init__(self):
            super().__init__()
            self.conv = nn.Conv2d(3, 3, 1)

    class PrefixModel(nn.Module):

        def __init__(self):
            super().__init__()
            self.backbone = Model()

    pmodel = PrefixModel()
    model = Model()
    checkpoint_path = os.path.join(tempfile.gettempdir(), 'checkpoint.pth')

    # add prefix
    torch.save(model.state_dict(), checkpoint_path)
    runner = _build_demo_runner(runner_type='EpochBasedRunner')
    runner.model = pmodel
    state_dict = runner.load_checkpoint(
        checkpoint_path, revise_keys=[(r'^', 'backbone.')])
    for key in pmodel.backbone.state_dict().keys():
        assert torch.equal(pmodel.backbone.state_dict()[key], state_dict[key])
    # strip prefix
    torch.save(pmodel.state_dict(), checkpoint_path)
    runner.model = model
    state_dict = runner.load_checkpoint(
        checkpoint_path, revise_keys=[(r'^backbone\.', '')])
    for key in state_dict.keys():
        key_stripped = re.sub(r'^backbone\.', '', key)
        assert torch.equal(model.state_dict()[key_stripped], state_dict[key])
    os.remove(checkpoint_path)<|MERGE_RESOLUTION|>--- conflicted
+++ resolved
@@ -305,13 +305,10 @@
     hook.writer.add_scalars.assert_has_calls(calls, any_order=True)
 
 
-<<<<<<< HEAD
-@pytest.mark.parametrize('max_iters', (10, 2))
-def test_one_cycle_runner_hook(max_iters):
-=======
-@pytest.mark.parametrize('multi_optimziers', (True, False))
-def test_one_cycle_runner_hook(multi_optimziers):
->>>>>>> d525cfde
+@pytest.mark.parametrize('multi_optimziers, max_iters', [(True, 10), (True, 2),
+                                                         (False, 10),
+                                                         (False, 2)])
+def test_one_cycle_runner_hook(multi_optimziers, max_iters):
     """Test OneCycleLrUpdaterHook and OneCycleMomentumUpdaterHook."""
     with pytest.raises(AssertionError):
         # by_epoch should be False
