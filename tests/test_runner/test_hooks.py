"""Tests the hooks with runners.

CommandLine:
    pytest tests/test_runner/test_hooks.py
    xdoctest tests/test_hooks.py zero
"""
import logging
import os.path as osp
import re
import shutil
import sys
import tempfile
from unittest.mock import MagicMock, call

import pytest
import torch
import torch.nn as nn
from torch.nn.init import constant_
from torch.utils.data import DataLoader

<<<<<<< HEAD
from mmcv.runner import (CheckpointHook, DvcliveLoggerHook, EMAHook,
                         IterTimerHook, MlflowLoggerHook, PaviLoggerHook,
                         WandbLoggerHook, build_runner)
from mmcv.runner.hooks.lr_updater import CosineRestartLrUpdaterHook
=======
from mmcv.runner import (CheckpointHook, EMAHook, IterTimerHook,
                         MlflowLoggerHook, NeptuneLoggerHook, PaviLoggerHook,
                         WandbLoggerHook, build_runner)
from mmcv.runner.hooks.hook import HOOKS, Hook
from mmcv.runner.hooks.lr_updater import (CosineRestartLrUpdaterHook,
                                          CyclicLrUpdaterHook,
                                          OneCycleLrUpdaterHook,
                                          StepLrUpdaterHook)
>>>>>>> d212bd53


def test_checkpoint_hook():
    """xdoctest -m tests/test_runner/test_hooks.py test_checkpoint_hook."""

    # test epoch based runner
    loader = DataLoader(torch.ones((5, 2)))
    runner = _build_demo_runner('EpochBasedRunner', max_epochs=1)
    runner.meta = dict()
    checkpointhook = CheckpointHook(interval=1, by_epoch=True)
    runner.register_hook(checkpointhook)
    runner.run([loader], [('train', 1)])
    assert runner.meta['hook_msgs']['last_ckpt'] == osp.join(
        runner.work_dir, 'epoch_1.pth')
    shutil.rmtree(runner.work_dir)

    # test iter based runner
    runner = _build_demo_runner(
        'IterBasedRunner', max_iters=1, max_epochs=None)
    runner.meta = dict()
    checkpointhook = CheckpointHook(interval=1, by_epoch=False)
    runner.register_hook(checkpointhook)
    runner.run([loader], [('train', 1)])
    assert runner.meta['hook_msgs']['last_ckpt'] == osp.join(
        runner.work_dir, 'iter_1.pth')
    shutil.rmtree(runner.work_dir)


def test_ema_hook():
    """xdoctest -m tests/test_hooks.py test_ema_hook."""

    class DemoModel(nn.Module):

        def __init__(self):
            super().__init__()
            self.conv = nn.Conv2d(
                in_channels=1,
                out_channels=2,
                kernel_size=1,
                padding=1,
                bias=True)
            self._init_weight()

        def _init_weight(self):
            constant_(self.conv.weight, 0)
            constant_(self.conv.bias, 0)

        def forward(self, x):
            return self.conv(x).sum()

        def train_step(self, x, optimizer, **kwargs):
            return dict(loss=self(x))

        def val_step(self, x, optimizer, **kwargs):
            return dict(loss=self(x))

    loader = DataLoader(torch.ones((1, 1, 1, 1)))
    runner = _build_demo_runner()
    demo_model = DemoModel()
    runner.model = demo_model
    emahook = EMAHook(momentum=0.1, interval=2, warm_up=100, resume_from=None)
    checkpointhook = CheckpointHook(interval=1, by_epoch=True)
    runner.register_hook(emahook, priority='HIGHEST')
    runner.register_hook(checkpointhook)
    runner.run([loader, loader], [('train', 1), ('val', 1)])
    checkpoint = torch.load(f'{runner.work_dir}/epoch_1.pth')
    contain_ema_buffer = False
    for name, value in checkpoint['state_dict'].items():
        if 'ema' in name:
            contain_ema_buffer = True
            assert value.sum() == 0
            value.fill_(1)
        else:
            assert value.sum() == 0
    assert contain_ema_buffer
    torch.save(checkpoint, f'{runner.work_dir}/epoch_1.pth')
    work_dir = runner.work_dir
    resume_ema_hook = EMAHook(
        momentum=0.5, warm_up=0, resume_from=f'{work_dir}/epoch_1.pth')
    runner = _build_demo_runner(max_epochs=2)
    runner.model = demo_model
    runner.register_hook(resume_ema_hook, priority='HIGHEST')
    checkpointhook = CheckpointHook(interval=1, by_epoch=True)
    runner.register_hook(checkpointhook)
    runner.run([loader, loader], [('train', 1), ('val', 1)])
    checkpoint = torch.load(f'{runner.work_dir}/epoch_2.pth')
    contain_ema_buffer = False
    for name, value in checkpoint['state_dict'].items():
        if 'ema' in name:
            contain_ema_buffer = True
            assert value.sum() == 2
        else:
            assert value.sum() == 1
    assert contain_ema_buffer
    shutil.rmtree(runner.work_dir)
    shutil.rmtree(work_dir)


def test_custom_hook():

    @HOOKS.register_module()
    class ToyHook(Hook):

        def __init__(self, info, *args, **kwargs):
            super().__init__()
            self.info = info

    runner = _build_demo_runner_without_hook('EpochBasedRunner', max_epochs=1)
    # test if custom_hooks is None
    runner.register_custom_hooks(None)
    assert len(runner.hooks) == 0
    # test if custom_hooks is dict list
    custom_hooks_cfg = [
        dict(type='ToyHook', priority=51, info=51),
        dict(type='ToyHook', priority=49, info=49)
    ]
    runner.register_custom_hooks(custom_hooks_cfg)
    assert [hook.info for hook in runner.hooks] == [49, 51]
    # test if custom_hooks is object and without priority
    runner.register_custom_hooks(ToyHook(info='default'))
    assert len(runner.hooks) == 3 and runner.hooks[1].info == 'default'
    shutil.rmtree(runner.work_dir)

    runner = _build_demo_runner_without_hook('EpochBasedRunner', max_epochs=1)
    # test register_training_hooks order
    custom_hooks_cfg = [
        dict(type='ToyHook', priority=1, info='custom 1'),
        dict(type='ToyHook', priority=89, info='custom 89')
    ]
    runner.register_training_hooks(
        lr_config=ToyHook('lr'),
        optimizer_config=ToyHook('optimizer'),
        checkpoint_config=ToyHook('checkpoint'),
        log_config=dict(interval=1, hooks=[dict(type='ToyHook', info='log')]),
        momentum_config=ToyHook('momentum'),
        timer_config=ToyHook('timer'),
        custom_hooks_config=custom_hooks_cfg)
    hooks_order = [
        'custom 1', 'lr', 'momentum', 'optimizer', 'checkpoint', 'timer',
        'custom 89', 'log'
    ]
    assert [hook.info for hook in runner.hooks] == hooks_order
    shutil.rmtree(runner.work_dir)


def test_pavi_hook():
    sys.modules['pavi'] = MagicMock()

    loader = DataLoader(torch.ones((5, 2)))
    runner = _build_demo_runner()
    runner.meta = dict(config_dict=dict(lr=0.02, gpu_ids=range(1)))
    hook = PaviLoggerHook(add_graph=False, add_last_ckpt=True)
    runner.register_hook(hook)
    runner.run([loader, loader], [('train', 1), ('val', 1)])
    shutil.rmtree(runner.work_dir)

    assert hasattr(hook, 'writer')
    hook.writer.add_scalars.assert_called_with('val', {
        'learning_rate': 0.02,
        'momentum': 0.95
    }, 1)
    hook.writer.add_snapshot_file.assert_called_with(
        tag=runner.work_dir.split('/')[-1],
        snapshot_file_path=osp.join(runner.work_dir, 'epoch_1.pth'),
        iteration=1)


def test_sync_buffers_hook():
    loader = DataLoader(torch.ones((5, 2)))
    runner = _build_demo_runner()
    runner.register_hook_from_cfg(dict(type='SyncBuffersHook'))
    runner.run([loader, loader], [('train', 1), ('val', 1)])
    shutil.rmtree(runner.work_dir)


@pytest.mark.parametrize('multi_optimziers', (True, False))
def test_momentum_runner_hook(multi_optimziers):
    """xdoctest -m tests/test_hooks.py test_momentum_runner_hook."""
    sys.modules['pavi'] = MagicMock()
    loader = DataLoader(torch.ones((10, 2)))
    runner = _build_demo_runner(multi_optimziers=multi_optimziers)

    # add momentum scheduler
    hook_cfg = dict(
        type='CyclicMomentumUpdaterHook',
        by_epoch=False,
        target_ratio=(0.85 / 0.95, 1),
        cyclic_times=1,
        step_ratio_up=0.4)
    runner.register_hook_from_cfg(hook_cfg)

    # add momentum LR scheduler
    hook_cfg = dict(
        type='CyclicLrUpdaterHook',
        by_epoch=False,
        target_ratio=(10, 1),
        cyclic_times=1,
        step_ratio_up=0.4)
    runner.register_hook_from_cfg(hook_cfg)
    runner.register_hook_from_cfg(dict(type='IterTimerHook'))

    # add pavi hook
    hook = PaviLoggerHook(interval=1, add_graph=False, add_last_ckpt=True)
    runner.register_hook(hook)
    runner.run([loader], [('train', 1)])
    shutil.rmtree(runner.work_dir)

    # TODO: use a more elegant way to check values
    assert hasattr(hook, 'writer')
    if multi_optimziers:
        calls = [
            call(
                'train', {
                    'learning_rate/model1': 0.01999999999999999,
                    'learning_rate/model2': 0.009999999999999995,
                    'momentum/model1': 0.95,
                    'momentum/model2': 0.9,
                }, 1),
            call(
                'train', {
                    'learning_rate/model1': 0.2,
                    'learning_rate/model2': 0.1,
                    'momentum/model1': 0.85,
                    'momentum/model2': 0.8052631578947369,
                }, 5),
            call(
                'train', {
                    'learning_rate/model1': 0.155,
                    'learning_rate/model2': 0.0775,
                    'momentum/model1': 0.875,
                    'momentum/model2': 0.8289473684210527,
                }, 7)
        ]
    else:
        calls = [
            call('train', {
                'learning_rate': 0.01999999999999999,
                'momentum': 0.95
            }, 1),
            call('train', {
                'learning_rate': 0.2,
                'momentum': 0.85
            }, 5),
            call('train', {
                'learning_rate': 0.155,
                'momentum': 0.875
            }, 7),
        ]
    hook.writer.add_scalars.assert_has_calls(calls, any_order=True)


@pytest.mark.parametrize('multi_optimziers', (True, False))
def test_cosine_runner_hook(multi_optimziers):
    """xdoctest -m tests/test_hooks.py test_cosine_runner_hook."""
    sys.modules['pavi'] = MagicMock()
    loader = DataLoader(torch.ones((10, 2)))
    runner = _build_demo_runner(multi_optimziers=multi_optimziers)

    # add momentum scheduler

    hook_cfg = dict(
        type='CosineAnnealingMomentumUpdaterHook',
        min_momentum_ratio=0.99 / 0.95,
        by_epoch=False,
        warmup_iters=2,
        warmup_ratio=0.9 / 0.95)
    runner.register_hook_from_cfg(hook_cfg)

    # add momentum LR scheduler
    hook_cfg = dict(
        type='CosineAnnealingLrUpdaterHook',
        by_epoch=False,
        min_lr_ratio=0,
        warmup_iters=2,
        warmup_ratio=0.9)
    runner.register_hook_from_cfg(hook_cfg)
    runner.register_hook_from_cfg(dict(type='IterTimerHook'))
    runner.register_hook(IterTimerHook())
    # add pavi hook
    hook = PaviLoggerHook(interval=1, add_graph=False, add_last_ckpt=True)
    runner.register_hook(hook)
    runner.run([loader], [('train', 1)])
    shutil.rmtree(runner.work_dir)

    # TODO: use a more elegant way to check values
    assert hasattr(hook, 'writer')
    if multi_optimziers:
        calls = [
            call(
                'train', {
                    'learning_rate/model1': 0.02,
                    'learning_rate/model2': 0.01,
                    'momentum/model1': 0.95,
                    'momentum/model2': 0.9,
                }, 1),
            call(
                'train', {
                    'learning_rate/model1': 0.01,
                    'learning_rate/model2': 0.005,
                    'momentum/model1': 0.97,
                    'momentum/model2': 0.9189473684210527,
                }, 6),
            call(
                'train', {
                    'learning_rate/model1': 0.0004894348370484647,
                    'learning_rate/model2': 0.00024471741852423234,
                    'momentum/model1': 0.9890211303259032,
                    'momentum/model2': 0.9369673866245399,
                }, 10)
        ]
    else:
        calls = [
            call('train', {
                'learning_rate': 0.02,
                'momentum': 0.95
            }, 1),
            call('train', {
                'learning_rate': 0.01,
                'momentum': 0.97
            }, 6),
            call(
                'train', {
                    'learning_rate': 0.0004894348370484647,
                    'momentum': 0.9890211303259032
                }, 10)
        ]
    hook.writer.add_scalars.assert_has_calls(calls, any_order=True)


@pytest.mark.parametrize('multi_optimziers, max_iters', [(True, 10), (True, 2),
                                                         (False, 10),
                                                         (False, 2)])
def test_one_cycle_runner_hook(multi_optimziers, max_iters):
    """Test OneCycleLrUpdaterHook and OneCycleMomentumUpdaterHook."""
    with pytest.raises(AssertionError):
        # by_epoch should be False
        OneCycleLrUpdaterHook(max_lr=0.1, by_epoch=True)

    with pytest.raises(ValueError):
        # expected float between 0 and 1
        OneCycleLrUpdaterHook(max_lr=0.1, pct_start=-0.1)

    with pytest.raises(ValueError):
        # anneal_strategy should be either 'cos' or 'linear'
        OneCycleLrUpdaterHook(max_lr=0.1, anneal_strategy='sin')

    sys.modules['pavi'] = MagicMock()
    loader = DataLoader(torch.ones((10, 2)))
    runner = _build_demo_runner(multi_optimziers=multi_optimziers)

    # add momentum scheduler
    hook_cfg = dict(
        type='OneCycleMomentumUpdaterHook',
        base_momentum=0.85,
        max_momentum=0.95,
        pct_start=0.5,
        anneal_strategy='cos',
        three_phase=False)
    runner.register_hook_from_cfg(hook_cfg)

    # add LR scheduler
    hook_cfg = dict(
        type='OneCycleLrUpdaterHook',
        max_lr=0.01,
        pct_start=0.5,
        anneal_strategy='cos',
        div_factor=25,
        final_div_factor=1e4,
        three_phase=False)
    runner.register_hook_from_cfg(hook_cfg)
    runner.register_hook_from_cfg(dict(type='IterTimerHook'))
    runner.register_hook(IterTimerHook())
    # add pavi hook
    hook = PaviLoggerHook(interval=1, add_graph=False, add_last_ckpt=True)
    runner.register_hook(hook)
    runner.run([loader], [('train', 1)])
    shutil.rmtree(runner.work_dir)

    # TODO: use a more elegant way to check values
    assert hasattr(hook, 'writer')
    if multi_optimziers:
        calls = [
            call(
                'train', {
                    'learning_rate/model1': 0.0003999999999999993,
                    'learning_rate/model2': 0.0003999999999999993,
                    'momentum/model1': 0.95,
                    'momentum/model2': 0.95,
                }, 1),
            call(
                'train', {
                    'learning_rate/model1': 0.00904508879153485,
                    'learning_rate/model2': 0.00904508879153485,
                    'momentum/model1': 0.8595491502812526,
                    'momentum/model2': 0.8595491502812526,
                }, 6),
            call(
                'train', {
                    'learning_rate/model1': 4e-08,
                    'learning_rate/model2': 4e-08,
                    'momentum/model1': 0.95,
                    'momentum/model2': 0.95,
                }, 10)
        ]
    else:
        calls = [
            call('train', {
                'learning_rate': 0.0003999999999999993,
                'momentum': 0.95
            }, 1),
            call(
                'train', {
                    'learning_rate': 0.00904508879153485,
                    'momentum': 0.8595491502812526
                }, 6),
            call('train', {
                'learning_rate': 4e-08,
                'momentum': 0.95
            }, 10)
        ]
    hook.writer.add_scalars.assert_has_calls(calls, any_order=True)

    # Test OneCycleLrUpdaterHook
    sys.modules['pavi'] = MagicMock()
    loader = DataLoader(torch.ones((10, 2)))
    runner = _build_demo_runner(
        runner_type='IterBasedRunner', max_epochs=None, max_iters=max_iters)

    args = dict(
        max_lr=0.01,
        total_steps=5,
        pct_start=0.5,
        anneal_strategy='linear',
        div_factor=25,
        final_div_factor=1e4,
    )
    hook = OneCycleLrUpdaterHook(**args)
    runner.register_hook(hook)
    if max_iters == 10:
        # test total_steps < max_iters
        with pytest.raises(ValueError):
            runner.run([loader], [('train', 1)])
    else:
        # test total_steps > max_iters
        runner.run([loader], [('train', 1)])
        lr_last = runner.current_lr()
        t = torch.tensor([0.0], requires_grad=True)
        optim = torch.optim.SGD([t], lr=0.01)
        lr_scheduler = torch.optim.lr_scheduler.OneCycleLR(optim, **args)
        lr_target = []
        for _ in range(max_iters):
            optim.step()
            lr_target.append(optim.param_groups[0]['lr'])
            lr_scheduler.step()
        assert lr_target[-1] == lr_last[0]


@pytest.mark.parametrize('multi_optimziers', (True, False))
def test_cosine_restart_lr_update_hook(multi_optimziers):
    """Test CosineRestartLrUpdaterHook."""
    with pytest.raises(AssertionError):
        # either `min_lr` or `min_lr_ratio` should be specified
        CosineRestartLrUpdaterHook(
            by_epoch=False,
            periods=[2, 10],
            restart_weights=[0.5, 0.5],
            min_lr=0.1,
            min_lr_ratio=0)

    with pytest.raises(AssertionError):
        # periods and restart_weights should have the same length
        CosineRestartLrUpdaterHook(
            by_epoch=False,
            periods=[2, 10],
            restart_weights=[0.5],
            min_lr_ratio=0)

    with pytest.raises(ValueError):
        # the last cumulative_periods 7 (out of [5, 7]) should >= 10
        sys.modules['pavi'] = MagicMock()
        loader = DataLoader(torch.ones((10, 2)))
        runner = _build_demo_runner()

        # add cosine restart LR scheduler
        hook = CosineRestartLrUpdaterHook(
            by_epoch=False,
            periods=[5, 2],  # cumulative_periods [5, 7 (5 + 2)]
            restart_weights=[0.5, 0.5],
            min_lr=0.0001)
        runner.register_hook(hook)
        runner.register_hook(IterTimerHook())

        # add pavi hook
        hook = PaviLoggerHook(interval=1, add_graph=False, add_last_ckpt=True)
        runner.register_hook(hook)
        runner.run([loader], [('train', 1)])
        shutil.rmtree(runner.work_dir)

    sys.modules['pavi'] = MagicMock()
    loader = DataLoader(torch.ones((10, 2)))
    runner = _build_demo_runner(multi_optimziers=multi_optimziers)

    # add cosine restart LR scheduler
    hook = CosineRestartLrUpdaterHook(
        by_epoch=False,
        periods=[5, 5],
        restart_weights=[0.5, 0.5],
        min_lr_ratio=0)
    runner.register_hook(hook)
    runner.register_hook(IterTimerHook())

    # add pavi hook
    hook = PaviLoggerHook(interval=1, add_graph=False, add_last_ckpt=True)
    runner.register_hook(hook)
    runner.run([loader], [('train', 1)])
    shutil.rmtree(runner.work_dir)

    # TODO: use a more elegant way to check values
    assert hasattr(hook, 'writer')
    if multi_optimziers:
        calls = [
            call(
                'train', {
                    'learning_rate/model1': 0.01,
                    'learning_rate/model2': 0.005,
                    'momentum/model1': 0.95,
                    'momentum/model2': 0.9,
                }, 1),
            call(
                'train', {
                    'learning_rate/model1': 0.01,
                    'learning_rate/model2': 0.005,
                    'momentum/model1': 0.95,
                    'momentum/model2': 0.9,
                }, 6),
            call(
                'train', {
                    'learning_rate/model1': 0.0009549150281252633,
                    'learning_rate/model2': 0.00047745751406263163,
                    'momentum/model1': 0.95,
                    'momentum/model2': 0.9,
                }, 10)
        ]
    else:
        calls = [
            call('train', {
                'learning_rate': 0.01,
                'momentum': 0.95
            }, 1),
            call('train', {
                'learning_rate': 0.01,
                'momentum': 0.95
            }, 6),
            call('train', {
                'learning_rate': 0.0009549150281252633,
                'momentum': 0.95
            }, 10)
        ]
    hook.writer.add_scalars.assert_has_calls(calls, any_order=True)


@pytest.mark.parametrize('multi_optimziers', (True, False))
def test_step_runner_hook(multi_optimziers):
    """Test StepLrUpdaterHook."""
    with pytest.raises(TypeError):
        # `step` should be specified
        StepLrUpdaterHook()
    with pytest.raises(AssertionError):
        # if `step` is int, should be positive
        StepLrUpdaterHook(-10)
    with pytest.raises(AssertionError):
        # if `step` is list of int, should all be positive
        StepLrUpdaterHook([10, 16, -20])

    # test StepLrUpdaterHook with int `step` value
    sys.modules['pavi'] = MagicMock()
    loader = DataLoader(torch.ones((30, 2)))
    runner = _build_demo_runner(multi_optimziers=multi_optimziers)

    # add momentum scheduler
    hook_cfg = dict(
        type='StepMomentumUpdaterHook',
        by_epoch=False,
        step=5,
        gamma=0.5,
        min_momentum=0.05)
    runner.register_hook_from_cfg(hook_cfg)

    # add step LR scheduler
    hook = StepLrUpdaterHook(by_epoch=False, step=5, gamma=0.5, min_lr=1e-3)
    runner.register_hook(hook)
    runner.register_hook(IterTimerHook())

    # add pavi hook
    hook = PaviLoggerHook(interval=1, add_graph=False, add_last_ckpt=True)
    runner.register_hook(hook)
    runner.run([loader], [('train', 1)])
    shutil.rmtree(runner.work_dir)

    # TODO: use a more elegant way to check values
    assert hasattr(hook, 'writer')
    if multi_optimziers:
        calls = [
            call(
                'train', {
                    'learning_rate/model1': 0.02,
                    'learning_rate/model2': 0.01,
                    'momentum/model1': 0.95,
                    'momentum/model2': 0.9
                }, 1),
            call(
                'train', {
                    'learning_rate/model1': 0.01,
                    'learning_rate/model2': 0.005,
                    'momentum/model1': 0.475,
                    'momentum/model2': 0.45
                }, 6),
            call(
                'train', {
                    'learning_rate/model1': 0.0025,
                    'learning_rate/model2': 0.00125,
                    'momentum/model1': 0.11875,
                    'momentum/model2': 0.1125
                }, 16),
            call(
                'train', {
                    'learning_rate/model1': 0.00125,
                    'learning_rate/model2': 0.001,
                    'momentum/model1': 0.059375,
                    'momentum/model2': 0.05625
                }, 21),
            call(
                'train', {
                    'learning_rate/model1': 0.001,
                    'learning_rate/model2': 0.001,
                    'momentum/model1': 0.05,
                    'momentum/model2': 0.05
                }, 26),
            call(
                'train', {
                    'learning_rate/model1': 0.001,
                    'learning_rate/model2': 0.001,
                    'momentum/model1': 0.05,
                    'momentum/model2': 0.05
                }, 30)
        ]
    else:
        calls = [
            call('train', {
                'learning_rate': 0.02,
                'momentum': 0.95
            }, 1),
            call('train', {
                'learning_rate': 0.01,
                'momentum': 0.475
            }, 6),
            call('train', {
                'learning_rate': 0.0025,
                'momentum': 0.11875
            }, 16),
            call('train', {
                'learning_rate': 0.00125,
                'momentum': 0.059375
            }, 21),
            call('train', {
                'learning_rate': 0.001,
                'momentum': 0.05
            }, 26),
            call('train', {
                'learning_rate': 0.001,
                'momentum': 0.05
            }, 30)
        ]
    hook.writer.add_scalars.assert_has_calls(calls, any_order=True)

    # test StepLrUpdaterHook with list[int] `step` value
    sys.modules['pavi'] = MagicMock()
    loader = DataLoader(torch.ones((10, 2)))
    runner = _build_demo_runner(multi_optimziers=multi_optimziers)

    # add momentum scheduler
    hook_cfg = dict(
        type='StepMomentumUpdaterHook',
        by_epoch=False,
        step=[4, 6, 8],
        gamma=0.1)
    runner.register_hook_from_cfg(hook_cfg)

    # add step LR scheduler
    hook = StepLrUpdaterHook(by_epoch=False, step=[4, 6, 8], gamma=0.1)
    runner.register_hook(hook)
    runner.register_hook(IterTimerHook())

    # add pavi hook
    hook = PaviLoggerHook(interval=1, add_graph=False, add_last_ckpt=True)
    runner.register_hook(hook)
    runner.run([loader], [('train', 1)])
    shutil.rmtree(runner.work_dir)

    # TODO: use a more elegant way to check values
    assert hasattr(hook, 'writer')
    if multi_optimziers:
        calls = [
            call(
                'train', {
                    'learning_rate/model1': 0.02,
                    'learning_rate/model2': 0.01,
                    'momentum/model1': 0.95,
                    'momentum/model2': 0.9
                }, 1),
            call(
                'train', {
                    'learning_rate/model1': 0.002,
                    'learning_rate/model2': 0.001,
                    'momentum/model1': 9.5e-2,
                    'momentum/model2': 9.000000000000001e-2
                }, 5),
            call(
                'train', {
                    'learning_rate/model1': 2.0000000000000004e-4,
                    'learning_rate/model2': 1.0000000000000002e-4,
                    'momentum/model1': 9.500000000000001e-3,
                    'momentum/model2': 9.000000000000003e-3
                }, 7),
            call(
                'train', {
                    'learning_rate/model1': 2.0000000000000005e-05,
                    'learning_rate/model2': 1.0000000000000003e-05,
                    'momentum/model1': 9.500000000000002e-4,
                    'momentum/model2': 9.000000000000002e-4
                }, 9)
        ]
    else:
        calls = [
            call('train', {
                'learning_rate': 0.02,
                'momentum': 0.95
            }, 1),
            call('train', {
                'learning_rate': 0.002,
                'momentum': 0.095
            }, 5),
            call(
                'train', {
                    'learning_rate': 2.0000000000000004e-4,
                    'momentum': 9.500000000000001e-3
                }, 7),
            call(
                'train', {
                    'learning_rate': 2.0000000000000005e-05,
                    'momentum': 9.500000000000002e-4
                }, 9)
        ]
    hook.writer.add_scalars.assert_has_calls(calls, any_order=True)


@pytest.mark.parametrize('multi_optimizers, max_iters', [(True, 8),
                                                         (False, 8)])
def test_cyclic_lr_update_hook(multi_optimizers, max_iters):
    """Test CyclicLrUpdateHook."""
    with pytest.raises(AssertionError):
        # by_epoch should be False
        CyclicLrUpdaterHook(by_epoch=True)

    with pytest.raises(AssertionError):
        # target_ratio" must be either float or tuple/list of two floats
        CyclicLrUpdaterHook(by_epoch=False, target_ratio=(10.0, 0.1, 0.2))

    with pytest.raises(AssertionError):
        # step_ratio_up" must be in range [0,1)
        CyclicLrUpdaterHook(by_epoch=False, step_ratio_up=1.4)

    with pytest.raises(ValueError):
        # anneal_strategy must be one of "cos" or "linear"
        CyclicLrUpdaterHook(by_epoch=False, anneal_strategy='sin')

    sys.modules['pavi'] = MagicMock()
    loader = DataLoader(torch.ones((10, 2)))
    runner = _build_demo_runner(
        runner_type='IterBasedRunner',
        max_epochs=None,
        max_iters=max_iters,
        multi_optimziers=multi_optimizers)

    # add cyclic LR scheduler
    hook = CyclicLrUpdaterHook(
        by_epoch=False,
        target_ratio=(10.0, 1.0),
        cyclic_times=1,
        step_ratio_up=0.5,
        anneal_strategy='linear')
    runner.register_hook(hook)
    runner.register_hook_from_cfg(dict(type='IterTimerHook'))
    runner.register_hook(IterTimerHook())
    # add pavi hook
    hook = PaviLoggerHook(interval=1, add_graph=False, add_last_ckpt=True)
    runner.register_hook(hook)
    runner.run([loader], [('train', 1)])
    shutil.rmtree(runner.work_dir)

    assert hasattr(hook, 'writer')
    if multi_optimizers:
        calls = [
            call(
                'train', {
                    'learning_rate/model1': 0.02,
                    'learning_rate/model2': 0.01,
                    'momentum/model1': 0.95,
                    'momentum/model2': 0.9,
                }, 1),
            call(
                'train', {
                    'learning_rate/model1': 0.155,
                    'learning_rate/model2': 0.0775,
                    'momentum/model1': 0.95,
                    'momentum/model2': 0.9,
                }, 4),
            call(
                'train', {
                    'learning_rate/model1': 0.155,
                    'learning_rate/model2': 0.0775,
                    'momentum/model1': 0.95,
                    'momentum/model2': 0.9,
                }, 6)
        ]
    else:
        calls = [
            call('train', {
                'learning_rate': 0.02,
                'momentum': 0.95
            }, 1),
            call('train', {
                'learning_rate': 0.155,
                'momentum': 0.95
            }, 4),
            call('train', {
                'learning_rate': 0.155,
                'momentum': 0.95
            }, 6),
        ]
    hook.writer.add_scalars.assert_has_calls(calls, any_order=True)


@pytest.mark.parametrize('log_model', (True, False))
def test_mlflow_hook(log_model):
    sys.modules['mlflow'] = MagicMock()
    sys.modules['mlflow.pytorch'] = MagicMock()

    runner = _build_demo_runner()
    loader = DataLoader(torch.ones((5, 2)))

    hook = MlflowLoggerHook(exp_name='test', log_model=log_model)
    runner.register_hook(hook)
    runner.run([loader, loader], [('train', 1), ('val', 1)])
    shutil.rmtree(runner.work_dir)

    hook.mlflow.set_experiment.assert_called_with('test')
    hook.mlflow.log_metrics.assert_called_with(
        {
            'learning_rate': 0.02,
            'momentum': 0.95
        }, step=6)
    if log_model:
        hook.mlflow_pytorch.log_model.assert_called_with(
            runner.model, 'models')
    else:
        assert not hook.mlflow_pytorch.log_model.called


def test_wandb_hook():
    sys.modules['wandb'] = MagicMock()
    runner = _build_demo_runner()
    hook = WandbLoggerHook()
    loader = DataLoader(torch.ones((5, 2)))

    runner.register_hook(hook)
    runner.run([loader, loader], [('train', 1), ('val', 1)])
    shutil.rmtree(runner.work_dir)

    hook.wandb.init.assert_called_with()
    hook.wandb.log.assert_called_with({
        'learning_rate': 0.02,
        'momentum': 0.95
    },
                                      step=6,
                                      commit=True)
    hook.wandb.join.assert_called_with()


<<<<<<< HEAD
def test_dvclive_hook(tmp_path):
    sys.modules['dvclive'] = MagicMock()
    runner = _build_demo_runner()

    (tmp_path / 'dvclive').mkdir()
    hook = DvcliveLoggerHook(str(tmp_path / 'dvclive'))
=======
def test_neptune_hook():
    sys.modules['neptune'] = MagicMock()
    sys.modules['neptune.new'] = MagicMock()
    runner = _build_demo_runner()
    hook = NeptuneLoggerHook()
>>>>>>> d212bd53
    loader = DataLoader(torch.ones((5, 2)))

    runner.register_hook(hook)
    runner.run([loader, loader], [('train', 1), ('val', 1)])
    shutil.rmtree(runner.work_dir)

<<<<<<< HEAD
    hook.dvclive.init.assert_called_with(str(tmp_path / 'dvclive'))
    hook.dvclive.log.assert_called_with('momentum', 0.95, step=6)
    hook.dvclive.log.assert_any_call('learning_rate', 0.02, step=6)


def _build_demo_runner(runner_type='EpochBasedRunner',
                       max_epochs=1,
                       max_iters=None):
=======
    hook.neptune.init.assert_called_with()
    hook.run['momentum'].log.assert_called_with(0.95, step=6)
    hook.run.stop.assert_called_with()


def _build_demo_runner_without_hook(runner_type='EpochBasedRunner',
                                    max_epochs=1,
                                    max_iters=None,
                                    multi_optimziers=False):
>>>>>>> d212bd53

    class Model(nn.Module):

        def __init__(self):
            super().__init__()
            self.linear = nn.Linear(2, 1)
            self.conv = nn.Conv2d(3, 3, 3)

        def forward(self, x):
            return self.linear(x)

        def train_step(self, x, optimizer, **kwargs):
            return dict(loss=self(x))

        def val_step(self, x, optimizer, **kwargs):
            return dict(loss=self(x))

    model = Model()

    if multi_optimziers:
        optimizer = {
            'model1':
            torch.optim.SGD(model.linear.parameters(), lr=0.02, momentum=0.95),
            'model2':
            torch.optim.SGD(model.conv.parameters(), lr=0.01, momentum=0.9),
        }
    else:
        optimizer = torch.optim.SGD(model.parameters(), lr=0.02, momentum=0.95)

    tmp_dir = tempfile.mkdtemp()
    runner = build_runner(
        dict(type=runner_type),
        default_args=dict(
            model=model,
            work_dir=tmp_dir,
            optimizer=optimizer,
            logger=logging.getLogger(),
            max_epochs=max_epochs,
            max_iters=max_iters))
    return runner


def _build_demo_runner(runner_type='EpochBasedRunner',
                       max_epochs=1,
                       max_iters=None,
                       multi_optimziers=False):

    log_config = dict(
        interval=1, hooks=[
            dict(type='TextLoggerHook'),
        ])

    runner = _build_demo_runner_without_hook(runner_type, max_epochs,
                                             max_iters, multi_optimziers)

    runner.register_checkpoint_hook(dict(interval=1))
    runner.register_logger_hooks(log_config)
    return runner


def test_runner_with_revise_keys():

    import os

    class Model(nn.Module):

        def __init__(self):
            super().__init__()
            self.conv = nn.Conv2d(3, 3, 1)

    class PrefixModel(nn.Module):

        def __init__(self):
            super().__init__()
            self.backbone = Model()

    pmodel = PrefixModel()
    model = Model()
    checkpoint_path = os.path.join(tempfile.gettempdir(), 'checkpoint.pth')

    # add prefix
    torch.save(model.state_dict(), checkpoint_path)
    runner = _build_demo_runner(runner_type='EpochBasedRunner')
    runner.model = pmodel
    state_dict = runner.load_checkpoint(
        checkpoint_path, revise_keys=[(r'^', 'backbone.')])
    for key in pmodel.backbone.state_dict().keys():
        assert torch.equal(pmodel.backbone.state_dict()[key], state_dict[key])
    # strip prefix
    torch.save(pmodel.state_dict(), checkpoint_path)
    runner.model = model
    state_dict = runner.load_checkpoint(
        checkpoint_path, revise_keys=[(r'^backbone\.', '')])
    for key in state_dict.keys():
        key_stripped = re.sub(r'^backbone\.', '', key)
        assert torch.equal(model.state_dict()[key_stripped], state_dict[key])
    os.remove(checkpoint_path)<|MERGE_RESOLUTION|>--- conflicted
+++ resolved
@@ -18,21 +18,14 @@
 from torch.nn.init import constant_
 from torch.utils.data import DataLoader
 
-<<<<<<< HEAD
 from mmcv.runner import (CheckpointHook, DvcliveLoggerHook, EMAHook,
-                         IterTimerHook, MlflowLoggerHook, PaviLoggerHook,
-                         WandbLoggerHook, build_runner)
-from mmcv.runner.hooks.lr_updater import CosineRestartLrUpdaterHook
-=======
-from mmcv.runner import (CheckpointHook, EMAHook, IterTimerHook,
-                         MlflowLoggerHook, NeptuneLoggerHook, PaviLoggerHook,
-                         WandbLoggerHook, build_runner)
+                         IterTimerHook, MlflowLoggerHook, NeptuneLoggerHook,
+                         PaviLoggerHook, WandbLoggerHook, build_runner)
 from mmcv.runner.hooks.hook import HOOKS, Hook
 from mmcv.runner.hooks.lr_updater import (CosineRestartLrUpdaterHook,
                                           CyclicLrUpdaterHook,
                                           OneCycleLrUpdaterHook,
                                           StepLrUpdaterHook)
->>>>>>> d212bd53
 
 
 def test_checkpoint_hook():
@@ -922,46 +915,44 @@
     hook.wandb.join.assert_called_with()
 
 
-<<<<<<< HEAD
-def test_dvclive_hook(tmp_path):
-    sys.modules['dvclive'] = MagicMock()
-    runner = _build_demo_runner()
-
-    (tmp_path / 'dvclive').mkdir()
-    hook = DvcliveLoggerHook(str(tmp_path / 'dvclive'))
-=======
 def test_neptune_hook():
     sys.modules['neptune'] = MagicMock()
     sys.modules['neptune.new'] = MagicMock()
     runner = _build_demo_runner()
     hook = NeptuneLoggerHook()
->>>>>>> d212bd53
+
     loader = DataLoader(torch.ones((5, 2)))
 
     runner.register_hook(hook)
     runner.run([loader, loader], [('train', 1), ('val', 1)])
     shutil.rmtree(runner.work_dir)
 
-<<<<<<< HEAD
+    hook.neptune.init.assert_called_with()
+    hook.run['momentum'].log.assert_called_with(0.95, step=6)
+    hook.run.stop.assert_called_with()
+
+
+def test_dvclive_hook(tmp_path):
+    sys.modules['dvclive'] = MagicMock()
+    runner = _build_demo_runner()
+
+    (tmp_path / 'dvclive').mkdir()
+    hook = DvcliveLoggerHook(str(tmp_path / 'dvclive'))
+    loader = DataLoader(torch.ones((5, 2)))
+
+    runner.register_hook(hook)
+    runner.run([loader, loader], [('train', 1), ('val', 1)])
+    shutil.rmtree(runner.work_dir)
+
     hook.dvclive.init.assert_called_with(str(tmp_path / 'dvclive'))
     hook.dvclive.log.assert_called_with('momentum', 0.95, step=6)
     hook.dvclive.log.assert_any_call('learning_rate', 0.02, step=6)
-
-
-def _build_demo_runner(runner_type='EpochBasedRunner',
-                       max_epochs=1,
-                       max_iters=None):
-=======
-    hook.neptune.init.assert_called_with()
-    hook.run['momentum'].log.assert_called_with(0.95, step=6)
-    hook.run.stop.assert_called_with()
 
 
 def _build_demo_runner_without_hook(runner_type='EpochBasedRunner',
                                     max_epochs=1,
                                     max_iters=None,
                                     multi_optimziers=False):
->>>>>>> d212bd53
 
     class Model(nn.Module):
 
