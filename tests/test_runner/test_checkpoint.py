import sys
from collections import OrderedDict
from tempfile import TemporaryDirectory
from unittest.mock import MagicMock

import pytest
import torch
import torch.nn as nn
from torch.nn.parallel import DataParallel

from mmcv.parallel.registry import MODULE_WRAPPERS
<<<<<<< HEAD
from mmcv.runner.checkpoint import (_load_checkpoint_with_prefix,
                                    get_state_dict, load_pavimodel_dist)
=======
from mmcv.runner.checkpoint import get_state_dict, load_from_pavi
>>>>>>> 6c57b88f


@MODULE_WRAPPERS.register_module()
class DDPWrapper(object):

    def __init__(self, module):
        self.module = module


class Block(nn.Module):

    def __init__(self):
        super().__init__()
        self.conv = nn.Conv2d(3, 3, 1)
        self.norm = nn.BatchNorm2d(3)


class Model(nn.Module):

    def __init__(self):
        super().__init__()
        self.block = Block()
        self.conv = nn.Conv2d(3, 3, 1)


class Mockpavimodel(object):

    def __init__(self, name='fakename'):
        self.name = name

    def download(self, file):
        pass


def assert_tensor_equal(tensor_a, tensor_b):
    assert tensor_a.eq(tensor_b).all()


def test_get_state_dict():
    if torch.__version__ == 'parrots':
        state_dict_keys = set([
            'block.conv.weight', 'block.conv.bias', 'block.norm.weight',
            'block.norm.bias', 'block.norm.running_mean',
            'block.norm.running_var', 'conv.weight', 'conv.bias'
        ])
    else:
        state_dict_keys = set([
            'block.conv.weight', 'block.conv.bias', 'block.norm.weight',
            'block.norm.bias', 'block.norm.running_mean',
            'block.norm.running_var', 'block.norm.num_batches_tracked',
            'conv.weight', 'conv.bias'
        ])

    model = Model()
    state_dict = get_state_dict(model)
    assert isinstance(state_dict, OrderedDict)
    assert set(state_dict.keys()) == state_dict_keys

    assert_tensor_equal(state_dict['block.conv.weight'],
                        model.block.conv.weight)
    assert_tensor_equal(state_dict['block.conv.bias'], model.block.conv.bias)
    assert_tensor_equal(state_dict['block.norm.weight'],
                        model.block.norm.weight)
    assert_tensor_equal(state_dict['block.norm.bias'], model.block.norm.bias)
    assert_tensor_equal(state_dict['block.norm.running_mean'],
                        model.block.norm.running_mean)
    assert_tensor_equal(state_dict['block.norm.running_var'],
                        model.block.norm.running_var)
    if torch.__version__ != 'parrots':
        assert_tensor_equal(state_dict['block.norm.num_batches_tracked'],
                            model.block.norm.num_batches_tracked)
    assert_tensor_equal(state_dict['conv.weight'], model.conv.weight)
    assert_tensor_equal(state_dict['conv.bias'], model.conv.bias)

    wrapped_model = DDPWrapper(model)
    state_dict = get_state_dict(wrapped_model)
    assert isinstance(state_dict, OrderedDict)
    assert set(state_dict.keys()) == state_dict_keys
    assert_tensor_equal(state_dict['block.conv.weight'],
                        wrapped_model.module.block.conv.weight)
    assert_tensor_equal(state_dict['block.conv.bias'],
                        wrapped_model.module.block.conv.bias)
    assert_tensor_equal(state_dict['block.norm.weight'],
                        wrapped_model.module.block.norm.weight)
    assert_tensor_equal(state_dict['block.norm.bias'],
                        wrapped_model.module.block.norm.bias)
    assert_tensor_equal(state_dict['block.norm.running_mean'],
                        wrapped_model.module.block.norm.running_mean)
    assert_tensor_equal(state_dict['block.norm.running_var'],
                        wrapped_model.module.block.norm.running_var)
    if torch.__version__ != 'parrots':
        assert_tensor_equal(
            state_dict['block.norm.num_batches_tracked'],
            wrapped_model.module.block.norm.num_batches_tracked)
    assert_tensor_equal(state_dict['conv.weight'],
                        wrapped_model.module.conv.weight)
    assert_tensor_equal(state_dict['conv.bias'],
                        wrapped_model.module.conv.bias)

    # wrapped inner module
    for name, module in wrapped_model.module._modules.items():
        module = DataParallel(module)
        wrapped_model.module._modules[name] = module
    state_dict = get_state_dict(wrapped_model)
    assert isinstance(state_dict, OrderedDict)
    assert set(state_dict.keys()) == state_dict_keys
    assert_tensor_equal(state_dict['block.conv.weight'],
                        wrapped_model.module.block.module.conv.weight)
    assert_tensor_equal(state_dict['block.conv.bias'],
                        wrapped_model.module.block.module.conv.bias)
    assert_tensor_equal(state_dict['block.norm.weight'],
                        wrapped_model.module.block.module.norm.weight)
    assert_tensor_equal(state_dict['block.norm.bias'],
                        wrapped_model.module.block.module.norm.bias)
    assert_tensor_equal(state_dict['block.norm.running_mean'],
                        wrapped_model.module.block.module.norm.running_mean)
    assert_tensor_equal(state_dict['block.norm.running_var'],
                        wrapped_model.module.block.module.norm.running_var)
    if torch.__version__ != 'parrots':
        assert_tensor_equal(
            state_dict['block.norm.num_batches_tracked'],
            wrapped_model.module.block.module.norm.num_batches_tracked)
    assert_tensor_equal(state_dict['conv.weight'],
                        wrapped_model.module.conv.module.weight)
    assert_tensor_equal(state_dict['conv.bias'],
                        wrapped_model.module.conv.module.bias)


def test_load_pavimodel_dist():

    sys.modules['pavi'] = MagicMock()
    sys.modules['pavi.modelcloud'] = MagicMock()
    pavimodel = Mockpavimodel()
    import pavi
    pavi.modelcloud.get = MagicMock(return_value=pavimodel)
    with pytest.raises(AssertionError):
        # test pavi prefix
        _ = load_from_pavi('MyPaviFolder/checkpoint.pth')

    with pytest.raises(FileNotFoundError):
        # there is not such checkpoint for us to load
        _ = load_from_pavi('pavi://checkpoint.pth')


def test_load_checkpoint_with_prefix():

    class FooModule(nn.Module):

        def __init__(self):
            super().__init__()
            self.linear = nn.Linear(1, 2)
            self.conv2d = nn.Conv2d(3, 1, 3)
            self.conv2d_2 = nn.Conv2d(3, 2, 3)

    model = FooModule()
    nn.init.constant_(model.linear.weight, 1)
    nn.init.constant_(model.linear.bias, 2)
    nn.init.constant_(model.conv2d.weight, 3)
    nn.init.constant_(model.conv2d.bias, 4)
    nn.init.constant_(model.conv2d_2.weight, 5)
    nn.init.constant_(model.conv2d_2.bias, 6)

    with TemporaryDirectory():
        torch.save(model.state_dict(), 'model.pth')
        prefix = 'conv2d'
        state_dict = _load_checkpoint_with_prefix(prefix, 'model.pth')
        assert torch.equal(model.conv2d.state_dict()['weight'],
                           state_dict['weight'])
        assert torch.equal(model.conv2d.state_dict()['bias'],
                           state_dict['bias'])

        prefix = 'back'
        with pytest.raises(AssertionError):
            _load_checkpoint_with_prefix(prefix, 'model.pth')


def test_load_classes_name():
    import os

    import tempfile

    from mmcv.runner import load_checkpoint, save_checkpoint
    checkpoint_path = os.path.join(tempfile.gettempdir(), 'checkpoint.pth')
    model = Model()
    save_checkpoint(model, checkpoint_path)
    checkpoint = load_checkpoint(model, checkpoint_path)
    assert 'meta' in checkpoint and 'CLASSES' not in checkpoint['meta']

    model.CLASSES = ('class1', 'class2')
    save_checkpoint(model, checkpoint_path)
    checkpoint = load_checkpoint(model, checkpoint_path)
    assert 'meta' in checkpoint and 'CLASSES' in checkpoint['meta']
    assert checkpoint['meta']['CLASSES'] == ('class1', 'class2')

    model = Model()
    wrapped_model = DDPWrapper(model)
    save_checkpoint(wrapped_model, checkpoint_path)
    checkpoint = load_checkpoint(wrapped_model, checkpoint_path)
    assert 'meta' in checkpoint and 'CLASSES' not in checkpoint['meta']

    wrapped_model.module.CLASSES = ('class1', 'class2')
    save_checkpoint(wrapped_model, checkpoint_path)
    checkpoint = load_checkpoint(wrapped_model, checkpoint_path)
    assert 'meta' in checkpoint and 'CLASSES' in checkpoint['meta']
    assert checkpoint['meta']['CLASSES'] == ('class1', 'class2')

    # remove the temp file
    os.remove(checkpoint_path)


def test_checkpoint_loader():
    from mmcv.runner import _load_checkpoint, save_checkpoint, CheckpointLoader
    import tempfile
    import os
    checkpoint_path = os.path.join(tempfile.gettempdir(), 'checkpoint.pth')
    model = Model()
    save_checkpoint(model, checkpoint_path)
    checkpoint = _load_checkpoint(checkpoint_path)
    assert 'meta' in checkpoint and 'CLASSES' not in checkpoint['meta']
    # remove the temp file
    os.remove(checkpoint_path)

    filenames = [
        'http://xx.xx/xx.pth', 'https://xx.xx/xx.pth',
        'modelzoo://xx.xx/xx.pth', 'torchvision://xx.xx/xx.pth',
        'open-mmlab://xx.xx/xx.pth', 'openmmlab://xx.xx/xx.pth',
        'mmcls://xx.xx/xx.pth', 'pavi://xx.xx/xx.pth', 's3://xx.xx/xx.pth',
        'ss3://xx.xx/xx.pth', ' s3://xx.xx/xx.pth'
    ]
    fn_names = [
        'load_from_http', 'load_from_http', 'load_from_torchvision',
        'load_from_torchvision', 'load_from_openmmlab', 'load_from_openmmlab',
        'load_from_mmcls', 'load_from_pavi', 'load_from_ceph',
        'load_from_local', 'load_from_local'
    ]

    for filename, fn_name in zip(filenames, fn_names):
        loader = CheckpointLoader._get_checkpoint_loader(filename)
        assert loader.__name__ == fn_name

    @CheckpointLoader.register_scheme(prefixes='ftp://')
    def load_from_ftp(filename, map_location):
        return dict(filename=filename)

    # test register_loader
    filename = 'ftp://xx.xx/xx.pth'
    loader = CheckpointLoader._get_checkpoint_loader(filename)
    assert loader.__name__ == 'load_from_ftp'

    def load_from_ftp1(filename, map_location):
        return dict(filename=filename)

    # test duplicate registered error
    with pytest.raises(KeyError):
        CheckpointLoader.register_scheme('ftp://', load_from_ftp1)

    # test force param
    CheckpointLoader.register_scheme('ftp://', load_from_ftp1, force=True)
    checkpoint = CheckpointLoader.load_checkpoint(filename)
    assert checkpoint['filename'] == filename

    # test print function name
    loader = CheckpointLoader._get_checkpoint_loader(filename)
    assert loader.__name__ == 'load_from_ftp1'

    # test sort
    @CheckpointLoader.register_scheme(prefixes='a/b')
    def load_from_ab(filename, map_location):
        return dict(filename=filename)

    @CheckpointLoader.register_scheme(prefixes='a/b/c')
    def load_from_abc(filename, map_location):
        return dict(filename=filename)

    filename = 'a/b/c/d'
    loader = CheckpointLoader._get_checkpoint_loader(filename)
    assert loader.__name__ == 'load_from_abc'<|MERGE_RESOLUTION|>--- conflicted
+++ resolved
@@ -9,12 +9,8 @@
 from torch.nn.parallel import DataParallel
 
 from mmcv.parallel.registry import MODULE_WRAPPERS
-<<<<<<< HEAD
-from mmcv.runner.checkpoint import (_load_checkpoint_with_prefix,
-                                    get_state_dict, load_pavimodel_dist)
-=======
-from mmcv.runner.checkpoint import get_state_dict, load_from_pavi
->>>>>>> 6c57b88f
+from mmcv.runner.checkpoint import (get_state_dict, load_from_pavi,
+                                    _load_checkpoint_with_prefix)
 
 
 @MODULE_WRAPPERS.register_module()
