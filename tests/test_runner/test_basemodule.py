--- conflicted
+++ resolved
@@ -230,7 +230,6 @@
     assert torch.equal(model.reg.bias, torch.full(model.reg.bias.shape, 14.0))
 
 
-<<<<<<< HEAD
 def test_without_layer_weight_init():
     model_cfg = dict(
         type='FooModel',
@@ -314,13 +313,16 @@
     assert torch.equal(model.reg.weight,
                        torch.full(model.reg.weight.shape, 30.0))
     assert torch.equal(model.reg.bias, torch.full(model.reg.bias.shape, 40.0))
-=======
+
+
 def test_sequential_model_weight_init():
     seq_model_cfg = [
         dict(
-            type='FooConv1d', init_cfg=dict(type='Constant', val=0., bias=1.)),
+            type='FooConv1d',
+            init_cfg=dict(type='Constant', layer='Conv1d', val=0., bias=1.)),
         dict(
-            type='FooConv2d', init_cfg=dict(type='Constant', val=2., bias=3.)),
+            type='FooConv2d',
+            init_cfg=dict(type='Constant', layer='Conv2d', val=2., bias=3.)),
     ]
     layers = [build_from_cfg(cfg, COMPONENTS) for cfg in seq_model_cfg]
     seq_model = Sequential(*layers)
@@ -335,7 +337,9 @@
                        torch.full(seq_model[1].conv2d.bias.shape, 3.))
     # inner init_cfg has highter priority
     seq_model = Sequential(
-        *layers, init_cfg=dict(type='Constant', val=4., bias=5.))
+        *layers,
+        init_cfg=dict(
+            type='Constant', layer=['Conv1d', 'Conv2d'], val=4., bias=5.))
     assert torch.equal(seq_model[0].conv1d.weight,
                        torch.full(seq_model[0].conv1d.weight.shape, 0.))
     assert torch.equal(seq_model[0].conv1d.bias,
@@ -349,9 +353,11 @@
 def test_modulelist_weight_init():
     models_cfg = [
         dict(
-            type='FooConv1d', init_cfg=dict(type='Constant', val=0., bias=1.)),
+            type='FooConv1d',
+            init_cfg=dict(type='Constant', layer='Conv1d', val=0., bias=1.)),
         dict(
-            type='FooConv2d', init_cfg=dict(type='Constant', val=2., bias=3.)),
+            type='FooConv2d',
+            init_cfg=dict(type='Constant', layer='Conv2d', val=2., bias=3.)),
     ]
     layers = [build_from_cfg(cfg, COMPONENTS) for cfg in models_cfg]
     modellist = ModuleList(layers)
@@ -374,5 +380,4 @@
     assert torch.equal(modellist[1].conv2d.weight,
                        torch.full(modellist[1].conv2d.weight.shape, 2.))
     assert torch.equal(modellist[1].conv2d.bias,
-                       torch.full(modellist[1].conv2d.bias.shape, 3.))
->>>>>>> 967d9d58
+                       torch.full(modellist[1].conv2d.bias.shape, 3.))