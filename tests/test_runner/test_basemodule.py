--- conflicted
+++ resolved
@@ -341,10 +341,7 @@
         *layers,
         init_cfg=dict(
             type='Constant', layer=['Conv1d', 'Conv2d'], val=4., bias=5.))
-<<<<<<< HEAD
     seq_model.init_weight()
-=======
->>>>>>> f0c43fdc
     assert torch.equal(seq_model[0].conv1d.weight,
                        torch.full(seq_model[0].conv1d.weight.shape, 0.))
     assert torch.equal(seq_model[0].conv1d.bias,
