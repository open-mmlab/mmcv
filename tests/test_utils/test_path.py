--- conflicted
+++ resolved
@@ -41,14 +41,9 @@
     # path of sep is `\\` in windows but `/` in linux, so osp.join should be
     # used to join string for compatibility
     filenames_recursive = [
-<<<<<<< HEAD
         'a.bin', '1.txt', '2.txt', '1.json', '2.json',
         osp.join('sub', '1.json'),
-        osp.join('sub', '1.txt')
-=======
-        'a.bin', '1.txt', '2.txt', '1.json', '2.json', 'sub/1.json',
-        'sub/1.txt', '.file'
->>>>>>> db580dda
+        osp.join('sub', '1.txt'), '.file'
     ]
     # .file starts with '.' and is a file so it will not be scanned
     assert set(mmcv.scandir(folder, recursive=True)) == set(
