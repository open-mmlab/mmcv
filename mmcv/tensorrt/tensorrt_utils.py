--- conflicted
+++ resolved
@@ -240,13 +240,8 @@
         output_names should be the same as onnx model.
     """
 
-<<<<<<< HEAD
-    def __init__(self, engine, input_names, output_names):
+    def __init__(self, engine, input_names=None, output_names=None):
         super(TRTWrapper, self).__init__()
-=======
-    def __init__(self, engine, input_names=None, output_names=None):
-        super(TRTWraper, self).__init__()
->>>>>>> 9d1436fb
         self.engine = engine
         if isinstance(self.engine, str):
             self.engine = load_trt_engine(engine)
