<<<<<<< HEAD
# Copyright (c) Open-MMLab. All rights reserved.
=======
# Copyright (c) OpenMMLab. All rights reserved.

from pkg_resources import parse_version

>>>>>>> 94a677de
__version__ = '1.3.10'


def parse_version_info(version_str: str, length: int = 4) -> tuple:
    """Parse a version string into a tuple.

    Args:
        version_str (str): The version string.
        length (int): The maximum number of version levels. Default: 4.

    Returns:
        tuple[int | str]: The version info, e.g., "1.3.0" is parsed into
            (1, 3, 0, 0, 0, 0), and "2.0.0rc1" is parsed into
            (2, 0, 0, 0, 'rc', 1) (when length is set to 4).
    """
    from packaging.version import parse
    version = parse(version_str)
    assert version.release, f'failed to parse version {version_str}'
    release = list(version.release)
    release = release[:length]
    if len(release) < length:
        release = release + [0] * (length - len(release))
    if version.is_prerelease:
        release.extend(list(version.pre))
    elif version.is_postrelease:
        release.extend(list(version.post))
    else:
        release.extend([0, 0])
    return tuple(release)


version_info = tuple(int(x) for x in __version__.split('.')[:3])

__all__ = ['__version__', 'version_info', 'parse_version_info']<|MERGE_RESOLUTION|>--- conflicted
+++ resolved
@@ -1,11 +1,4 @@
-<<<<<<< HEAD
-# Copyright (c) Open-MMLab. All rights reserved.
-=======
 # Copyright (c) OpenMMLab. All rights reserved.
-
-from pkg_resources import parse_version
-
->>>>>>> 94a677de
 __version__ = '1.3.10'
 
 
