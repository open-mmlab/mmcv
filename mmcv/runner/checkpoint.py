# Copyright (c) OpenMMLab. All rights reserved.
import io
import logging
import os
import os.path as osp
import pkgutil
import re
import time
import warnings
from collections import OrderedDict
from importlib import import_module
from tempfile import TemporaryDirectory
from typing import Any, Callable, Dict, List, Optional, Tuple, Union

import torch
import torch.nn as nn
import torchvision
from torch.optim import Optimizer

import mmcv
from ..fileio import FileClient
from ..fileio import load as load_file
from ..parallel import is_module_wrapper
from ..utils import digit_version, load_url, mkdir_or_exist
from .dist_utils import get_dist_info

ENV_MMCV_HOME = 'MMCV_HOME'
ENV_XDG_CACHE_HOME = 'XDG_CACHE_HOME'
DEFAULT_CACHE_DIR = '~/.cache'


def _get_mmcv_home() -> str:
    mmcv_home = os.path.expanduser(
        os.getenv(
            ENV_MMCV_HOME,
            os.path.join(
                os.getenv(ENV_XDG_CACHE_HOME, DEFAULT_CACHE_DIR), 'mmcv')))

    mkdir_or_exist(mmcv_home)
    return mmcv_home


def load_state_dict(module: nn.Module,
                    state_dict: dict,
                    strict: bool = False,
                    logger: Optional[logging.Logger] = None) -> None:
    """Load state_dict to a module.

    This method is modified from :meth:`torch.nn.Module.load_state_dict`.
    Default value for ``strict`` is set to ``False`` and the message for
    param mismatch will be shown even if strict is False.

    Args:
        module (Module): Module that receives the state_dict.
        state_dict (dict): Weights.
        strict (bool): whether to strictly enforce that the keys
            in :attr:`state_dict` match the keys returned by this module's
            :meth:`~torch.nn.Module.state_dict` function. Default: ``False``.
        logger (:obj:`logging.Logger`, optional): Logger to log the error
            message. If not specified, print function will be used.
    """
    unexpected_keys: List[str] = []
    all_missing_keys: List[str] = []
    err_msg: List[str] = []

    metadata = getattr(state_dict, '_metadata', None)
    state_dict = state_dict.copy()  # type: ignore
    if metadata is not None:
        state_dict._metadata = metadata  # type: ignore

    # use _load_from_state_dict to enable checkpoint version control
    def load(module, prefix=''):
        # recursively check parallel module in case that the model has a
        # complicated structure, e.g., nn.Module(nn.Module(DDP))
        if is_module_wrapper(module):
            module = module.module
        local_metadata = {} if metadata is None else metadata.get(
            prefix[:-1], {})
        module._load_from_state_dict(state_dict, prefix, local_metadata, True,
                                     all_missing_keys, unexpected_keys,
                                     err_msg)
        for name, child in module._modules.items():
            if child is not None:
                load(child, prefix + name + '.')

    load(module)
    # break load->load reference cycle
    load = None  # type: ignore

    # ignore "num_batches_tracked" of BN layers
    missing_keys = [
        key for key in all_missing_keys if 'num_batches_tracked' not in key
    ]

    if unexpected_keys:
        err_msg.append('unexpected key in source '
                       f'state_dict: {", ".join(unexpected_keys)}\n')
    if missing_keys:
        err_msg.append(
            f'missing keys in source state_dict: {", ".join(missing_keys)}\n')

    rank, _ = get_dist_info()
    if len(err_msg) > 0 and rank == 0:
        err_msg.insert(
            0, 'The model and loaded state dict do not match exactly\n')
        err_msg = '\n'.join(err_msg)  # type: ignore
        if strict:
            raise RuntimeError(err_msg)
        elif logger is not None:
            logger.warning(err_msg)
        else:
            print(err_msg)


def get_torchvision_models():
    if digit_version(torchvision.__version__) < digit_version('0.13.0a0'):
        model_urls = dict()
        # When the version of torchvision is lower than 0.13, the model url is
        # not declared in `torchvision.model.__init__.py`, so we need to
        # iterate through `torchvision.models.__path__` to get the url for each
        # model.
        for _, name, ispkg in pkgutil.walk_packages(
                torchvision.models.__path__):
            if ispkg:
                continue
            _zoo = import_module(f'torchvision.models.{name}')
            if hasattr(_zoo, 'model_urls'):
                _urls = getattr(_zoo, 'model_urls')
                model_urls.update(_urls)
    else:
        # Since torchvision bumps to v0.13, the weight loading logic,
        # model keys and model urls have been changed. Here the URLs of old
        # version is loaded to avoid breaking back compatibility. If the
        # torchvision version>=0.13.0, new URLs will be added. Users can get
        # the resnet50 checkpoint by setting 'resnet50.imagent1k_v1',
        # 'resnet50' or 'ResNet50_Weights.IMAGENET1K_V1' in the config.
        json_path = osp.join(mmcv.__path__[0],
                             'model_zoo/torchvision_0.12.json')
        model_urls = mmcv.load(json_path)
        for cls_name, cls in torchvision.models.__dict__.items():
            # The name of torchvision model weights classes ends with
            # `_Weights` such as `ResNet18_Weights`. However, some model weight
            # classes, such as `MNASNet0_75_Weights` does not have any urls in
            # torchvision 0.13.0 and cannot be iterated. Here we simply check
            # `DEFAULT` attribute to ensure the class is not empty.
            if (not cls_name.endswith('_Weights')
                    or not hasattr(cls, 'DEFAULT')):
                continue
            # Since `cls.DEFAULT` can not be accessed by iterating cls, we set
            # default urls explicitly.
            cls_key = cls_name.replace('_Weights', '').lower()
            model_urls[f'{cls_key}.default'] = cls.DEFAULT.url
            for weight_enum in cls:
                cls_key = cls_name.replace('_Weights', '').lower()
                cls_key = f'{cls_key}.{weight_enum.name.lower()}'
                model_urls[cls_key] = weight_enum.url

    return model_urls


def get_external_models():
    mmcv_home = _get_mmcv_home()
    default_json_path = osp.join(mmcv.__path__[0], 'model_zoo/open_mmlab.json')
    default_urls = load_file(default_json_path)
    assert isinstance(default_urls, dict)
    external_json_path = osp.join(mmcv_home, 'open_mmlab.json')
    if osp.exists(external_json_path):
        external_urls = load_file(external_json_path)
        assert isinstance(external_urls, dict)
        default_urls.update(external_urls)

    return default_urls


def get_mmcls_models():
    mmcls_json_path = osp.join(mmcv.__path__[0], 'model_zoo/mmcls.json')
    mmcls_urls = load_file(mmcls_json_path)

    return mmcls_urls


def get_deprecated_model_names():
    deprecate_json_path = osp.join(mmcv.__path__[0],
                                   'model_zoo/deprecated.json')
    deprecate_urls = load_file(deprecate_json_path)
    assert isinstance(deprecate_urls, dict)

    return deprecate_urls


def _process_mmcls_checkpoint(checkpoint: Dict) -> Dict:
    if 'state_dict' in checkpoint:
        state_dict = checkpoint['state_dict']
    else:
        # Some checkpoints converted from 3rd-party repo don't
        # have the "state_dict" key.
        state_dict = checkpoint
    new_state_dict = OrderedDict()
    for k, v in state_dict.items():
        if k.startswith('backbone.'):
            new_state_dict[k[9:]] = v
    new_checkpoint = dict(state_dict=new_state_dict)

    return new_checkpoint


class CheckpointLoader:
    """A general checkpoint loader to manage all schemes."""

    _schemes: dict = {}

    @classmethod
    def _register_scheme(cls,
                         prefixes: Union[str, List, Tuple],
                         loader: Any,
                         force: bool = False) -> None:
        if isinstance(prefixes, str):
            prefixes = [prefixes]
        else:
            assert isinstance(prefixes, (list, tuple))
        for prefix in prefixes:
            if (prefix not in cls._schemes) or force:
                cls._schemes[prefix] = loader
            else:
                raise KeyError(
                    f'{prefix} is already registered as a loader backend, '
                    'add "force=True" if you want to override it')
        # sort, longer prefixes take priority
        cls._schemes = OrderedDict(
            sorted(cls._schemes.items(), key=lambda t: t[0], reverse=True))

    @classmethod
    def register_scheme(cls,
                        prefixes: Union[str, List[str], Tuple[str, ...]],
                        loader: Optional[Callable] = None,
                        force: bool = False) -> Callable:
        """Register a loader to CheckpointLoader.

        This method can be used as a normal class method or a decorator.

        Args:
            prefixes (str or Sequence[str]):
            The prefix of the registered loader.
            loader (function, optional): The loader function to be registered.
                When this method is used as a decorator, loader is None.
                Defaults to None.
            force (bool, optional): Whether to override the loader
                if the prefix has already been registered. Defaults to False.
        """

        if loader is not None:
            cls._register_scheme(prefixes, loader, force=force)
            return  # type: ignore

        def _register(loader_cls):
            cls._register_scheme(prefixes, loader_cls, force=force)
            return loader_cls

        return _register

    @classmethod
    def _get_checkpoint_loader(cls, path: str):
        """Finds a loader that supports the given path. Falls back to the local
        loader if no other loader is found.

        Args:
            path (str): checkpoint path

        Returns:
            callable: checkpoint loader
        """
        for p in cls._schemes:
            # use regular match to handle some cases that where the prefix of
            # loader has a prefix. For example, both 's3://path' and
            # 'open-mmlab:s3://path' should return `load_from_ceph`
            if re.match(p, path) is not None:
                return cls._schemes[p]

    @classmethod
    def load_checkpoint(
            cls,
            filename: str,
            map_location: Union[str, Callable, None] = None,
            logger: Optional[logging.Logger] = None
    ) -> Union[dict, OrderedDict]:
        """load checkpoint through URL scheme path.

        Args:
            filename (str): checkpoint file name with given prefix
            map_location (str, optional): Same as :func:`torch.load`.
                Default: None
            logger (:mod:`logging.Logger`, optional): The logger for message.
                Default: None

        Returns:
            dict or OrderedDict: The loaded checkpoint.
        """

        checkpoint_loader = cls._get_checkpoint_loader(filename)
        class_name = checkpoint_loader.__name__  # type: ignore
        mmcv.print_log(
            f'load checkpoint from {class_name[10:]} path: {filename}', logger)
        return checkpoint_loader(filename, map_location)  # type: ignore


@CheckpointLoader.register_scheme(prefixes='')
def load_from_local(
    filename: str,
    map_location: Union[str, Callable, None] = None,
) -> Union[dict, OrderedDict]:
    """load checkpoint by local file path.

    Args:
        filename (str): local checkpoint file path
        map_location (str, optional): Same as :func:`torch.load`.

    Returns:
        dict or OrderedDict: The loaded checkpoint.
    """
    filename = osp.expanduser(filename)
    if not osp.isfile(filename):
        raise FileNotFoundError(f'{filename} can not be found.')
    checkpoint = torch.load(filename, map_location=map_location)
    return checkpoint


@CheckpointLoader.register_scheme(prefixes=('http://', 'https://'))
def load_from_http(
        filename: str,
        map_location: Union[str, Callable, None] = None,
        model_dir: Optional[str] = None) -> Union[dict, OrderedDict]:
    """load checkpoint through HTTP or HTTPS scheme path. In distributed
    setting, this function only download checkpoint at local rank 0.

    Args:
        filename (str): checkpoint file path with modelzoo or
            torchvision prefix
        map_location (str, optional): Same as :func:`torch.load`.
        model_dir (str, optional): directory in which to save the object,
            Default: None

    Returns:
        dict or OrderedDict: The loaded checkpoint.
    """
    rank, world_size = get_dist_info()
    if rank == 0:
        checkpoint = load_url(
            filename, model_dir=model_dir, map_location=map_location)
    if world_size > 1:
        torch.distributed.barrier()
        if rank > 0:
            checkpoint = load_url(
                filename, model_dir=model_dir, map_location=map_location)
    return checkpoint


@CheckpointLoader.register_scheme(prefixes='pavi://')
def load_from_pavi(
    filename: str,
    map_location: Union[str, Callable, None] = None,
) -> Union[dict, OrderedDict]:
    """load checkpoint through the file path prefixed with pavi. In distributed
    setting, this function download ckpt at all ranks to different temporary
    directories.

    Args:
        filename (str): checkpoint file path with pavi prefix
        map_location (str, optional): Same as :func:`torch.load`.
          Default: None

    Returns:
        dict or OrderedDict: The loaded checkpoint.
    """
    assert filename.startswith('pavi://'), \
        f'Expected filename startswith `pavi://`, but get {filename}'
    model_path = filename[7:]

    try:
        from pavi import modelcloud
    except ImportError:
        raise ImportError(
            'Please install pavi to load checkpoint from modelcloud.')

    model = modelcloud.get(model_path)
    with TemporaryDirectory() as tmp_dir:
        downloaded_file = osp.join(tmp_dir, model.name)
        model.download(downloaded_file)
        checkpoint = torch.load(downloaded_file, map_location=map_location)
    return checkpoint


@CheckpointLoader.register_scheme(prefixes=r'(\S+\:)?s3://')
def load_from_ceph(filename: str,
                   map_location: Union[str, Callable, None] = None,
                   backend: str = 'petrel') -> Union[dict, OrderedDict]:
    """load checkpoint through the file path prefixed with s3.  In distributed
    setting, this function download ckpt at all ranks to different temporary
    directories.

    Note:
        Since v1.4.1, the registered scheme prefixes have been enhanced to
        support bucket names in the path prefix, e.g. 's3://xx.xx/xx.path',
        'bucket1:s3://xx.xx/xx.path'.

    Args:
        filename (str): checkpoint file path with s3 prefix
        map_location (str, optional): Same as :func:`torch.load`.
        backend (str): The storage backend type. Options are 'ceph',
            'petrel'. Default: 'petrel'.

    .. warning::
        :class:`mmcv.fileio.file_client.CephBackend` will be deprecated,
        please use :class:`mmcv.fileio.file_client.PetrelBackend` instead.

    Returns:
        dict or OrderedDict: The loaded checkpoint.
    """
    allowed_backends = ['ceph', 'petrel']
    if backend not in allowed_backends:
        raise ValueError(f'Load from Backend {backend} is not supported.')

    if backend == 'ceph':
        warnings.warn(
            'CephBackend will be deprecated, please use PetrelBackend instead',
            DeprecationWarning)

    # CephClient and PetrelBackend have the same prefix 's3://' and the latter
    # will be chosen as default. If PetrelBackend can not be instantiated
    # successfully, the CephClient will be chosen.
    try:
        file_client = FileClient(backend=backend)
    except ImportError:
        allowed_backends.remove(backend)
        file_client = FileClient(backend=allowed_backends[0])

    with io.BytesIO(file_client.get(filename)) as buffer:
        checkpoint = torch.load(buffer, map_location=map_location)
    return checkpoint


@CheckpointLoader.register_scheme(prefixes=('modelzoo://', 'torchvision://'))
def load_from_torchvision(
    filename: str,
    map_location: Union[str, Callable, None] = None,
) -> Union[dict, OrderedDict]:
    """load checkpoint through the file path prefixed with modelzoo or
    torchvision.

    Args:
        filename (str): checkpoint file path with modelzoo or
            torchvision prefix
        map_location (str, optional): Same as :func:`torch.load`.

    Returns:
        dict or OrderedDict: The loaded checkpoint.
    """
    model_urls = get_torchvision_models()
    if filename.startswith('modelzoo://'):
        warnings.warn(
            'The URL scheme of "modelzoo://" is deprecated, please '
            'use "torchvision://" instead', DeprecationWarning)
        model_name = filename[11:]
    else:
        model_name = filename[14:]

    # Support getting model urls in the same way as torchvision
    # `ResNet50_Weights.IMAGENET1K_V1` will be mapped to
    # resnet50.imagenet1k_v1.
    model_name = model_name.lower().replace('_weights', '')
    return load_from_http(model_urls[model_name], map_location=map_location)


@CheckpointLoader.register_scheme(prefixes=('open-mmlab://', 'openmmlab://'))
def load_from_openmmlab(
    filename: str,
    map_location: Union[str, Callable, None] = None,
) -> Union[dict, OrderedDict]:
    """load checkpoint through the file path prefixed with open-mmlab or
    openmmlab.

    Args:
        filename (str): checkpoint file path with open-mmlab or
        openmmlab prefix
        map_location (str, optional): Same as :func:`torch.load`.
          Default: None

    Returns:
        dict or OrderedDict: The loaded checkpoint.
    """

    model_urls = get_external_models()
    prefix_str = 'open-mmlab://'
    if filename.startswith(prefix_str):
        model_name = filename[13:]
    else:
        model_name = filename[12:]
        prefix_str = 'openmmlab://'

    deprecated_urls = get_deprecated_model_names()
    if model_name in deprecated_urls:
        warnings.warn(
            f'{prefix_str}{model_name} is deprecated in favor '
            f'of {prefix_str}{deprecated_urls[model_name]}',
            DeprecationWarning)
        model_name = deprecated_urls[model_name]
    model_url = model_urls[model_name]
    # check if is url
    if model_url.startswith(('http://', 'https://')):
        checkpoint = load_from_http(model_url, map_location=map_location)
    else:
        filename = osp.join(_get_mmcv_home(), model_url)
        if not osp.isfile(filename):
            raise FileNotFoundError(f'{filename} can not be found.')
        checkpoint = torch.load(filename, map_location=map_location)
    return checkpoint


@CheckpointLoader.register_scheme(prefixes='mmcls://')
def load_from_mmcls(
    filename: str,
    map_location: Union[str, Callable, None] = None,
) -> Union[dict, OrderedDict]:
    """load checkpoint through the file path prefixed with mmcls.

    Args:
        filename (str): checkpoint file path with mmcls prefix
        map_location (str, optional): Same as :func:`torch.load`.

    Returns:
        dict or OrderedDict: The loaded checkpoint.
    """

    model_urls = get_mmcls_models()
    model_name = filename[8:]
    checkpoint = load_from_http(
        model_urls[model_name], map_location=map_location)
    checkpoint = _process_mmcls_checkpoint(checkpoint)
    return checkpoint


def _load_checkpoint(
        filename: str,
        map_location: Union[str, Callable, None] = None,
        logger: Optional[logging.Logger] = None) -> Union[dict, OrderedDict]:
    """Load checkpoint from somewhere (modelzoo, file, url).

    Args:
        filename (str): Accept local filepath, URL, ``torchvision://xxx``,
            ``open-mmlab://xxx``. Please refer to ``docs/model_zoo.md`` for
            details.
        map_location (str, optional): Same as :func:`torch.load`.
           Default: None.
        logger (:mod:`logging.Logger`, optional): The logger for error message.
           Default: None

    Returns:
        dict or OrderedDict: The loaded checkpoint. It can be either an
           OrderedDict storing model weights or a dict containing other
           information, which depends on the checkpoint.
    """
    return CheckpointLoader.load_checkpoint(filename, map_location, logger)


<<<<<<< HEAD
def _load_checkpoint_with_prefix(prefix: str,
                                 filename: str,
                                 map_location: Optional[str] = None) -> dict:
=======
def _load_checkpoint_with_prefix(
    prefix: str,
    filename: str,
    map_location: Union[str, Callable, None] = None,
) -> Union[dict, OrderedDict]:
>>>>>>> b9a96e56
    """Load partial pretrained model with specific prefix.

    Args:
        prefix (str): The prefix of sub-module.
        filename (str): Accept local filepath, URL, ``torchvision://xxx``,
            ``open-mmlab://xxx``. Please refer to ``docs/model_zoo.md`` for
            details.
        map_location (str | None): Same as :func:`torch.load`. Default: None.

    Returns:
        dict or OrderedDict: The loaded checkpoint.
    """

    checkpoint = _load_checkpoint(filename, map_location=map_location)

    if 'state_dict' in checkpoint:
        state_dict = checkpoint['state_dict']
    else:
        state_dict = checkpoint
    if not prefix.endswith('.'):
        prefix += '.'
    prefix_len = len(prefix)

    state_dict = {
        k[prefix_len:]: v
        for k, v in state_dict.items() if k.startswith(prefix)
    }

    assert state_dict, f'{prefix} is not in the pretrained model'
    return state_dict


def load_checkpoint(
        model: torch.nn.Module,
        filename: str,
        map_location: Union[str, Callable, None] = None,
        strict: bool = False,
        logger: Optional[logging.Logger] = None,
        revise_keys: list = [(r'^module\.', '')]) -> Union[dict, OrderedDict]:
    """Load checkpoint from a file or URI.

    Args:
        model (Module): Module to load checkpoint.
        filename (str): Accept local filepath, URL, ``torchvision://xxx``,
            ``open-mmlab://xxx``. Please refer to ``docs/model_zoo.md`` for
            details.
        map_location (str): Same as :func:`torch.load`.
        strict (bool): Whether to allow different params for the model and
            checkpoint.
        logger (:mod:`logging.Logger` or None): The logger for error message.
        revise_keys (list): A list of customized keywords to modify the
            state_dict in checkpoint. Each item is a (pattern, replacement)
            pair of the regular expression operations. Default: strip
            the prefix 'module.' by [(r'^module\\.', '')].

    Returns:
        dict or OrderedDict: The loaded checkpoint.
    """
    checkpoint = _load_checkpoint(filename, map_location, logger)
    # OrderedDict is a subclass of dict
    if not isinstance(checkpoint, dict):
        raise RuntimeError(
            f'No state_dict found in checkpoint file {filename}')
    # get state_dict from checkpoint
    if 'state_dict' in checkpoint:
        state_dict = checkpoint['state_dict']
    else:
        state_dict = checkpoint

    # strip prefix of state_dict
    metadata = getattr(state_dict, '_metadata', OrderedDict())
    for p, r in revise_keys:
        state_dict = OrderedDict(
            {re.sub(p, r, k): v
             for k, v in state_dict.items()})
    # Keep metadata in state_dict
    state_dict._metadata = metadata

    # load state_dict
    load_state_dict(model, state_dict, strict, logger)
    return checkpoint


def weights_to_cpu(state_dict: OrderedDict) -> OrderedDict:
    """Copy a model state_dict to cpu.

    Args:
        state_dict (OrderedDict): Model weights on GPU.

    Returns:
        OrderedDict: Model weights on GPU.
    """
    state_dict_cpu = OrderedDict()
    for key, val in state_dict.items():
        state_dict_cpu[key] = val.cpu()
    # Keep metadata in state_dict
    state_dict_cpu._metadata = getattr(  # type: ignore
        state_dict, '_metadata', OrderedDict())
    return state_dict_cpu


def _save_to_state_dict(module: torch.nn.Module, destination: dict,
                        prefix: str, keep_vars: bool) -> None:
    """Saves module state to `destination` dictionary.

    This method is modified from :meth:`torch.nn.Module._save_to_state_dict`.

    Args:
        module (nn.Module): The module to generate state_dict.
        destination (dict): A dict where state will be stored.
        prefix (str): The prefix for parameters and buffers used in this
            module.
    """
    for name, param in module._parameters.items():
        if param is not None:
            destination[prefix + name] = param if keep_vars else param.detach()
    for name, buf in module._buffers.items():
        # remove check of _non_persistent_buffers_set to allow nn.BatchNorm2d
        if buf is not None:
            destination[prefix + name] = buf if keep_vars else buf.detach()


def get_state_dict(module: torch.nn.Module,
                   destination: Optional[OrderedDict] = None,
                   prefix: str = '',
                   keep_vars: bool = False) -> OrderedDict:
    """Returns a dictionary containing a whole state of the module.

    Both parameters and persistent buffers (e.g. running averages) are
    included. Keys are corresponding parameter and buffer names.

    This method is modified from :meth:`torch.nn.Module.state_dict` to
    recursively check parallel module in case that the model has a complicated
    structure, e.g., nn.Module(nn.Module(DDP)).

    Args:
        module (nn.Module): The module to generate state_dict.
        destination (OrderedDict): Returned dict for the state of the
            module.
        prefix (str): Prefix of the key.
        keep_vars (bool): Whether to keep the variable property of the
            parameters. Default: False.

    Returns:
        dict: A dictionary containing a whole state of the module.
    """
    # recursively check parallel module in case that the model has a
    # complicated structure, e.g., nn.Module(nn.Module(DDP))
    if is_module_wrapper(module):
        module = module.module

    # below is the same as torch.nn.Module.state_dict()
    if destination is None:
        destination = OrderedDict()
        destination._metadata = OrderedDict()  # type: ignore
    destination._metadata[prefix[:-1]] = local_metadata = dict(  # type: ignore
        version=module._version)
    _save_to_state_dict(module, destination, prefix, keep_vars)  # type: ignore
    for name, child in module._modules.items():
        if child is not None:
            get_state_dict(
                child, destination, prefix + name + '.', keep_vars=keep_vars)
    for hook in module._state_dict_hooks.values():
        hook_result = hook(module, destination, prefix, local_metadata)
        if hook_result is not None:
            destination = hook_result
    return destination  # type: ignore


def save_checkpoint(model: torch.nn.Module,
                    filename: str,
                    optimizer: Optional[Optimizer] = None,
                    meta: Optional[dict] = None,
                    file_client_args: Optional[dict] = None) -> None:
    """Save checkpoint to file.

    The checkpoint will have 3 fields: ``meta``, ``state_dict`` and
    ``optimizer``. By default ``meta`` will contain version and time info.

    Args:
        model (Module): Module whose params are to be saved.
        filename (str): Checkpoint filename.
        optimizer (:obj:`Optimizer`, optional): Optimizer to be saved.
        meta (dict, optional): Metadata to be saved in checkpoint.
        file_client_args (dict, optional): Arguments to instantiate a
            FileClient. See :class:`mmcv.fileio.FileClient` for details.
            Default: None.
            `New in version 1.3.16.`
    """
    if meta is None:
        meta = {}
    elif not isinstance(meta, dict):
        raise TypeError(f'meta must be a dict or None, but got {type(meta)}')
    meta.update(mmcv_version=mmcv.__version__, time=time.asctime())

    if is_module_wrapper(model):
        model = model.module

    if hasattr(model, 'CLASSES') and model.CLASSES is not None:
        # save class name to the meta
        meta.update(CLASSES=model.CLASSES)

    checkpoint = {
        'meta': meta,
        'state_dict': weights_to_cpu(get_state_dict(model))  # type: ignore
    }
    # save optimizer state dict in the checkpoint
    if isinstance(optimizer, Optimizer):
        checkpoint['optimizer'] = optimizer.state_dict()
    elif isinstance(optimizer, dict):
        checkpoint['optimizer'] = {}
        for name, optim in optimizer.items():
            checkpoint['optimizer'][name] = optim.state_dict()

    if filename.startswith('pavi://'):
        if file_client_args is not None:
            raise ValueError(
                'file_client_args should be "None" if filename starts with'
                f'"pavi://", but got {file_client_args}')
        try:
            from pavi import exception, modelcloud
        except ImportError:
            raise ImportError(
                'Please install pavi to load checkpoint from modelcloud.')
        model_path = filename[7:]
        root = modelcloud.Folder()
        model_dir, model_name = osp.split(model_path)
        try:
            model = modelcloud.get(model_dir)
        except exception.NodeNotFoundError:
            model = root.create_training_model(model_dir)
        with TemporaryDirectory() as tmp_dir:
            checkpoint_file = osp.join(tmp_dir, model_name)
            with open(checkpoint_file, 'wb') as f:
                torch.save(checkpoint, f)
                f.flush()
            model.create_file(checkpoint_file, name=model_name)
    else:
        file_client = FileClient.infer_client(file_client_args, filename)
        with io.BytesIO() as f:
            torch.save(checkpoint, f)
            file_client.put(f.getvalue(), filename)<|MERGE_RESOLUTION|>--- conflicted
+++ resolved
@@ -561,17 +561,11 @@
     return CheckpointLoader.load_checkpoint(filename, map_location, logger)
 
 
-<<<<<<< HEAD
-def _load_checkpoint_with_prefix(prefix: str,
-                                 filename: str,
-                                 map_location: Optional[str] = None) -> dict:
-=======
 def _load_checkpoint_with_prefix(
     prefix: str,
     filename: str,
     map_location: Union[str, Callable, None] = None,
 ) -> Union[dict, OrderedDict]:
->>>>>>> b9a96e56
     """Load partial pretrained model with specific prefix.
 
     Args:
