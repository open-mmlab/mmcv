--- conflicted
+++ resolved
@@ -97,11 +97,6 @@
     # specify master port
     if port is not None:
         os.environ['MASTER_PORT'] = str(port)
-<<<<<<< HEAD
-    if 'MASTER_PORT' not in os.environ:
-        # 29500 is torch.distributed default port
-        os.environ['MASTER_PORT'] = '29500'
-=======
     elif 'MASTER_PORT' in os.environ:
         pass  # use MASTER_PORT in the environment variable
     else:
@@ -111,7 +106,6 @@
             os.environ['MASTER_PORT'] = '29500'
         else:
             os.environ['MASTER_PORT'] = str(_find_free_port())
->>>>>>> 235c0253
     # use MASTER_ADDR in the environment variable if it already exists
     if 'MASTER_ADDR' not in os.environ:
         os.environ['MASTER_ADDR'] = addr
