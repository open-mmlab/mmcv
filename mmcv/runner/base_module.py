# Copyright (c) OpenMMLab. All rights reserved.
import copy
import warnings
from abc import ABCMeta
from collections import defaultdict
from logging import FileHandler
<<<<<<< HEAD
from typing import Dict, Iterable, Optional
=======
from typing import Iterable, Optional
>>>>>>> 11d8554c

import torch.nn as nn

from mmcv.runner.dist_utils import master_only
from mmcv.utils.logging import get_logger, logger_initialized, print_log


class BaseModule(nn.Module, metaclass=ABCMeta):
    """Base module for all modules in openmmlab.

    ``BaseModule`` is a wrapper of ``torch.nn.Module`` with additional
    functionality of parameter initialization. Compared with
    ``torch.nn.Module``, ``BaseModule`` mainly adds three attributes.

    - ``init_cfg``: the config to control the initialization.
    - ``init_weights``: The function of parameter initialization and recording
      initialization information.
    - ``_params_init_info``: Used to track the parameter initialization
      information. This attribute only exists during executing the
      ``init_weights``.

    Args:
        init_cfg (dict, optional): Initialization config dict.
    """

<<<<<<< HEAD
    def __init__(self, init_cfg: Optional[Dict] = None):
=======
    def __init__(self, init_cfg: Optional[dict] = None):
>>>>>>> 11d8554c
        """Initialize BaseModule, inherited from `torch.nn.Module`"""

        # NOTE init_cfg can be defined in different levels, but init_cfg
        # in low levels has a higher priority.

        super().__init__()
        # define default value of init_cfg instead of hard code
        # in init_weights() function
        self._is_init = False

        self.init_cfg = copy.deepcopy(init_cfg)

        # Backward compatibility in derived classes
        # if pretrained is not None:
        #     warnings.warn('DeprecationWarning: pretrained is a deprecated \
        #         key, please consider using init_cfg')
        #     self.init_cfg = dict(type='Pretrained', checkpoint=pretrained)

    @property
    def is_init(self) -> bool:
        return self._is_init

    def init_weights(self) -> None:
        """Initialize the weights."""

        is_top_level_module = False
        # check if it is top-level module
        if not hasattr(self, '_params_init_info'):
            # The `_params_init_info` is used to record the initialization
            # information of the parameters
            # the key should be the obj:`nn.Parameter` of model and the value
            # should be a dict containing
            # - init_info (str): The string that describes the initialization.
            # - tmp_mean_value (FloatTensor): The mean of the parameter,
            #       which indicates whether the parameter has been modified.
            # this attribute would be deleted after all parameters
            # is initialized.
            self._params_init_info: defaultdict = defaultdict(dict)
            is_top_level_module = True

            # Initialize the `_params_init_info`,
            # When detecting the `tmp_mean_value` of
            # the corresponding parameter is changed, update related
            # initialization information
            for name, param in self.named_parameters():
                self._params_init_info[param][
                    'init_info'] = f'The value is the same before and ' \
                                   f'after calling `init_weights` ' \
                                   f'of {self.__class__.__name__} '
                self._params_init_info[param][
                    'tmp_mean_value'] = param.data.mean()

            # pass `params_init_info` to all submodules
            # All submodules share the same `params_init_info`,
            # so it will be updated when parameters are
            # modified at any level of the model.
            for sub_module in self.modules():
                sub_module._params_init_info = self._params_init_info

        # Get the initialized logger, if not exist,
        # create a logger named `mmcv`
        logger_names = list(logger_initialized.keys())
        logger_name = logger_names[0] if logger_names else 'mmcv'

        from ..cnn import initialize
        from ..cnn.utils.weight_init import update_init_info
        module_name = self.__class__.__name__
        if not self._is_init:
            if self.init_cfg:
                print_log(
                    f'initialize {module_name} with init_cfg {self.init_cfg}',
                    logger=logger_name)
                initialize(self, self.init_cfg)
                if isinstance(self.init_cfg, dict):
                    # prevent the parameters of
                    # the pre-trained model
                    # from being overwritten by
                    # the `init_weights`
                    if self.init_cfg['type'] == 'Pretrained':
                        return

            for m in self.children():
                if hasattr(m, 'init_weights'):
                    m.init_weights()
                    # users may overload the `init_weights`
                    update_init_info(
                        m,
                        init_info=f'Initialized by '
                        f'user-defined `init_weights`'
                        f' in {m.__class__.__name__} ')

            self._is_init = True
        else:
            warnings.warn(f'init_weights of {self.__class__.__name__} has '
                          f'been called more than once.')

        if is_top_level_module:
            self._dump_init_info(logger_name)

            for sub_module in self.modules():
                del sub_module._params_init_info

    @master_only
<<<<<<< HEAD
    def _dump_init_info(self, logger_name: str) -> None:
=======
    def _dump_init_info(self, logger_name: str):
>>>>>>> 11d8554c
        """Dump the initialization information to a file named
        `initialization.log.json` in workdir.

        Args:
            logger_name (str): The name of logger.
        """

        logger = get_logger(logger_name)

        with_file_handler = False
        # dump the information to the logger file if there is a `FileHandler`
        for handler in logger.handlers:
            if isinstance(handler, FileHandler):
                handler.stream.write(
                    'Name of parameter - Initialization information\n')
                for name, param in self.named_parameters():
                    handler.stream.write(
                        f'\n{name} - {param.shape}: '
                        f"\n{self._params_init_info[param]['init_info']} \n")
                handler.stream.flush()
                with_file_handler = True
        if not with_file_handler:
            for name, param in self.named_parameters():
                print_log(
                    f'\n{name} - {param.shape}: '
                    f"\n{self._params_init_info[param]['init_info']} \n ",
                    logger=logger_name)

    def __repr__(self):
        s = super().__repr__()
        if self.init_cfg:
            s += f'\ninit_cfg={self.init_cfg}'
        return s


class Sequential(BaseModule, nn.Sequential):
    """Sequential module in openmmlab.

    Args:
        init_cfg (dict, optional): Initialization config dict.
    """

<<<<<<< HEAD
    def __init__(self, *args, init_cfg: Optional[Dict] = None):
=======
    def __init__(self, *args, init_cfg: Optional[dict] = None):
>>>>>>> 11d8554c
        BaseModule.__init__(self, init_cfg)
        nn.Sequential.__init__(self, *args)


class ModuleList(BaseModule, nn.ModuleList):
    """ModuleList in openmmlab.

    Args:
        modules (iterable, optional): an iterable of modules to add.
        init_cfg (dict, optional): Initialization config dict.
    """

    def __init__(self,
                 modules: Optional[Iterable] = None,
<<<<<<< HEAD
                 init_cfg: Optional[Dict] = None):
=======
                 init_cfg: Optional[dict] = None):
>>>>>>> 11d8554c
        BaseModule.__init__(self, init_cfg)
        nn.ModuleList.__init__(self, modules)


class ModuleDict(BaseModule, nn.ModuleDict):
    """ModuleDict in openmmlab.

    Args:
        modules (dict, optional): a mapping (dictionary) of (string: module)
            or an iterable of key-value pairs of type (string, module).
        init_cfg (dict, optional): Initialization config dict.
    """

    def __init__(self,
<<<<<<< HEAD
                 modules: Optional[Dict] = None,
                 init_cfg: Optional[Dict] = None):
=======
                 modules: Optional[dict] = None,
                 init_cfg: Optional[dict] = None):
>>>>>>> 11d8554c
        BaseModule.__init__(self, init_cfg)
        nn.ModuleDict.__init__(self, modules)<|MERGE_RESOLUTION|>--- conflicted
+++ resolved
@@ -4,11 +4,7 @@
 from abc import ABCMeta
 from collections import defaultdict
 from logging import FileHandler
-<<<<<<< HEAD
-from typing import Dict, Iterable, Optional
-=======
 from typing import Iterable, Optional
->>>>>>> 11d8554c
 
 import torch.nn as nn
 
@@ -34,11 +30,7 @@
         init_cfg (dict, optional): Initialization config dict.
     """
 
-<<<<<<< HEAD
-    def __init__(self, init_cfg: Optional[Dict] = None):
-=======
     def __init__(self, init_cfg: Optional[dict] = None):
->>>>>>> 11d8554c
         """Initialize BaseModule, inherited from `torch.nn.Module`"""
 
         # NOTE init_cfg can be defined in different levels, but init_cfg
@@ -142,11 +134,7 @@
                 del sub_module._params_init_info
 
     @master_only
-<<<<<<< HEAD
     def _dump_init_info(self, logger_name: str) -> None:
-=======
-    def _dump_init_info(self, logger_name: str):
->>>>>>> 11d8554c
         """Dump the initialization information to a file named
         `initialization.log.json` in workdir.
 
@@ -189,11 +177,7 @@
         init_cfg (dict, optional): Initialization config dict.
     """
 
-<<<<<<< HEAD
-    def __init__(self, *args, init_cfg: Optional[Dict] = None):
-=======
     def __init__(self, *args, init_cfg: Optional[dict] = None):
->>>>>>> 11d8554c
         BaseModule.__init__(self, init_cfg)
         nn.Sequential.__init__(self, *args)
 
@@ -208,11 +192,7 @@
 
     def __init__(self,
                  modules: Optional[Iterable] = None,
-<<<<<<< HEAD
-                 init_cfg: Optional[Dict] = None):
-=======
                  init_cfg: Optional[dict] = None):
->>>>>>> 11d8554c
         BaseModule.__init__(self, init_cfg)
         nn.ModuleList.__init__(self, modules)
 
@@ -227,12 +207,7 @@
     """
 
     def __init__(self,
-<<<<<<< HEAD
-                 modules: Optional[Dict] = None,
-                 init_cfg: Optional[Dict] = None):
-=======
                  modules: Optional[dict] = None,
                  init_cfg: Optional[dict] = None):
->>>>>>> 11d8554c
         BaseModule.__init__(self, init_cfg)
         nn.ModuleDict.__init__(self, modules)