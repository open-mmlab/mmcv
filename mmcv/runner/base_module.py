--- conflicted
+++ resolved
@@ -1,9 +1,5 @@
-<<<<<<< HEAD
 # Copyright (c) OpenMMLab. All rights reserved.
-=======
-# Copyright (c) Open-MMLab. All rights reserved.
 import copy
->>>>>>> 04daea42
 import warnings
 from abc import ABCMeta
 from collections import defaultdict
