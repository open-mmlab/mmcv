--- conflicted
+++ resolved
@@ -33,9 +33,5 @@
     'build_optimizer', 'build_optimizer_constructor', 'IterLoader',
     'set_random_seed', 'auto_fp16', 'force_fp32', 'wrap_fp16_model',
     'Fp16OptimizerHook', 'SyncBuffersHook', 'EMAHook', 'build_runner',
-<<<<<<< HEAD
-    'RUNNERS', 'LossScaler'
-=======
-    'RUNNERS', 'allreduce_grads', 'allreduce_params'
->>>>>>> c8146cc5
+    'RUNNERS', 'allreduce_grads', 'allreduce_params', 'LossScaler'
 ]