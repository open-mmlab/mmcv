# Copyright (c) OpenMMLab. All rights reserved.
from .base_module import BaseModule, ModuleDict, ModuleList, Sequential
from .base_runner import BaseRunner
from .builder import RUNNERS, build_runner
from .checkpoint import (CheckpointLoader, _load_checkpoint,
                         _load_checkpoint_with_prefix, load_checkpoint,
                         load_state_dict, save_checkpoint, weights_to_cpu)
from .default_constructor import DefaultRunnerConstructor
from .dist_utils import (allreduce_grads, allreduce_params, get_dist_info,
                         init_dist, master_only)
from .epoch_based_runner import EpochBasedRunner, Runner
from .fp16_utils import LossScaler, auto_fp16, force_fp32, wrap_fp16_model
from .hooks import (HOOKS, CheckpointHook, ClearMLLoggerHook, ClosureHook,
                    DistEvalHook, DistSamplerSeedHook, DvcliveLoggerHook,
                    EMAHook, EvalHook, Fp16OptimizerHook,
                    GradientCumulativeFp16OptimizerHook,
                    GradientCumulativeOptimizerHook, Hook, IterTimerHook,
                    LoggerHook, MlflowLoggerHook, NeptuneLoggerHook,
                    OptimizerHook, PaviLoggerHook, SegmindLoggerHook,
                    SMExperimentsLoggerHook, SyncBuffersHook,
                    TensorboardLoggerHook, TextLoggerHook, WandbLoggerHook)
from .hooks.lr_updater import StepLrUpdaterHook  # noqa
from .hooks.lr_updater import (CosineAnnealingLrUpdaterHook,
                               CosineRestartLrUpdaterHook, CyclicLrUpdaterHook,
                               ExpLrUpdaterHook, FixedLrUpdaterHook,
                               FlatCosineAnnealingLrUpdaterHook,
                               InvLrUpdaterHook, LinearAnnealingLrUpdaterHook,
                               LrUpdaterHook, OneCycleLrUpdaterHook,
                               PolyLrUpdaterHook)
from .hooks.momentum_updater import (CosineAnnealingMomentumUpdaterHook,
                                     CyclicMomentumUpdaterHook,
                                     LinearAnnealingMomentumUpdaterHook,
                                     MomentumUpdaterHook,
                                     OneCycleMomentumUpdaterHook,
                                     StepMomentumUpdaterHook)
from .iter_based_runner import IterBasedRunner, IterLoader
from .log_buffer import LogBuffer
from .optimizer import (OPTIMIZER_BUILDERS, OPTIMIZERS,
                        DefaultOptimizerConstructor, build_optimizer,
                        build_optimizer_constructor)
from .priority import Priority, get_priority
from .utils import get_host_info, get_time_str, obj_from_dict, set_random_seed

# initialize ipu to registor ipu runner to RUNNERS
from mmcv.device import ipu  # isort:skip  # noqa

__all__ = [
    'BaseRunner', 'Runner', 'EpochBasedRunner', 'IterBasedRunner', 'LogBuffer',
    'HOOKS', 'Hook', 'CheckpointHook', 'ClosureHook', 'LrUpdaterHook',
    'FixedLrUpdaterHook', 'StepLrUpdaterHook', 'ExpLrUpdaterHook',
    'PolyLrUpdaterHook', 'InvLrUpdaterHook', 'CosineAnnealingLrUpdaterHook',
    'FlatCosineAnnealingLrUpdaterHook', 'CosineRestartLrUpdaterHook',
    'CyclicLrUpdaterHook', 'OneCycleLrUpdaterHook', 'MomentumUpdaterHook',
    'StepMomentumUpdaterHook', 'CosineAnnealingMomentumUpdaterHook',
    'CyclicMomentumUpdaterHook', 'OneCycleMomentumUpdaterHook',
    'OptimizerHook', 'IterTimerHook', 'DistSamplerSeedHook', 'LoggerHook',
    'PaviLoggerHook', 'TextLoggerHook', 'TensorboardLoggerHook',
    'NeptuneLoggerHook', 'WandbLoggerHook', 'MlflowLoggerHook',
    'DvcliveLoggerHook', '_load_checkpoint', 'load_state_dict',
    'load_checkpoint', 'weights_to_cpu', 'save_checkpoint', 'Priority',
    'get_priority', 'get_host_info', 'get_time_str', 'obj_from_dict',
    'init_dist', 'get_dist_info', 'master_only', 'OPTIMIZER_BUILDERS',
    'OPTIMIZERS', 'DefaultOptimizerConstructor', 'build_optimizer',
    'build_optimizer_constructor', 'IterLoader', 'set_random_seed',
    'auto_fp16', 'force_fp32', 'wrap_fp16_model', 'Fp16OptimizerHook',
    'SyncBuffersHook', 'EMAHook', 'build_runner', 'RUNNERS', 'allreduce_grads',
    'allreduce_params', 'LossScaler', 'CheckpointLoader', 'BaseModule',
    '_load_checkpoint_with_prefix', 'EvalHook', 'DistEvalHook', 'Sequential',
    'ModuleDict', 'ModuleList', 'GradientCumulativeOptimizerHook',
    'GradientCumulativeFp16OptimizerHook', 'DefaultRunnerConstructor',
<<<<<<< HEAD
    'SegmindLoggerHook', 'LinearAnnealingMomentumUpdaterHook',
    'LinearAnnealingLrUpdaterHook', 'ClearMLLoggerHook'
=======
    'SegmindLoggerHook', 'SMExperimentsLoggerHook'
>>>>>>> f0c95f76
]<|MERGE_RESOLUTION|>--- conflicted
+++ resolved
@@ -68,10 +68,7 @@
     '_load_checkpoint_with_prefix', 'EvalHook', 'DistEvalHook', 'Sequential',
     'ModuleDict', 'ModuleList', 'GradientCumulativeOptimizerHook',
     'GradientCumulativeFp16OptimizerHook', 'DefaultRunnerConstructor',
-<<<<<<< HEAD
     'SegmindLoggerHook', 'LinearAnnealingMomentumUpdaterHook',
-    'LinearAnnealingLrUpdaterHook', 'ClearMLLoggerHook'
-=======
-    'SegmindLoggerHook', 'SMExperimentsLoggerHook'
->>>>>>> f0c95f76
+    'LinearAnnealingLrUpdaterHook', 'ClearMLLoggerHook',
+    'SMExperimentsLoggerHook'
 ]