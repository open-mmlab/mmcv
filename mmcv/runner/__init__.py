--- conflicted
+++ resolved
@@ -67,10 +67,6 @@
     '_load_checkpoint_with_prefix', 'EvalHook', 'DistEvalHook', 'Sequential',
     'ModuleDict', 'ModuleList', 'GradientCumulativeOptimizerHook',
     'GradientCumulativeFp16OptimizerHook', 'DefaultRunnerConstructor',
-<<<<<<< HEAD
-    'SegmindLoggerHook', 'ipu'
-=======
-    'SegmindLoggerHook', 'LinearAnnealingMomentumUpdaterHook',
+    'SegmindLoggerHook', 'ipu', 'LinearAnnealingMomentumUpdaterHook',
     'LinearAnnealingLrUpdaterHook'
->>>>>>> 85b37e7b
 ]