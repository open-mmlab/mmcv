--- conflicted
+++ resolved
@@ -1,9 +1,5 @@
 # Copyright (c) OpenMMLab. All rights reserved.
-<<<<<<< HEAD
-from typing import Any, Dict, Optional
-=======
-from typing import Optional
->>>>>>> 11d8554c
+from typing import Any, Optional
 
 from .builder import RUNNER_BUILDERS, RUNNERS
 
@@ -40,11 +36,7 @@
         >>> runner = build_runner(runner_cfg)
     """
 
-<<<<<<< HEAD
-    def __init__(self, runner_cfg: Dict, default_args: Optional[Dict] = None):
-=======
     def __init__(self, runner_cfg: dict, default_args: Optional[dict] = None):
->>>>>>> 11d8554c
         if not isinstance(runner_cfg, dict):
             raise TypeError('runner_cfg should be a dict',
                             f'but got {type(runner_cfg)}')
