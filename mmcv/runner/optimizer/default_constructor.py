--- conflicted
+++ resolved
@@ -161,31 +161,6 @@
                 warnings.warn(f'{prefix} is duplicate. It is skipped since '
                               f'bypass_duplicate={bypass_duplicate}')
                 continue
-<<<<<<< HEAD
-            # bias_lr_mult affects all bias parameters except for norm.bias
-            if name == 'bias' and not is_norm:
-                param_group['lr'] = self.base_lr * bias_lr_mult
-
-            if prefix.find('conv_offset') != -1 \
-                    and isinstance(module, torch.nn.Conv2d):
-                # deal with both dcn_offset's bias & weight
-                param_group['lr'] = self.base_lr * dcn_offset_lr_mult
-
-            # apply weight decay policies
-            if self.base_wd is not None:
-                # norm decay
-                if is_norm:
-                    param_group[
-                        'weight_decay'] = self.base_wd * norm_decay_mult
-                # depth-wise conv
-                elif is_dwconv:
-                    param_group[
-                        'weight_decay'] = self.base_wd * dwconv_decay_mult
-                # bias lr and decay
-                elif name == 'bias':
-                    param_group[
-                        'weight_decay'] = self.base_wd * bias_decay_mult
-=======
             # if the parameter match one of the custom keys, ignore other rules
             is_custom = False
             for key in sorted_keys:
@@ -201,6 +176,12 @@
                 # bias_lr_mult affects all bias parameters except for norm.bias
                 if name == 'bias' and not is_norm:
                     param_group['lr'] = self.base_lr * bias_lr_mult
+                
+                if prefix.find('conv_offset') != -1 \
+                    and isinstance(module, torch.nn.Conv2d):
+                    # deal with both dcn_offset's bias & weight
+                    param_group['lr'] = self.base_lr * dcn_offset_lr_mult
+
                 # apply weight decay policies
                 if self.base_wd is not None:
                     # norm decay
@@ -215,7 +196,6 @@
                     elif name == 'bias':
                         param_group[
                             'weight_decay'] = self.base_wd * bias_decay_mult
->>>>>>> 69048ff0
             params.append(param_group)
 
         for child_name, child_mod in module.named_children():
