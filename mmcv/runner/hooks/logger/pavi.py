# Copyright (c) OpenMMLab. All rights reserved.
import json
import os
import os.path as osp
from functools import partial
from typing import Dict, Optional

import torch
import yaml

import mmcv
from mmcv.parallel.scatter_gather import scatter
from mmcv.parallel.utils import is_module_wrapper
from mmcv.runner.dist_utils import master_only
from ..hook import HOOKS
from .base import LoggerHook


@HOOKS.register_module()
class PaviLoggerHook(LoggerHook):
    """Class to visual model, log metrics (for internal use).

    Args:
        init_kwargs (dict): A dict contains the initialization keys as below:

            - name (str, optional): Custom training name. Defaults to None,
              which means current work_dir.
            - project (str, optional): Project name. Defaults to "default".
            - model (str, optional): Training model name. Defaults to current
              model.
            - session_text (str, optional): Session string in YAML format.
              Defaults to current config.
            - training_id (int, optional): Training ID in PAVI, if you want to
              use an existing training. Defaults to None.
            - compare_id (int, optional): Compare ID in PAVI, if you want to
              add the task to an existing compare. Defaults to None.
            - overwrite_last_training (bool, optional): Whether to upload data
              to the training with the same name in the same project, rather
              than creating a new one. Defaults to False.
        add_graph (bool): **Deprecated**. Whether to visual model.
            Default: False.
        add_last_ckpt (bool): Whether to save checkpoint after run.
            Default: False.
        interval (int): Logging interval (every k iterations). Default: True.
        ignore_last (bool): Ignore the log of last iterations in each epoch
            if less than `interval`. Default: True.
        reset_flag (bool): Whether to clear the output buffer after logging.
            Default: False.
        by_epoch (bool): Whether EpochBasedRunner is used. Default: True.
<<<<<<< HEAD
        img_key (string): Get image data from Dataset. Default: 'img'.
        opset_version (int): `opset_version` of export onnx. Default: 11.
        partial_args (dict, optional): Set default parameters other than image
            for model forward function. Default: {'return_loss': False}
=======
        img_key (string): Get image data from Dataset. Default: 'img_info'.
        add_graph_kwargs (dict, optional): A dict contains the params for
            adding graph, the keys are as below:
            Default: {'active': False, 'start': 0, 'interval': 1}.
        add_ckpt_kwargs (dict, optional): A dict contains the params for
            adding checkpoint, the keys are as below:
            Default: {'active': False, 'start': 0, 'interval': 1}.
>>>>>>> 78f01001
    """

    def __init__(self,
                 init_kwargs: Optional[Dict] = None,
                 add_graph: bool = False,
                 add_last_ckpt: bool = False,
                 interval: int = 10,
                 ignore_last: bool = True,
                 reset_flag: bool = False,
                 by_epoch: bool = True,
<<<<<<< HEAD
                 img_key: str = 'img',
                 opset_version: int = 11,
                 partial_args: dict = dict()):
=======
                 img_key: str = 'img_info',
                 add_graph_kwargs: Optional[Dict] = None,
                 add_ckpt_kwargs: Optional[Dict] = None) -> None:
>>>>>>> 78f01001
        super().__init__(interval, ignore_last, reset_flag, by_epoch)
        self.init_kwargs = init_kwargs
        add_graph_kwargs = {} if add_graph_kwargs is None else add_graph_kwargs
        self.add_graph = add_graph_kwargs.get('active', False)
        self.add_graph_start = add_graph_kwargs.get('start', 0)
        self.add_graph_interval = add_graph_kwargs.get('interval', 1)

        add_ckpt_kwargs = {} if add_ckpt_kwargs is None else add_ckpt_kwargs
        self.add_ckpt = add_ckpt_kwargs.get('active', False)
        self.add_last_ckpt = add_last_ckpt
        self.add_ckpt_start = add_ckpt_kwargs.get('start', 0)
        self.add_ckpt_interval = add_ckpt_kwargs.get('interval', 1)
        self.img_key = img_key
        self.opset_version = opset_version
        self.partial_args = partial_args

    @master_only
    def before_run(self, runner) -> None:
        super().before_run(runner)
        try:
            from pavi import SummaryWriter
        except ImportError:
            raise ImportError(
                'No module named pavi, please contact pavi team or visit'
                'document for pavi installation instructions.')

        self.run_name = runner.work_dir.split('/')[-1]

        if not self.init_kwargs:
            self.init_kwargs = dict()
        self.init_kwargs.setdefault('name', self.run_name)
        self.init_kwargs.setdefault('model', runner._model_name)
        if runner.meta is not None:
            if 'config_dict' in runner.meta:
                config_dict = runner.meta['config_dict']
                assert isinstance(
                    config_dict,
                    dict), ('meta["config_dict"] has to be of a dict, '
                            f'but got {type(config_dict)}')
            elif 'config_file' in runner.meta:
                config_file = runner.meta['config_file']
                config_dict = dict(mmcv.Config.fromfile(config_file))
            else:
                config_dict = None
            if config_dict is not None:
                # 'max_.*iter' is parsed in pavi sdk as the maximum iterations
                #  to properly set up the progress bar.
                config_dict = config_dict.copy()
                config_dict.setdefault('max_iter', runner.max_iters)
                # non-serializable values are first converted in
                # mmcv.dump to json
                config_dict = json.loads(
                    mmcv.dump(config_dict, file_format='json'))
                session_text = yaml.dump(config_dict)
                self.init_kwargs.setdefault('session_text', session_text)
        self.writer = SummaryWriter(**self.init_kwargs)

    def get_step(self, runner) -> int:
        """Get the total training step/epoch."""
        if self.get_mode(runner) == 'val' and self.by_epoch:
            return self.get_epoch(runner)
        else:
            return self.get_iter(runner)

    def _add_ckpt(self, runner, ckpt_path: str, step: int) -> None:

        if osp.islink(ckpt_path):
            ckpt_path = osp.join(runner.work_dir, os.readlink(ckpt_path))

        if osp.isfile(ckpt_path):
            self.writer.add_snapshot_file(
                tag=self.run_name,
                snapshot_file_path=ckpt_path,
                iteration=step)

    def _add_graph(self, runner) -> None:
        if is_module_wrapper(runner.model):
            _model = runner.model.module
        else:
            _model = runner.model
        device = next(_model.parameters()).device
        data = next(iter(runner.data_loader))
        image = data[self.img_key][0:1].to(device)
        with torch.no_grad():
            self.writer.add_graph(_model, image)

    @master_only
    def log(self, runner) -> None:
        tags = self.get_loggable_tags(runner, add_mode=False)
        if tags:
            self.writer.add_scalars(
                self.get_mode(runner), tags, self.get_step(runner))

    @master_only
    def after_run(self, runner) -> None:

        if self.add_last_ckpt:
            # using runner.epoch/iter is ok since the step has been + 1
            step = runner.epoch if self.by_epoch else runner.iter

            ckpt_path = osp.join(runner.work_dir, 'latest.pth')
            self._add_ckpt(runner, ckpt_path, step)

        # flush the buffer and send a task ending signal to Pavi
        self.writer.close()

    @master_only
<<<<<<< HEAD
    def before_epoch(self, runner) -> None:
        if self.by_epoch and runner.epoch == 0 and self.add_graph:
            self.upload_graph(runner)

    @master_only
    def before_iter(self, runner) -> None:
        if not self.by_epoch and runner.iter == 0 and self.add_graph:
            self.upload_graph(runner)

    def upload_graph(self, runner):
        """Upload the model graph to Pavi to visualize."""
        from mmcv.runner.iter_based_runner import IterLoader
        if is_module_wrapper(runner.model):
            _model = runner.model.module
        else:
            _model = runner.model
        device = next(_model.parameters()).device
        # Note that if your sampler indices is generated in init method, your
        # dataset may be one less.
        if isinstance(runner.data_loader, IterLoader):
            data = next(iter(runner.data_loader._dataloader))
        else:
            data = next(iter(runner.data_loader))
        data = scatter(data, [device.index])[0]
        img = data[self.img_key]
        with torch.no_grad():
            origin_forward = _model.forward
            if hasattr(_model, 'forward_dummy'):
                _model.forward = _model.forward_dummy
            if self.partial_args:
                _model.forward = partial(_model.forward, **self.partial_args)
            self.writer.add_graph(
                _model, img, opset_version=self.opset_version)
            _model.forward = origin_forward
=======
    def before_train_epoch(self, runner) -> None:
        super().before_train_epoch(runner)

        if not self.by_epoch:
            return None

        step = self.get_epoch(runner)
        if (self.add_graph and step >= self.add_graph_start
                and ((step - self.add_graph_start) % self.add_graph_interval
                     == 0)):  # noqa: E129
            self._add_graph(runner)

    @master_only
    def before_train_iter(self, runner) -> None:
        super().before_train_iter(runner)

        if self.by_epoch:
            return None

        step = self.get_iter(runner)
        if (self.add_graph and step >= self.add_graph_start
                and ((step - self.add_graph_start) % self.add_graph_interval
                     == 0)):  # noqa: E129
            self._add_graph(runner)

    @master_only
    def after_train_epoch(self, runner) -> None:
        super().after_train_epoch(runner)
        # Do not use runner.epoch since it starts from 0.
        if not self.by_epoch:
            return None

        step = self.get_epoch(runner)

        if (self.add_ckpt and step >= self.add_ckpt_start
                and ((step - self.add_ckpt_start) % self.add_ckpt_interval
                     == 0)):  # noqa: E129

            ckpt_path = osp.join(runner.work_dir, f'epoch_{step}.pth')

            self._add_ckpt(runner, ckpt_path, step)

    @master_only
    def after_train_iter(self, runner) -> None:
        super().after_train_iter(runner)

        if self.by_epoch:
            return None

        step = self.get_iter(runner)

        if (self.add_ckpt and step >= self.add_ckpt_start
                and ((step - self.add_ckpt_start) % self.add_ckpt_interval
                     == 0)):  # noqa: E129

            ckpt_path = osp.join(runner.work_dir, f'iter_{step}.pth')

            self._add_ckpt(runner, ckpt_path, step)
>>>>>>> 78f01001
<|MERGE_RESOLUTION|>--- conflicted
+++ resolved
@@ -47,20 +47,22 @@
         reset_flag (bool): Whether to clear the output buffer after logging.
             Default: False.
         by_epoch (bool): Whether EpochBasedRunner is used. Default: True.
-<<<<<<< HEAD
-        img_key (string): Get image data from Dataset. Default: 'img'.
-        opset_version (int): `opset_version` of export onnx. Default: 11.
-        partial_args (dict, optional): Set default parameters other than image
-            for model forward function. Default: {'return_loss': False}
-=======
-        img_key (string): Get image data from Dataset. Default: 'img_info'.
         add_graph_kwargs (dict, optional): A dict contains the params for
             adding graph, the keys are as below:
-            Default: {'active': False, 'start': 0, 'interval': 1}.
+            - active (bool): Whether to use ``add_graph``. Default: False.
+            - start (int): The epoch or iteration to start. Default: 0.
+            - interval (int): Interval of ``add_graph``. Default: 1.
+            - img_key (str): Get image data from Dataset. Default: 'img'.
+            - opset_version (int): ``opset_version`` of exporting onnx.
+                Default: 11.
+            - dummy_forward_kwargs (dict, optional): Set default parameters to
+                model forward function except image. For example, you can set
+                {'return_loss': False} for mmcls. Default: None.
         add_ckpt_kwargs (dict, optional): A dict contains the params for
             adding checkpoint, the keys are as below:
-            Default: {'active': False, 'start': 0, 'interval': 1}.
->>>>>>> 78f01001
+            - active (bool): Whether to upload checkpoint. Default: False.
+            - start (int): The epoch or iteration to start. Default: 0.
+            - interval (int): Interval of upload checkpoint. Default: 1.
     """
 
     def __init__(self,
@@ -71,30 +73,24 @@
                  ignore_last: bool = True,
                  reset_flag: bool = False,
                  by_epoch: bool = True,
-<<<<<<< HEAD
-                 img_key: str = 'img',
-                 opset_version: int = 11,
-                 partial_args: dict = dict()):
-=======
-                 img_key: str = 'img_info',
                  add_graph_kwargs: Optional[Dict] = None,
                  add_ckpt_kwargs: Optional[Dict] = None) -> None:
->>>>>>> 78f01001
         super().__init__(interval, ignore_last, reset_flag, by_epoch)
         self.init_kwargs = init_kwargs
         add_graph_kwargs = {} if add_graph_kwargs is None else add_graph_kwargs
         self.add_graph = add_graph_kwargs.get('active', False)
         self.add_graph_start = add_graph_kwargs.get('start', 0)
         self.add_graph_interval = add_graph_kwargs.get('interval', 1)
+        self.img_key = add_graph_kwargs.get('img_key', 'img')
+        self.opset_version = add_graph_kwargs.get('opset_version', 11)
+        self.dummy_forward_kwargs = add_graph_kwargs.get(
+            'dummy_forward_kwargs', {})
 
         add_ckpt_kwargs = {} if add_ckpt_kwargs is None else add_ckpt_kwargs
         self.add_ckpt = add_ckpt_kwargs.get('active', False)
         self.add_last_ckpt = add_last_ckpt
         self.add_ckpt_start = add_ckpt_kwargs.get('start', 0)
         self.add_ckpt_interval = add_ckpt_kwargs.get('interval', 1)
-        self.img_key = img_key
-        self.opset_version = opset_version
-        self.partial_args = partial_args
 
     @master_only
     def before_run(self, runner) -> None:
@@ -155,50 +151,7 @@
                 snapshot_file_path=ckpt_path,
                 iteration=step)
 
-    def _add_graph(self, runner) -> None:
-        if is_module_wrapper(runner.model):
-            _model = runner.model.module
-        else:
-            _model = runner.model
-        device = next(_model.parameters()).device
-        data = next(iter(runner.data_loader))
-        image = data[self.img_key][0:1].to(device)
-        with torch.no_grad():
-            self.writer.add_graph(_model, image)
-
-    @master_only
-    def log(self, runner) -> None:
-        tags = self.get_loggable_tags(runner, add_mode=False)
-        if tags:
-            self.writer.add_scalars(
-                self.get_mode(runner), tags, self.get_step(runner))
-
-    @master_only
-    def after_run(self, runner) -> None:
-
-        if self.add_last_ckpt:
-            # using runner.epoch/iter is ok since the step has been + 1
-            step = runner.epoch if self.by_epoch else runner.iter
-
-            ckpt_path = osp.join(runner.work_dir, 'latest.pth')
-            self._add_ckpt(runner, ckpt_path, step)
-
-        # flush the buffer and send a task ending signal to Pavi
-        self.writer.close()
-
-    @master_only
-<<<<<<< HEAD
-    def before_epoch(self, runner) -> None:
-        if self.by_epoch and runner.epoch == 0 and self.add_graph:
-            self.upload_graph(runner)
-
-    @master_only
-    def before_iter(self, runner) -> None:
-        if not self.by_epoch and runner.iter == 0 and self.add_graph:
-            self.upload_graph(runner)
-
-    def upload_graph(self, runner):
-        """Upload the model graph to Pavi to visualize."""
+    def _add_graph(self, runner, step: int) -> None:
         from mmcv.runner.iter_based_runner import IterLoader
         if is_module_wrapper(runner.model):
             _model = runner.model.module
@@ -217,12 +170,37 @@
             origin_forward = _model.forward
             if hasattr(_model, 'forward_dummy'):
                 _model.forward = _model.forward_dummy
-            if self.partial_args:
-                _model.forward = partial(_model.forward, **self.partial_args)
+            if self.dummy_forward_kwargs:
+                _model.forward = partial(_model.forward,
+                                         **self.dummy_forward_kwargs)
             self.writer.add_graph(
-                _model, img, opset_version=self.opset_version)
+                _model,
+                img,
+                tag=f'{self.run_name}_{step}',
+                opset_version=self.opset_version)
             _model.forward = origin_forward
-=======
+
+    @master_only
+    def log(self, runner) -> None:
+        tags = self.get_loggable_tags(runner, add_mode=False)
+        if tags:
+            self.writer.add_scalars(
+                self.get_mode(runner), tags, self.get_step(runner))
+
+    @master_only
+    def after_run(self, runner) -> None:
+
+        if self.add_last_ckpt:
+            # using runner.epoch/iter is ok since the step has been + 1
+            step = runner.epoch if self.by_epoch else runner.iter
+
+            ckpt_path = osp.join(runner.work_dir, 'latest.pth')
+            self._add_ckpt(runner, ckpt_path, step)
+
+        # flush the buffer and send a task ending signal to Pavi
+        self.writer.close()
+
+    @master_only
     def before_train_epoch(self, runner) -> None:
         super().before_train_epoch(runner)
 
@@ -233,7 +211,7 @@
         if (self.add_graph and step >= self.add_graph_start
                 and ((step - self.add_graph_start) % self.add_graph_interval
                      == 0)):  # noqa: E129
-            self._add_graph(runner)
+            self._add_graph(runner, step)
 
     @master_only
     def before_train_iter(self, runner) -> None:
@@ -246,7 +224,7 @@
         if (self.add_graph and step >= self.add_graph_start
                 and ((step - self.add_graph_start) % self.add_graph_interval
                      == 0)):  # noqa: E129
-            self._add_graph(runner)
+            self._add_graph(runner, step)
 
     @master_only
     def after_train_epoch(self, runner) -> None:
@@ -280,5 +258,4 @@
 
             ckpt_path = osp.join(runner.work_dir, f'iter_{step}.pth')
 
-            self._add_ckpt(runner, ckpt_path, step)
->>>>>>> 78f01001
+            self._add_ckpt(runner, ckpt_path, step)