# Copyright (c) OpenMMLab. All rights reserved.
from .checkpoint import CheckpointHook
from .closure import ClosureHook
from .ema import EMAHook
from .evaluation import DistEvalHook, EvalHook
from .hook import HOOKS, Hook
from .iter_timer import IterTimerHook
<<<<<<< HEAD
from .logger import (ClearMLLoggerHook, DvcliveLoggerHook, LoggerHook,
                     MlflowLoggerHook, NeptuneLoggerHook, PaviLoggerHook,
                     SegmindLoggerHook, TensorboardLoggerHook, TextLoggerHook,
                     WandbLoggerHook)
=======
from .logger import (DvcliveLoggerHook, LoggerHook, MlflowLoggerHook,
                     NeptuneLoggerHook, PaviLoggerHook, SegmindLoggerHook,
                     SMExperimentsLoggerHook, TensorboardLoggerHook,
                     TextLoggerHook, WandbLoggerHook)
>>>>>>> f0c95f76
from .lr_updater import (CosineAnnealingLrUpdaterHook,
                         CosineRestartLrUpdaterHook, CyclicLrUpdaterHook,
                         ExpLrUpdaterHook, FixedLrUpdaterHook,
                         FlatCosineAnnealingLrUpdaterHook, InvLrUpdaterHook,
                         LinearAnnealingLrUpdaterHook, LrUpdaterHook,
                         OneCycleLrUpdaterHook, PolyLrUpdaterHook,
                         StepLrUpdaterHook)
from .memory import EmptyCacheHook
from .momentum_updater import (CosineAnnealingMomentumUpdaterHook,
                               CyclicMomentumUpdaterHook,
                               LinearAnnealingMomentumUpdaterHook,
                               MomentumUpdaterHook,
                               OneCycleMomentumUpdaterHook,
                               StepMomentumUpdaterHook)
from .optimizer import (Fp16OptimizerHook, GradientCumulativeFp16OptimizerHook,
                        GradientCumulativeOptimizerHook, OptimizerHook)
from .profiler import ProfilerHook
from .sampler_seed import DistSamplerSeedHook
from .sync_buffer import SyncBuffersHook

__all__ = [
    'HOOKS', 'Hook', 'CheckpointHook', 'ClosureHook', 'LrUpdaterHook',
    'FixedLrUpdaterHook', 'StepLrUpdaterHook', 'ExpLrUpdaterHook',
    'PolyLrUpdaterHook', 'InvLrUpdaterHook', 'CosineAnnealingLrUpdaterHook',
    'FlatCosineAnnealingLrUpdaterHook', 'CosineRestartLrUpdaterHook',
    'CyclicLrUpdaterHook', 'OneCycleLrUpdaterHook', 'OptimizerHook',
    'Fp16OptimizerHook', 'IterTimerHook', 'DistSamplerSeedHook',
    'EmptyCacheHook', 'LoggerHook', 'MlflowLoggerHook', 'PaviLoggerHook',
    'TextLoggerHook', 'TensorboardLoggerHook', 'NeptuneLoggerHook',
    'WandbLoggerHook', 'DvcliveLoggerHook', 'MomentumUpdaterHook',
    'StepMomentumUpdaterHook', 'CosineAnnealingMomentumUpdaterHook',
    'CyclicMomentumUpdaterHook', 'OneCycleMomentumUpdaterHook',
    'SyncBuffersHook', 'EMAHook', 'EvalHook', 'DistEvalHook', 'ProfilerHook',
    'GradientCumulativeOptimizerHook', 'GradientCumulativeFp16OptimizerHook',
<<<<<<< HEAD
    'SegmindLoggerHook', 'LinearAnnealingLrUpdaterHook',
    'LinearAnnealingMomentumUpdaterHook', 'ClearMLLoggerHook'
=======
    'SegmindLoggerHook', 'SMExperimentsLoggerHook'
>>>>>>> f0c95f76
]<|MERGE_RESOLUTION|>--- conflicted
+++ resolved
@@ -5,17 +5,10 @@
 from .evaluation import DistEvalHook, EvalHook
 from .hook import HOOKS, Hook
 from .iter_timer import IterTimerHook
-<<<<<<< HEAD
 from .logger import (ClearMLLoggerHook, DvcliveLoggerHook, LoggerHook,
                      MlflowLoggerHook, NeptuneLoggerHook, PaviLoggerHook,
-                     SegmindLoggerHook, TensorboardLoggerHook, TextLoggerHook,
-                     WandbLoggerHook)
-=======
-from .logger import (DvcliveLoggerHook, LoggerHook, MlflowLoggerHook,
-                     NeptuneLoggerHook, PaviLoggerHook, SegmindLoggerHook,
-                     SMExperimentsLoggerHook, TensorboardLoggerHook,
-                     TextLoggerHook, WandbLoggerHook)
->>>>>>> f0c95f76
+                     SegmindLoggerHook, SMExperimentsLoggerHook,
+                     TensorboardLoggerHook, TextLoggerHook, WandbLoggerHook)
 from .lr_updater import (CosineAnnealingLrUpdaterHook,
                          CosineRestartLrUpdaterHook, CyclicLrUpdaterHook,
                          ExpLrUpdaterHook, FixedLrUpdaterHook,
@@ -50,10 +43,7 @@
     'CyclicMomentumUpdaterHook', 'OneCycleMomentumUpdaterHook',
     'SyncBuffersHook', 'EMAHook', 'EvalHook', 'DistEvalHook', 'ProfilerHook',
     'GradientCumulativeOptimizerHook', 'GradientCumulativeFp16OptimizerHook',
-<<<<<<< HEAD
     'SegmindLoggerHook', 'LinearAnnealingLrUpdaterHook',
-    'LinearAnnealingMomentumUpdaterHook', 'ClearMLLoggerHook'
-=======
-    'SegmindLoggerHook', 'SMExperimentsLoggerHook'
->>>>>>> f0c95f76
+    'LinearAnnealingMomentumUpdaterHook', 'ClearMLLoggerHook',
+    'SMExperimentsLoggerHook'
 ]