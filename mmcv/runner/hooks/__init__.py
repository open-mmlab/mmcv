# Copyright (c) Open-MMLab. All rights reserved.
from .checkpoint import CheckpointHook
from .closure import ClosureHook
from .hook import HOOKS, Hook
from .iter_timer import IterTimerHook
from .logger import (LoggerHook, PaviLoggerHook, TensorboardLoggerHook,
                     TextLoggerHook, WandbLoggerHook)
from .lr_updater import LrUpdaterHook
from .memory import EmptyCacheHook
from .optimizer import OptimizerHook
from .sampler_seed import DistSamplerSeedHook

__all__ = [
<<<<<<< HEAD
    'Hook', 'CheckpointHook', 'ClosureHook', 'LrUpdaterHook', 'OptimizerHook',
    'IterTimerHook', 'DistSamplerSeedHook', 'EmptyCacheHook', 'LoggerHook',
    'PaviLoggerHook', 'TextLoggerHook', 'TensorboardLoggerHook',
    'WandbLoggerHook'
=======
    'HOOKS', 'Hook', 'CheckpointHook', 'ClosureHook', 'LrUpdaterHook',
    'OptimizerHook', 'IterTimerHook', 'DistSamplerSeedHook', 'EmptyCacheHook',
    'LoggerHook', 'TextLoggerHook', 'TensorboardLoggerHook', 'WandbLoggerHook'
>>>>>>> 0d5332a4
]<|MERGE_RESOLUTION|>--- conflicted
+++ resolved
@@ -11,14 +11,8 @@
 from .sampler_seed import DistSamplerSeedHook
 
 __all__ = [
-<<<<<<< HEAD
-    'Hook', 'CheckpointHook', 'ClosureHook', 'LrUpdaterHook', 'OptimizerHook',
-    'IterTimerHook', 'DistSamplerSeedHook', 'EmptyCacheHook', 'LoggerHook',
-    'PaviLoggerHook', 'TextLoggerHook', 'TensorboardLoggerHook',
-    'WandbLoggerHook'
-=======
     'HOOKS', 'Hook', 'CheckpointHook', 'ClosureHook', 'LrUpdaterHook',
     'OptimizerHook', 'IterTimerHook', 'DistSamplerSeedHook', 'EmptyCacheHook',
-    'LoggerHook', 'TextLoggerHook', 'TensorboardLoggerHook', 'WandbLoggerHook'
->>>>>>> 0d5332a4
+    'LoggerHook', 'PaviLoggerHook', 'TextLoggerHook', 'TensorboardLoggerHook',
+    'WandbLoggerHook'
 ]