--- conflicted
+++ resolved
@@ -705,11 +705,7 @@
 def annealing_cos(start: float,
                   end: float,
                   factor: float,
-<<<<<<< HEAD
                   weight: float = 1.) -> float:
-=======
-                  weight: float = 1) -> float:
->>>>>>> d499abf2
     """Calculate annealing cos learning rate.
 
     Cosine anneal from `weight * start + (1 - weight) * end` to `end` as
