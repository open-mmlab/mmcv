# Copyright (c) OpenMMLab. All rights reserved.
import copy
import math
import warnings
from typing import Sequence

import torch
import torch.nn as nn
import torch.nn.functional as F
from mmengine.config import ConfigDict
from mmengine.model import BaseModule, ModuleList, Sequential
from mmengine.registry import MODELS
from mmengine.utils import deprecated_api_warning, to_2tuple

from mmcv.cnn import (Linear, build_activation_layer, build_conv_layer,
                      build_norm_layer)
from .drop import build_dropout
from .scale import LayerScale

# Avoid BC-breaking of importing MultiScaleDeformableAttention from this file
try:
    from mmcv.ops.multi_scale_deform_attn import \
        MultiScaleDeformableAttention  # noqa F401
    warnings.warn(
        ImportWarning(
            '``MultiScaleDeformableAttention`` has been moved to '
            '``mmcv.ops.multi_scale_deform_attn``, please change original path '  # noqa E501
            '``from mmcv.cnn.bricks.transformer import MultiScaleDeformableAttention`` '  # noqa E501
            'to ``from mmcv.ops.multi_scale_deform_attn import MultiScaleDeformableAttention`` '  # noqa E501
        ))

except ImportError:
    warnings.warn('Fail to import ``MultiScaleDeformableAttention`` from '
                  '``mmcv.ops.multi_scale_deform_attn``, '
                  'You should install ``mmcv`` rather than ``mmcv-lite`` '
                  'if you need this module. ')


def build_positional_encoding(cfg, default_args=None):
    """Builder for Position Encoding."""
    return MODELS.build(cfg, default_args=default_args)


def build_attention(cfg, default_args=None):
    """Builder for attention."""
    return MODELS.build(cfg, default_args=default_args)


def build_feedforward_network(cfg, default_args=None):
    """Builder for feed-forward network (FFN)."""
    return MODELS.build(cfg, default_args=default_args)


def build_transformer_layer(cfg, default_args=None):
    """Builder for transformer layer."""
    return MODELS.build(cfg, default_args=default_args)


def build_transformer_layer_sequence(cfg, default_args=None):
    """Builder for transformer encoder and transformer decoder."""
    return MODELS.build(cfg, default_args=default_args)


class AdaptivePadding(nn.Module):
    """Applies padding adaptively to the input.

    This module can make input get fully covered by filter
    you specified. It support two modes "same" and "corner". The
    "same" mode is same with "SAME" padding mode in TensorFlow, pad
    zero around input. The "corner"  mode would pad zero
    to bottom right.

    Args:
        kernel_size (int | tuple): Size of the kernel. Default: 1.
        stride (int | tuple): Stride of the filter. Default: 1.
        dilation (int | tuple): Spacing between kernel elements.
            Default: 1.
        padding (str): Support "same" and "corner", "corner" mode
            would pad zero to bottom right, and "same" mode would
            pad zero around input. Default: "corner".

    Example:
        >>> kernel_size = 16
        >>> stride = 16
        >>> dilation = 1
        >>> input = torch.rand(1, 1, 15, 17)
        >>> adap_pad = AdaptivePadding(
        >>>     kernel_size=kernel_size,
        >>>     stride=stride,
        >>>     dilation=dilation,
        >>>     padding="corner")
        >>> out = adap_pad(input)
        >>> assert (out.shape[2], out.shape[3]) == (16, 32)
        >>> input = torch.rand(1, 1, 16, 17)
        >>> out = adap_pad(input)
        >>> assert (out.shape[2], out.shape[3]) == (16, 32)
    """

    def __init__(self, kernel_size=1, stride=1, dilation=1, padding='corner'):
        super().__init__()
        assert padding in ('same', 'corner')

        kernel_size = to_2tuple(kernel_size)
        stride = to_2tuple(stride)
        dilation = to_2tuple(dilation)

        self.padding = padding
        self.kernel_size = kernel_size
        self.stride = stride
        self.dilation = dilation

    def get_pad_shape(self, input_shape):
        """Calculate the padding size of input.

        Args:
            input_shape (:obj:`torch.Size`): arrange as (H, W).

        Returns:
            Tuple[int]: The padding size along the
            original H and W directions
        """
        input_h, input_w = input_shape
        kernel_h, kernel_w = self.kernel_size
        stride_h, stride_w = self.stride
        output_h = math.ceil(input_h / stride_h)
        output_w = math.ceil(input_w / stride_w)
        pad_h = max((output_h - 1) * stride_h +
                    (kernel_h - 1) * self.dilation[0] + 1 - input_h, 0)
        pad_w = max((output_w - 1) * stride_w +
                    (kernel_w - 1) * self.dilation[1] + 1 - input_w, 0)
        return pad_h, pad_w

    def forward(self, x):
        """Add padding to `x`

        Args:
            x (Tensor): Input tensor has shape (B, C, H, W).

        Returns:
            Tensor: The tensor with adaptive padding
        """
        pad_h, pad_w = self.get_pad_shape(x.size()[-2:])
        if pad_h > 0 or pad_w > 0:
            if self.padding == 'corner':
                x = F.pad(x, [0, pad_w, 0, pad_h])
            elif self.padding == 'same':
                x = F.pad(x, [
                    pad_w // 2, pad_w - pad_w // 2, pad_h // 2,
                    pad_h - pad_h // 2
                ])
        return x


class PatchEmbed(BaseModule):
    """Image to Patch Embedding.

    We use a conv layer to implement PatchEmbed.

    Args:
        in_channels (int): The num of input channels. Default: 3
        embed_dims (int): The dimensions of embedding. Default: 768
        conv_type (str): The type of convolution
            to generate patch embedding. Default: "Conv2d".
        kernel_size (int): The kernel_size of embedding conv. Default: 16.
        stride (int): The slide stride of embedding conv.
            Default: 16.
        padding (int | tuple | string): The padding length of
            embedding conv. When it is a string, it means the mode
            of adaptive padding, support "same" and "corner" now.
            Default: "corner".
        dilation (int): The dilation rate of embedding conv. Default: 1.
        bias (bool): Bias of embed conv. Default: True.
        norm_cfg (dict, optional): Config dict for normalization layer.
            Default: None.
        input_size (int | tuple | None): The size of input, which will be
            used to calculate the out size. Only works when `dynamic_size`
            is False. Default: None.
        init_cfg (`mmcv.ConfigDict`, optional): The Config for initialization.
            Default: None.
    """

    def __init__(self,
                 in_channels=3,
                 embed_dims=768,
                 conv_type='Conv2d',
                 kernel_size=16,
                 stride=16,
                 padding='corner',
                 dilation=1,
                 bias=True,
                 norm_cfg=None,
                 input_size=None,
                 init_cfg=None):
        super().__init__(init_cfg=init_cfg)

        self.embed_dims = embed_dims
        if stride is None:
            stride = kernel_size

        kernel_size = to_2tuple(kernel_size)
        stride = to_2tuple(stride)
        dilation = to_2tuple(dilation)

        if isinstance(padding, str):
            self.adaptive_padding = AdaptivePadding(
                kernel_size=kernel_size,
                stride=stride,
                dilation=dilation,
                padding=padding)
            # disable the padding of conv
            padding = 0
        else:
            self.adaptive_padding = None
        padding = to_2tuple(padding)

        self.projection = build_conv_layer(
            dict(type=conv_type),
            in_channels=in_channels,
            out_channels=embed_dims,
            kernel_size=kernel_size,
            stride=stride,
            padding=padding,
            dilation=dilation,
            bias=bias)

        if norm_cfg is not None:
            self.norm = build_norm_layer(norm_cfg, embed_dims)[1]
        else:
            self.norm = None

        if input_size:
            input_size = to_2tuple(input_size)
            # `init_out_size` would be used outside to
            # calculate the num_patches
            # e.g. when `use_abs_pos_embed` outside
            self.init_input_size = input_size
            if self.adaptive_padding:
                pad_h, pad_w = self.adaptive_padding.get_pad_shape(input_size)
                input_h, input_w = input_size
                input_h = input_h + pad_h
                input_w = input_w + pad_w
                input_size = (input_h, input_w)

            # https://pytorch.org/docs/stable/generated/torch.nn.Conv2d.html
            h_out = (input_size[0] + 2 * padding[0] - dilation[0] *
                     (kernel_size[0] - 1) - 1) // stride[0] + 1
            w_out = (input_size[1] + 2 * padding[1] - dilation[1] *
                     (kernel_size[1] - 1) - 1) // stride[1] + 1
            self.init_out_size = (h_out, w_out)
        else:
            self.init_input_size = None
            self.init_out_size = None

    def forward(self, x):
        """
        Args:
            x (Tensor): Has shape (B, C, H, W). In most case, C is 3.

        Returns:
            tuple: Contains merged results and its spatial shape.

            - x (Tensor): Has shape (B, out_h * out_w, embed_dims)
            - out_size (tuple[int]): Spatial shape of x, arrange as
              (out_h, out_w).
        """

        if self.adaptive_padding:
            x = self.adaptive_padding(x)

        x = self.projection(x)
        out_size = (x.shape[2], x.shape[3])
        x = x.flatten(2).transpose(1, 2)
        if self.norm is not None:
            x = self.norm(x)
        return x, out_size


class PatchMerging(BaseModule):
    """Merge patch feature map.

    This layer groups feature map by kernel_size, and applies norm and linear
    layers to the grouped feature map ((used in Swin Transformer)).
    Our implementation uses `nn.Unfold` to
    merge patches, which is about 25% faster than the original
    implementation. However, we need to modify pretrained
    models for compatibility.

    Args:
        in_channels (int): The num of input channels.
            to gets fully covered by filter and stride you specified.
        out_channels (int): The num of output channels.
        kernel_size (int | tuple, optional): the kernel size in the unfold
            layer. Defaults to 2.
        stride (int | tuple, optional): the stride of the sliding blocks in the
            unfold layer. Default: None. (Would be set as `kernel_size`)
        padding (int | tuple | string ): The padding length of
            embedding conv. When it is a string, it means the mode
            of adaptive padding, support "same" and "corner" now.
            Default: "corner".
        dilation (int | tuple, optional): dilation parameter in the unfold
            layer. Default: 1.
        bias (bool, optional): Whether to add bias in linear layer or not.
            Defaults: False.
        norm_cfg (dict, optional): Config dict for normalization layer.
            Default: dict(type='LN').
        init_cfg (dict, optional): The extra config for initialization.
            Default: None.
    """

    def __init__(self,
                 in_channels,
                 out_channels,
                 kernel_size=2,
                 stride=None,
                 padding='corner',
                 dilation=1,
                 bias=False,
                 norm_cfg=dict(type='LN'),
                 init_cfg=None):
        super().__init__(init_cfg=init_cfg)
        self.in_channels = in_channels
        self.out_channels = out_channels
        if stride:
            stride = stride
        else:
            stride = kernel_size

        kernel_size = to_2tuple(kernel_size)
        stride = to_2tuple(stride)
        dilation = to_2tuple(dilation)

        if isinstance(padding, str):
            self.adaptive_padding = AdaptivePadding(
                kernel_size=kernel_size,
                stride=stride,
                dilation=dilation,
                padding=padding)
            # disable the padding of unfold
            padding = 0
        else:
            self.adaptive_padding = None

        padding = to_2tuple(padding)
        self.sampler = nn.Unfold(
            kernel_size=kernel_size,
            dilation=dilation,
            padding=padding,
            stride=stride)

        sample_dim = kernel_size[0] * kernel_size[1] * in_channels

        if norm_cfg is not None:
            self.norm = build_norm_layer(norm_cfg, sample_dim)[1]
        else:
            self.norm = None

        self.reduction = nn.Linear(sample_dim, out_channels, bias=bias)

    def forward(self, x, input_size):
        """
        Args:
            x (Tensor): Has shape (B, H*W, C_in).
            input_size (tuple[int]): The spatial shape of x, arrange as (H, W).
                Default: None.

        Returns:
            tuple: Contains merged results and its spatial shape.

            - x (Tensor): Has shape (B, Merged_H * Merged_W, C_out)
            - out_size (tuple[int]): Spatial shape of x, arrange as
              (Merged_H, Merged_W).
        """
        B, L, C = x.shape
        assert isinstance(input_size, Sequence), f'Expect ' \
                                                 f'input_size is ' \
                                                 f'`Sequence` ' \
                                                 f'but get {input_size}'

        H, W = input_size
        assert L == H * W, 'input feature has wrong size'

        x = x.view(B, H, W, C).permute([0, 3, 1, 2])  # B, C, H, W

        if self.adaptive_padding:
            x = self.adaptive_padding(x)
            H, W = x.shape[-2:]

        # Use nn.Unfold to merge patch. About 25% faster than original method,
        # but need to modify pretrained model for compatibility
        # if kernel_size=2 and stride=2, x should has shape (B, 4*C, H/2*W/2)
        x = self.sampler(x)

        out_h = (H + 2 * self.sampler.padding[0] - self.sampler.dilation[0] *
                 (self.sampler.kernel_size[0] - 1) -
                 1) // self.sampler.stride[0] + 1
        out_w = (W + 2 * self.sampler.padding[1] - self.sampler.dilation[1] *
                 (self.sampler.kernel_size[1] - 1) -
                 1) // self.sampler.stride[1] + 1

        output_size = (out_h, out_w)
        x = x.transpose(1, 2)  # B, H/2*W/2, 4*C
        x = self.norm(x) if self.norm else x
        x = self.reduction(x)
        return x, output_size


@MODELS.register_module()
class MultiheadAttention(BaseModule):
    """A wrapper for ``torch.nn.MultiheadAttention``.

    This module implements MultiheadAttention with identity connection,
    and positional encoding  is also passed as input.

    Args:
        embed_dims (int): The embedding dimension.
        num_heads (int): Parallel attention heads.
        attn_drop (float): A Dropout layer on attn_output_weights.
            Default: 0.0.
        proj_drop (float): A Dropout layer after `nn.MultiheadAttention`.
            Default: 0.0.
        dropout_layer (obj:`ConfigDict`): The dropout_layer used
            when adding the shortcut.
        init_cfg (obj:`mmcv.ConfigDict`): The Config for initialization.
            Default: None.
        batch_first (bool): When it is True,  Key, Query and Value are shape of
            (batch, n, embed_dim), otherwise (n, batch, embed_dim).
             Default to False.
    """

    def __init__(self,
                 embed_dims,
                 num_heads,
                 attn_drop=0.,
                 proj_drop=0.,
                 dropout_layer=dict(type='Dropout', drop_prob=0.),
                 init_cfg=None,
                 batch_first=False,
                 **kwargs):
        super().__init__(init_cfg)
        if 'dropout' in kwargs:
            warnings.warn(
                'The arguments `dropout` in MultiheadAttention '
                'has been deprecated, now you can separately '
                'set `attn_drop`(float), proj_drop(float), '
                'and `dropout_layer`(dict) ', DeprecationWarning)
            attn_drop = kwargs['dropout']
            dropout_layer['drop_prob'] = kwargs.pop('dropout')

        self.embed_dims = embed_dims
        self.num_heads = num_heads
        self.batch_first = batch_first

        self.attn = nn.MultiheadAttention(embed_dims, num_heads, attn_drop,
                                          **kwargs)

        self.proj_drop = nn.Dropout(proj_drop)
        self.dropout_layer = build_dropout(
            dropout_layer) if dropout_layer else nn.Identity()

    @deprecated_api_warning({'residual': 'identity'},
                            cls_name='MultiheadAttention')
    def forward(self,
                query,
                key=None,
                value=None,
                identity=None,
                query_pos=None,
                key_pos=None,
                attn_mask=None,
                key_padding_mask=None,
                **kwargs):
        """Forward function for `MultiheadAttention`.

        **kwargs allow passing a more general data flow when combining
        with other operations in `transformerlayer`.

        Args:
            query (Tensor): The input query with shape [num_queries, bs,
                embed_dims] if self.batch_first is False, else
                [bs, num_queries embed_dims].
            key (Tensor): The key tensor with shape [num_keys, bs,
                embed_dims] if self.batch_first is False, else
                [bs, num_keys, embed_dims] .
                If None, the ``query`` will be used. Defaults to None.
            value (Tensor): The value tensor with same shape as `key`.
                Same in `nn.MultiheadAttention.forward`. Defaults to None.
                If None, the `key` will be used.
            identity (Tensor): This tensor, with the same shape as x,
                will be used for the identity link.
                If None, `x` will be used. Defaults to None.
            query_pos (Tensor): The positional encoding for query, with
                the same shape as `x`. If not None, it will
                be added to `x` before forward function. Defaults to None.
            key_pos (Tensor): The positional encoding for `key`, with the
                same shape as `key`. Defaults to None. If not None, it will
                be added to `key` before forward function. If None, and
                `query_pos` has the same shape as `key`, then `query_pos`
                will be used for `key_pos`. Defaults to None.
            attn_mask (Tensor): ByteTensor mask with shape [num_queries,
                num_keys]. Same in `nn.MultiheadAttention.forward`.
                Defaults to None.
            key_padding_mask (Tensor): ByteTensor with shape [bs, num_keys].
                Defaults to None.

        Returns:
            Tensor: forwarded results with shape
            [num_queries, bs, embed_dims]
            if self.batch_first is False, else
            [bs, num_queries embed_dims].
        """

        if key is None:
            key = query
        if value is None:
            value = key
        if identity is None:
            identity = query
        if key_pos is None:
            if query_pos is not None:
                # use query_pos if key_pos is not available
                if query_pos.shape == key.shape:
                    key_pos = query_pos
                else:
                    warnings.warn(f'position encoding of key is'
                                  f'missing in {self.__class__.__name__}.')
        if query_pos is not None:
            query = query + query_pos
        if key_pos is not None:
            key = key + key_pos

        # Because the dataflow('key', 'query', 'value') of
        # ``torch.nn.MultiheadAttention`` is (num_query, batch,
        # embed_dims), We should adjust the shape of dataflow from
        # batch_first (batch, num_query, embed_dims) to num_query_first
        # (num_query ,batch, embed_dims), and recover ``attn_output``
        # from num_query_first to batch_first.
        if self.batch_first:
            query = query.transpose(0, 1)
            key = key.transpose(0, 1)
            value = value.transpose(0, 1)

        out = self.attn(
            query=query,
            key=key,
            value=value,
            attn_mask=attn_mask,
            key_padding_mask=key_padding_mask)[0]

        if self.batch_first:
            out = out.transpose(0, 1)

        return identity + self.dropout_layer(self.proj_drop(out))


@MODELS.register_module()
class FFN(BaseModule):
    """Implements feed-forward networks (FFNs) with identity connection.

    Args:
        embed_dims (int): The feature dimension. Same as
            `MultiheadAttention`. Defaults: 256.
        feedforward_channels (int): The hidden dimension of FFNs.
            Defaults: 1024.
        num_fcs (int, optional): The number of fully-connected layers in
            FFNs. Default: 2.
        act_cfg (dict, optional): The activation config for FFNs.
            Default: dict(type='ReLU')
        ffn_drop (float, optional): Probability of an element to be
            zeroed in FFN. Default 0.0.
        add_identity (bool, optional): Whether to add the
            identity connection. Default: `True`.
        dropout_layer (obj:`ConfigDict`): The dropout_layer used
            when adding the shortcut.
        init_cfg (obj:`mmcv.ConfigDict`): The Config for initialization.
            Default: None.
        layer_scale_init_value (float): Initial value of scale factor in
            LayerScale. Default: 1.0
    """

    @deprecated_api_warning(
        {
            'dropout': 'ffn_drop',
            'add_residual': 'add_identity'
        },
        cls_name='FFN')
    def __init__(self,
                 embed_dims=256,
                 feedforward_channels=1024,
                 num_fcs=2,
                 act_cfg=dict(type='ReLU', inplace=True),
                 ffn_drop=0.,
                 dropout_layer=None,
                 add_identity=True,
<<<<<<< HEAD
                 init_cfg=None,
                 layer_scale_init_value=0.,
                 **kwargs):
=======
                 init_cfg=None):
>>>>>>> fb39e1e5
        super().__init__(init_cfg)
        assert num_fcs >= 2, 'num_fcs should be no less ' \
            f'than 2. got {num_fcs}.'
        self.embed_dims = embed_dims
        self.feedforward_channels = feedforward_channels
        self.num_fcs = num_fcs

        layers = []
        in_channels = embed_dims
        for _ in range(num_fcs - 1):
            layers.append(
                Sequential(
                    Linear(in_channels, feedforward_channels),
                    build_activation_layer(act_cfg), nn.Dropout(ffn_drop)))
            in_channels = feedforward_channels
        layers.append(Linear(feedforward_channels, embed_dims))
        layers.append(nn.Dropout(ffn_drop))
        self.layers = Sequential(*layers)
        self.dropout_layer = build_dropout(
            dropout_layer) if dropout_layer else torch.nn.Identity()
        self.add_identity = add_identity

        if layer_scale_init_value > 0:
            self.gamma2 = LayerScale(embed_dims, scale=layer_scale_init_value)
        else:
            self.gamma2 = nn.Identity()

    @deprecated_api_warning({'residual': 'identity'}, cls_name='FFN')
    def forward(self, x, identity=None):
        """Forward function for `FFN`.

        The function would add x to the output tensor if residue is None.
        """
        out = self.layers(x)
        out = self.gamma2(out)
        if not self.add_identity:
            return self.dropout_layer(out)
        if identity is None:
            identity = x
        return identity + self.dropout_layer(out)


@MODELS.register_module()
class BaseTransformerLayer(BaseModule):
    """Base `TransformerLayer` for vision transformer.

    It can be built from `mmcv.ConfigDict` and support more flexible
    customization, for example, using any number of `FFN or LN ` and
    use different kinds of `attention` by specifying a list of `ConfigDict`
    named `attn_cfgs`. It is worth mentioning that it supports `prenorm`
    when you specifying `norm` as the first element of `operation_order`.
    More details about the `prenorm`: `On Layer Normalization in the
    Transformer Architecture <https://arxiv.org/abs/2002.04745>`_ .

    Args:
        attn_cfgs (list[`mmcv.ConfigDict`] | obj:`mmcv.ConfigDict` | None )):
            Configs for `self_attention` or `cross_attention` modules,
            The order of the configs in the list should be consistent with
            corresponding attentions in operation_order.
            If it is a dict, all of the attention modules in operation_order
            will be built with this config. Default: None.
        ffn_cfgs (list[`mmcv.ConfigDict`] | obj:`mmcv.ConfigDict` | None )):
            Configs for FFN, The order of the configs in the list should be
            consistent with corresponding ffn in operation_order.
            If it is a dict, all of the attention modules in operation_order
            will be built with this config.
        operation_order (tuple[str]): The execution order of operation
            in transformer. Such as ('self_attn', 'norm', 'ffn', 'norm').
            Support `prenorm` when you specifying first element as `norm`.
            Default：None.
        norm_cfg (dict): Config dict for normalization layer.
            Default: dict(type='LN').
        init_cfg (obj:`mmcv.ConfigDict`): The Config for initialization.
            Default: None.
        batch_first (bool): Key, Query and Value are shape
            of (batch, n, embed_dim)
            or (n, batch, embed_dim). Default to False.
    """

    def __init__(self,
                 attn_cfgs=None,
                 ffn_cfgs=dict(
                     type='FFN',
                     embed_dims=256,
                     feedforward_channels=1024,
                     num_fcs=2,
                     ffn_drop=0.,
                     act_cfg=dict(type='ReLU', inplace=True),
                 ),
                 operation_order=None,
                 norm_cfg=dict(type='LN'),
                 init_cfg=None,
                 batch_first=False,
                 **kwargs):

        deprecated_args = dict(
            feedforward_channels='feedforward_channels',
            ffn_dropout='ffn_drop',
            ffn_num_fcs='num_fcs')
        for ori_name, new_name in deprecated_args.items():
            if ori_name in kwargs:
                warnings.warn(
                    f'The arguments `{ori_name}` in BaseTransformerLayer '
                    f'has been deprecated, now you should set `{new_name}` '
                    f'and other FFN related arguments '
                    f'to a dict named `ffn_cfgs`. ', DeprecationWarning)
                ffn_cfgs[new_name] = kwargs[ori_name]

        super().__init__(init_cfg)

        self.batch_first = batch_first

        assert set(operation_order) & {
            'self_attn', 'norm', 'ffn', 'cross_attn'} == \
            set(operation_order), f'The operation_order of' \
            f' {self.__class__.__name__} should ' \
            f'contains all four operation type ' \
            f"{['self_attn', 'norm', 'ffn', 'cross_attn']}"

        num_attn = operation_order.count('self_attn') + operation_order.count(
            'cross_attn')
        if isinstance(attn_cfgs, dict):
            attn_cfgs = [copy.deepcopy(attn_cfgs) for _ in range(num_attn)]
        else:
            assert num_attn == len(attn_cfgs), f'The length ' \
                f'of attn_cfg {num_attn} is ' \
                f'not consistent with the number of attention' \
                f'in operation_order {operation_order}.'

        self.num_attn = num_attn
        self.operation_order = operation_order
        self.norm_cfg = norm_cfg
        self.pre_norm = operation_order[0] == 'norm'
        self.attentions = ModuleList()

        index = 0
        for operation_name in operation_order:
            if operation_name in ['self_attn', 'cross_attn']:
                if 'batch_first' in attn_cfgs[index]:
                    assert self.batch_first == attn_cfgs[index]['batch_first']
                else:
                    attn_cfgs[index]['batch_first'] = self.batch_first
                attention = build_attention(attn_cfgs[index])
                # Some custom attentions used as `self_attn`
                # or `cross_attn` can have different behavior.
                attention.operation_name = operation_name
                self.attentions.append(attention)
                index += 1

        self.embed_dims = self.attentions[0].embed_dims

        self.ffns = ModuleList()
        num_ffns = operation_order.count('ffn')
        if isinstance(ffn_cfgs, dict):
            ffn_cfgs = ConfigDict(ffn_cfgs)
        if isinstance(ffn_cfgs, dict):
            ffn_cfgs = [copy.deepcopy(ffn_cfgs) for _ in range(num_ffns)]
        assert len(ffn_cfgs) == num_ffns
        for ffn_index in range(num_ffns):
            if 'embed_dims' not in ffn_cfgs[ffn_index]:
                ffn_cfgs[ffn_index]['embed_dims'] = self.embed_dims
            else:
                assert ffn_cfgs[ffn_index]['embed_dims'] == self.embed_dims
            self.ffns.append(
                build_feedforward_network(ffn_cfgs[ffn_index],
                                          dict(type='FFN')))

        self.norms = ModuleList()
        num_norms = operation_order.count('norm')
        for _ in range(num_norms):
            self.norms.append(build_norm_layer(norm_cfg, self.embed_dims)[1])

    def forward(self,
                query,
                key=None,
                value=None,
                query_pos=None,
                key_pos=None,
                attn_masks=None,
                query_key_padding_mask=None,
                key_padding_mask=None,
                **kwargs):
        """Forward function for `TransformerDecoderLayer`.

        **kwargs contains some specific arguments of attentions.

        Args:
            query (Tensor): The input query with shape
                [num_queries, bs, embed_dims] if
                self.batch_first is False, else
                [bs, num_queries embed_dims].
            key (Tensor): The key tensor with shape [num_keys, bs,
                embed_dims] if self.batch_first is False, else
                [bs, num_keys, embed_dims] .
            value (Tensor): The value tensor with same shape as `key`.
            query_pos (Tensor): The positional encoding for `query`.
                Default: None.
            key_pos (Tensor): The positional encoding for `key`.
                Default: None.
            attn_masks (List[Tensor] | None): 2D Tensor used in
                calculation of corresponding attention. The length of
                it should equal to the number of `attention` in
                `operation_order`. Default: None.
            query_key_padding_mask (Tensor): ByteTensor for `query`, with
                shape [bs, num_queries]. Only used in `self_attn` layer.
                Defaults to None.
            key_padding_mask (Tensor): ByteTensor for `query`, with
                shape [bs, num_keys]. Default: None.

        Returns:
            Tensor: forwarded results with shape [num_queries, bs, embed_dims].
        """

        norm_index = 0
        attn_index = 0
        ffn_index = 0
        identity = query
        if attn_masks is None:
            attn_masks = [None for _ in range(self.num_attn)]
        elif isinstance(attn_masks, torch.Tensor):
            attn_masks = [
                copy.deepcopy(attn_masks) for _ in range(self.num_attn)
            ]
            warnings.warn(f'Use same attn_mask in all attentions in '
                          f'{self.__class__.__name__} ')
        else:
            assert len(attn_masks) == self.num_attn, f'The length of ' \
                        f'attn_masks {len(attn_masks)} must be equal ' \
                        f'to the number of attention in ' \
                        f'operation_order {self.num_attn}'

        for layer in self.operation_order:
            if layer == 'self_attn':
                temp_key = temp_value = query
                query = self.attentions[attn_index](
                    query,
                    temp_key,
                    temp_value,
                    identity if self.pre_norm else None,
                    query_pos=query_pos,
                    key_pos=query_pos,
                    attn_mask=attn_masks[attn_index],
                    key_padding_mask=query_key_padding_mask,
                    **kwargs)
                attn_index += 1
                identity = query

            elif layer == 'norm':
                query = self.norms[norm_index](query)
                norm_index += 1

            elif layer == 'cross_attn':
                query = self.attentions[attn_index](
                    query,
                    key,
                    value,
                    identity if self.pre_norm else None,
                    query_pos=query_pos,
                    key_pos=key_pos,
                    attn_mask=attn_masks[attn_index],
                    key_padding_mask=key_padding_mask,
                    **kwargs)
                attn_index += 1
                identity = query

            elif layer == 'ffn':
                query = self.ffns[ffn_index](
                    query, identity if self.pre_norm else None)
                ffn_index += 1

        return query


@MODELS.register_module()
class TransformerLayerSequence(BaseModule):
    """Base class for TransformerEncoder and TransformerDecoder in vision
    transformer.

    As base-class of Encoder and Decoder in vision transformer.
    Support customization such as specifying different kind
    of `transformer_layer` in `transformer_coder`.

    Args:
        transformerlayer (list[obj:`mmcv.ConfigDict`] |
            obj:`mmcv.ConfigDict`): Config of transformerlayer
            in TransformerCoder. If it is obj:`mmcv.ConfigDict`,
             it would be repeated `num_layer` times to a
             list[`mmcv.ConfigDict`]. Default: None.
        num_layers (int): The number of `TransformerLayer`. Default: None.
        init_cfg (obj:`mmcv.ConfigDict`): The Config for initialization.
            Default: None.
    """

    def __init__(self, transformerlayers=None, num_layers=None, init_cfg=None):
        super().__init__(init_cfg)
        if isinstance(transformerlayers, dict):
            transformerlayers = [
                copy.deepcopy(transformerlayers) for _ in range(num_layers)
            ]
        else:
            assert isinstance(transformerlayers, list) and \
                   len(transformerlayers) == num_layers
        self.num_layers = num_layers
        self.layers = ModuleList()
        for i in range(num_layers):
            self.layers.append(build_transformer_layer(transformerlayers[i]))
        self.embed_dims = self.layers[0].embed_dims
        self.pre_norm = self.layers[0].pre_norm

    def forward(self,
                query,
                key,
                value,
                query_pos=None,
                key_pos=None,
                attn_masks=None,
                query_key_padding_mask=None,
                key_padding_mask=None,
                **kwargs):
        """Forward function for `TransformerCoder`.

        Args:
            query (Tensor): Input query with shape
                `(num_queries, bs, embed_dims)`.
            key (Tensor): The key tensor with shape
                `(num_keys, bs, embed_dims)`.
            value (Tensor): The value tensor with shape
                `(num_keys, bs, embed_dims)`.
            query_pos (Tensor): The positional encoding for `query`.
                Default: None.
            key_pos (Tensor): The positional encoding for `key`.
                Default: None.
            attn_masks (List[Tensor], optional): Each element is 2D Tensor
                which is used in calculation of corresponding attention in
                operation_order. Default: None.
            query_key_padding_mask (Tensor): ByteTensor for `query`, with
                shape [bs, num_queries]. Only used in self-attention
                Default: None.
            key_padding_mask (Tensor): ByteTensor for `query`, with
                shape [bs, num_keys]. Default: None.

        Returns:
            Tensor:  results with shape [num_queries, bs, embed_dims].
        """
        for layer in self.layers:
            query = layer(
                query,
                key,
                value,
                query_pos=query_pos,
                key_pos=key_pos,
                attn_masks=attn_masks,
                query_key_padding_mask=query_key_padding_mask,
                key_padding_mask=key_padding_mask,
                **kwargs)
        return query<|MERGE_RESOLUTION|>--- conflicted
+++ resolved
@@ -591,13 +591,8 @@
                  ffn_drop=0.,
                  dropout_layer=None,
                  add_identity=True,
-<<<<<<< HEAD
                  init_cfg=None,
-                 layer_scale_init_value=0.,
-                 **kwargs):
-=======
-                 init_cfg=None):
->>>>>>> fb39e1e5
+                 layer_scale_init_value=0.):
         super().__init__(init_cfg)
         assert num_fcs >= 2, 'num_fcs should be no less ' \
             f'than 2. got {num_fcs}.'
