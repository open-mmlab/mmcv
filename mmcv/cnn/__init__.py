# Copyright (c) Open-MMLab. All rights reserved.
from .alexnet import AlexNet
# yapf: disable
from .bricks import (ACTIVATION_LAYERS, CONV_LAYERS, NORM_LAYERS,
                     PADDING_LAYERS, PLUGIN_LAYERS, UPSAMPLE_LAYERS,
                     ContextBlock, Conv2d, Conv3d, ConvAWS2d, ConvModule,
                     ConvTranspose2d, ConvTranspose3d, ConvWS2d,
                     DepthwiseSeparableConvModule, GeneralizedAttention,
                     HSigmoid, HSwish, Linear, MaxPool2d, MaxPool3d,
                     NonLocal1d, NonLocal2d, NonLocal3d, Scale, Swish,
                     build_activation_layer, build_conv_layer,
                     build_norm_layer, build_padding_layer, build_plugin_layer,
                     build_upsample_layer, conv_ws_2d, is_norm)
from .builder import MODELS, build_model_from_cfg
# yapf: enable
from .resnet import ResNet, make_res_layer
from .utils import (INITIALIZERS, Caffe2XavierInit, ConstantInit, KaimingInit,
                    NormalInit, PretrainedInit, TruncNormalInit, UniformInit,
                    XavierInit, bias_init_with_prob, caffe2_xavier_init,
                    constant_init, fuse_conv_bn, get_model_complexity_info,
                    initialize, kaiming_init, normal_init, trunc_normal_init,
                    uniform_init, xavier_init)
from .vgg import VGG, make_vgg_layer

__all__ = [
    'AlexNet', 'VGG', 'make_vgg_layer', 'ResNet', 'make_res_layer',
<<<<<<< HEAD
    'constant_init', 'xavier_init', 'normal_init', 'trunc_normal_init',
    'uniform_init', 'kaiming_init', 'caffe2_xavier_init',
    'bias_init_with_prob', 'ConvModule', 'build_activation_layer',
    'build_conv_layer', 'build_norm_layer', 'build_padding_layer',
    'build_upsample_layer', 'build_plugin_layer', 'is_norm', 'NonLocal1d',
    'NonLocal2d', 'NonLocal3d', 'ContextBlock', 'HSigmoid', 'Swish', 'HSwish',
    'GeneralizedAttention', 'ACTIVATION_LAYERS', 'CONV_LAYERS', 'NORM_LAYERS',
    'PADDING_LAYERS', 'UPSAMPLE_LAYERS', 'PLUGIN_LAYERS', 'Scale',
    'get_model_complexity_info', 'conv_ws_2d', 'ConvAWS2d', 'ConvWS2d',
    'fuse_conv_bn', 'DepthwiseSeparableConvModule', 'Linear', 'Conv2d',
    'ConvTranspose2d', 'MaxPool2d', 'ConvTranspose3d', 'MaxPool3d', 'Conv3d',
    'initialize', 'INITIALIZERS', 'ConstantInit', 'XavierInit', 'NormalInit',
    'TruncNormalInit', 'UniformInit', 'KaimingInit', 'PretrainedInit',
    'Caffe2XavierInit'
=======
    'constant_init', 'xavier_init', 'normal_init', 'uniform_init',
    'kaiming_init', 'caffe2_xavier_init', 'bias_init_with_prob', 'ConvModule',
    'build_activation_layer', 'build_conv_layer', 'build_norm_layer',
    'build_padding_layer', 'build_upsample_layer', 'build_plugin_layer',
    'is_norm', 'NonLocal1d', 'NonLocal2d', 'NonLocal3d', 'ContextBlock',
    'HSigmoid', 'Swish', 'HSwish', 'GeneralizedAttention', 'ACTIVATION_LAYERS',
    'CONV_LAYERS', 'NORM_LAYERS', 'PADDING_LAYERS', 'UPSAMPLE_LAYERS',
    'PLUGIN_LAYERS', 'Scale', 'get_model_complexity_info', 'conv_ws_2d',
    'ConvAWS2d', 'ConvWS2d', 'fuse_conv_bn', 'DepthwiseSeparableConvModule',
    'Linear', 'Conv2d', 'ConvTranspose2d', 'MaxPool2d', 'ConvTranspose3d',
    'MaxPool3d', 'Conv3d', 'initialize', 'INITIALIZERS', 'ConstantInit',
    'XavierInit', 'NormalInit', 'UniformInit', 'KaimingInit', 'PretrainedInit',
    'Caffe2XavierInit', 'MODELS', 'build_model_from_cfg'
>>>>>>> 375605fb
]<|MERGE_RESOLUTION|>--- conflicted
+++ resolved
@@ -24,7 +24,6 @@
 
 __all__ = [
     'AlexNet', 'VGG', 'make_vgg_layer', 'ResNet', 'make_res_layer',
-<<<<<<< HEAD
     'constant_init', 'xavier_init', 'normal_init', 'trunc_normal_init',
     'uniform_init', 'kaiming_init', 'caffe2_xavier_init',
     'bias_init_with_prob', 'ConvModule', 'build_activation_layer',
@@ -38,20 +37,5 @@
     'ConvTranspose2d', 'MaxPool2d', 'ConvTranspose3d', 'MaxPool3d', 'Conv3d',
     'initialize', 'INITIALIZERS', 'ConstantInit', 'XavierInit', 'NormalInit',
     'TruncNormalInit', 'UniformInit', 'KaimingInit', 'PretrainedInit',
-    'Caffe2XavierInit'
-=======
-    'constant_init', 'xavier_init', 'normal_init', 'uniform_init',
-    'kaiming_init', 'caffe2_xavier_init', 'bias_init_with_prob', 'ConvModule',
-    'build_activation_layer', 'build_conv_layer', 'build_norm_layer',
-    'build_padding_layer', 'build_upsample_layer', 'build_plugin_layer',
-    'is_norm', 'NonLocal1d', 'NonLocal2d', 'NonLocal3d', 'ContextBlock',
-    'HSigmoid', 'Swish', 'HSwish', 'GeneralizedAttention', 'ACTIVATION_LAYERS',
-    'CONV_LAYERS', 'NORM_LAYERS', 'PADDING_LAYERS', 'UPSAMPLE_LAYERS',
-    'PLUGIN_LAYERS', 'Scale', 'get_model_complexity_info', 'conv_ws_2d',
-    'ConvAWS2d', 'ConvWS2d', 'fuse_conv_bn', 'DepthwiseSeparableConvModule',
-    'Linear', 'Conv2d', 'ConvTranspose2d', 'MaxPool2d', 'ConvTranspose3d',
-    'MaxPool3d', 'Conv3d', 'initialize', 'INITIALIZERS', 'ConstantInit',
-    'XavierInit', 'NormalInit', 'UniformInit', 'KaimingInit', 'PretrainedInit',
     'Caffe2XavierInit', 'MODELS', 'build_model_from_cfg'
->>>>>>> 375605fb
 ]