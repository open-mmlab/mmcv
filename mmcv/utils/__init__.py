# flake8: noqa
# Copyright (c) OpenMMLab. All rights reserved.
from .config import Config, ConfigDict, DictAction
from .misc import (check_prerequisites, concat_list, deprecated_api_warning,
                   has_method, import_modules_from_strings, is_list_of,
                   is_method_overridden, is_seq_of, is_str, is_tuple_of,
                   iter_cast, list_cast, requires_executable, requires_package,
                   slice_list, to_1tuple, to_2tuple, to_3tuple, to_4tuple,
                   to_ntuple, tuple_cast)
from .path import (check_file_exist, fopen, is_filepath, mkdir_or_exist,
                   scandir, symlink)
from .progressbar import (ProgressBar, track_iter_progress,
                          track_parallel_progress, track_progress)
from .testing import (assert_attrs_equal, assert_dict_contains_subset,
                      assert_dict_has_keys, assert_is_norm_layer,
                      assert_keys_equal, assert_params_all_zeros,
                      check_python_script)
from .timer import Timer, TimerError, check_time
from .version_utils import digit_version, get_git_hash

try:
    import torch
except ImportError:
    __all__ = [
        'Config', 'ConfigDict', 'DictAction', 'is_str', 'iter_cast',
        'list_cast', 'tuple_cast', 'is_seq_of', 'is_list_of', 'is_tuple_of',
        'slice_list', 'concat_list', 'check_prerequisites', 'requires_package',
        'requires_executable', 'is_filepath', 'fopen', 'check_file_exist',
        'mkdir_or_exist', 'symlink', 'scandir', 'ProgressBar',
        'track_progress', 'track_iter_progress', 'track_parallel_progress',
        'Timer', 'TimerError', 'check_time', 'deprecated_api_warning',
        'digit_version', 'get_git_hash', 'import_modules_from_strings',
        'assert_dict_contains_subset', 'assert_attrs_equal',
        'assert_dict_has_keys', 'assert_keys_equal', 'check_python_script',
        'to_1tuple', 'to_2tuple', 'to_3tuple', 'to_4tuple', 'to_ntuple',
        'is_method_overridden', 'has_method'
    ]
else:
    from .env import collect_env
    from .hub import load_url
    from .logging import get_logger, print_log
    from .parrots_jit import jit, skip_no_elena
    # yapf: disable
    from .parrots_wrapper import (TORCH_VERSION, BuildExtension, CppExtension,
                                  CUDAExtension, DataLoader, PoolDataLoader,
                                  SyncBatchNorm, _AdaptiveAvgPoolNd,
                                  _AdaptiveMaxPoolNd, _AvgPoolNd, _BatchNorm,
                                  _ConvNd, _ConvTransposeMixin, _get_cuda_home,
                                  _InstanceNorm, _MaxPoolNd, get_build_config,
                                  is_rocm_pytorch)
    # yapf: enable
<<<<<<< HEAD
    from .pytorch_wrapper import is_cuda, is_mlu
=======
>>>>>>> 51b7a6d7
    from .registry import Registry, build_from_cfg
    from .seed import worker_init_fn
    from .trace import is_jit_tracing
    __all__ = [
        'Config', 'ConfigDict', 'DictAction', 'collect_env', 'get_logger',
        'print_log', 'is_str', 'iter_cast', 'list_cast', 'tuple_cast',
        'is_seq_of', 'is_list_of', 'is_tuple_of', 'slice_list', 'concat_list',
        'check_prerequisites', 'requires_package', 'requires_executable',
        'is_filepath', 'fopen', 'check_file_exist', 'mkdir_or_exist',
        'symlink', 'scandir', 'ProgressBar', 'track_progress',
        'track_iter_progress', 'track_parallel_progress', 'Registry',
        'build_from_cfg', 'Timer', 'TimerError', 'check_time', 'SyncBatchNorm',
        '_AdaptiveAvgPoolNd', '_AdaptiveMaxPoolNd', '_AvgPoolNd', '_BatchNorm',
        '_ConvNd', '_ConvTransposeMixin', '_InstanceNorm', '_MaxPoolNd',
        'get_build_config', 'BuildExtension', 'CppExtension', 'CUDAExtension',
        'DataLoader', 'PoolDataLoader', 'TORCH_VERSION',
        'deprecated_api_warning', 'digit_version', 'get_git_hash',
        'import_modules_from_strings', 'jit', 'skip_no_elena',
        'assert_dict_contains_subset', 'assert_attrs_equal',
        'assert_dict_has_keys', 'assert_keys_equal', 'assert_is_norm_layer',
        'assert_params_all_zeros', 'check_python_script',
        'is_method_overridden', 'is_jit_tracing', 'is_rocm_pytorch',
<<<<<<< HEAD
        '_get_cuda_home', 'load_url', 'has_method', 'is_cuda', 'is_mlu'
=======
        '_get_cuda_home', 'load_url', 'has_method', 'worker_init_fn'
>>>>>>> 51b7a6d7
    ]<|MERGE_RESOLUTION|>--- conflicted
+++ resolved
@@ -49,10 +49,7 @@
                                   _InstanceNorm, _MaxPoolNd, get_build_config,
                                   is_rocm_pytorch)
     # yapf: enable
-<<<<<<< HEAD
-    from .pytorch_wrapper import is_cuda, is_mlu
-=======
->>>>>>> 51b7a6d7
+    from .pytorch_wrapper import is_cuda
     from .registry import Registry, build_from_cfg
     from .seed import worker_init_fn
     from .trace import is_jit_tracing
@@ -75,9 +72,5 @@
         'assert_dict_has_keys', 'assert_keys_equal', 'assert_is_norm_layer',
         'assert_params_all_zeros', 'check_python_script',
         'is_method_overridden', 'is_jit_tracing', 'is_rocm_pytorch',
-<<<<<<< HEAD
-        '_get_cuda_home', 'load_url', 'has_method', 'is_cuda', 'is_mlu'
-=======
-        '_get_cuda_home', 'load_url', 'has_method', 'worker_init_fn'
->>>>>>> 51b7a6d7
+        '_get_cuda_home', 'load_url', 'has_method', 'is_cuda', 'worker_init_fn'
     ]