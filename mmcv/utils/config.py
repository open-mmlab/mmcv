--- conflicted
+++ resolved
@@ -84,22 +84,6 @@
         filename = osp.abspath(osp.expanduser(filename))
         check_file_exist(filename)
         if filename.endswith('.py'):
-<<<<<<< HEAD
-            module_name = osp.basename(filename)[:-3]
-            if '.' in module_name:
-                raise ValueError('Dots are not allowed in config file path.')
-            config_dir = osp.dirname(filename)
-            sys.path.insert(0, config_dir)
-            mod = import_module(module_name)
-            sys.path.pop(0)
-            cfg_dict = {
-                name: value
-                for name, value in mod.__dict__.items()
-                if not name.startswith('__')
-            }
-            # delete imported module
-            del sys.modules[module_name]
-=======
             with tempfile.TemporaryDirectory() as temp_config_dir:
                 shutil.copyfile(filename,
                                 osp.join(temp_config_dir, '_tempconfig.py'))
@@ -111,7 +95,8 @@
                     for name, value in mod.__dict__.items()
                     if not name.startswith('__')
                 }
->>>>>>> 7dac84d0
+                # delete imported module
+                del sys.modules['_tempconfig']
         elif filename.endswith(('.yml', '.yaml', '.json')):
             import mmcv
             cfg_dict = mmcv.load(filename)
