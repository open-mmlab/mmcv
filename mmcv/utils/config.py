--- conflicted
+++ resolved
@@ -1,10 +1,7 @@
 # Copyright (c) Open-MMLab. All rights reserved.
 import ast
-<<<<<<< HEAD
 import copy
-=======
 import os
->>>>>>> eb08835f
 import os.path as osp
 import platform
 import shutil
