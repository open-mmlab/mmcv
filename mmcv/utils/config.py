--- conflicted
+++ resolved
@@ -141,14 +141,10 @@
         for k, v in a.items():
             if isinstance(v, dict) and k in b and not v.pop(DELETE_KEY, False):
                 if not isinstance(b[k], dict):
-<<<<<<< HEAD
-                    raise TypeError(f'Cannot inherit key {k} from base!')
-=======
                     raise TypeError(
-                        '{}={} cannot be inherited from base because {} is a '
-                        'dict in the child config. You may set `{}=True` to '
-                        'ignore the base config'.format(k, v, k, DELETE_KEY))
->>>>>>> 1e8a2121
+                        f'{k}={v} cannot be inherited from base because {k} '
+                        'is a dict in the child config. You may '
+                        f'set `{DELETE_KEY}=True` to ignore the base config')
                 Config._merge_a_into_b(v, b[k])
             else:
                 b[k] = v
