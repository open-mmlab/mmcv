--- conflicted
+++ resolved
@@ -145,17 +145,10 @@
             if isinstance(v, dict) and k in b and not v.pop(DELETE_KEY, False):
                 if not isinstance(b[k], dict):
                     raise TypeError(
-<<<<<<< HEAD
-                        '{}={} cannot be inherited from base because {} is a '
-                        'dict in the child config. You may set `{}=True` to '
-                        'ignore the base config'.format(k, v, k, DELETE_KEY))
-                b[k] = Config._merge_a_into_b(v, b[k])
-=======
                         f'{k}={v} cannot be inherited from base because {k} '
                         'is a dict in the child config. You may '
                         f'set `{DELETE_KEY}=True` to ignore the base config')
-                Config._merge_a_into_b(v, b[k])
->>>>>>> f7de63fd
+                b[k] = Config._merge_a_into_b(v, b[k])
             else:
                 b[k] = v
         return b
