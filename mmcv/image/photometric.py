import cv2
import numpy as np

from .colorspace import bgr2gray


def imnormalize(img, mean, std, to_rgb=True):
    """Normalize an image with mean and std.

    Args:
        img (ndarray): Image to be normalized.
        mean (ndarray): The mean to be used for normalize.
        std (ndarray): The std to be used for normalize.
        to_rgb (bool): Whether to convert to rgb.

    Returns:
        ndarray: The normalized image.
    """
    img = img.copy().astype(np.float32)
    return imnormalize_(img, mean, std, to_rgb)


def imnormalize_(img, mean, std, to_rgb=True):
    """Inplace normalize an image with mean and std.

    Args:
        img (ndarray): Image to be normalized.
        mean (ndarray): The mean to be used for normalize.
        std (ndarray): The std to be used for normalize.
        to_rgb (bool): Whether to convert to rgb.

    Returns:
        ndarray: The normalized image.
    """
    # cv2 inplace normalization does not accept uint8
    assert img.dtype != np.uint8
    mean = np.float64(mean.reshape(1, -1))
    stdinv = 1 / np.float64(std.reshape(1, -1))
    if to_rgb:
        cv2.cvtColor(img, cv2.COLOR_BGR2RGB, img)  # inplace
    cv2.subtract(img, mean, img)  # inplace
    cv2.multiply(img, stdinv, img)  # inplace
    return img


def imdenormalize(img, mean, std, to_bgr=True):
    assert img.dtype != np.uint8
    mean = mean.reshape(1, -1).astype(np.float64)
    std = std.reshape(1, -1).astype(np.float64)
    img = cv2.multiply(img, std)  # make a copy
    cv2.add(img, mean, img)  # inplace
    if to_bgr:
        cv2.cvtColor(img, cv2.COLOR_RGB2BGR, img)  # inplace
    return img


def iminvert(img):
    """Invert (negate) an image.

    Args:
        img (ndarray): Image to be inverted.

    Returns:
        ndarray: The inverted image.
    """
    return np.full_like(img, 255) - img


def solarize(img, thr=128):
    """Solarize an image (invert all pixel values above a threshold)

    Args:
        img (ndarray): Image to be solarized.
        thr (int): Threshold for solarizing (0 - 255).

    Returns:
        ndarray: The solarized image.
    """
    img = np.where(img < thr, img, 255 - img)
    return img


def posterize(img, bits):
    """Posterize an image (reduce the number of bits for each color channel)

    Args:
        img (ndarray): Image to be posterized.
        bits (int): Number of bits (1 to 8) to use for posterizing.

    Returns:
        ndarray: The posterized image.
    """
    shift = 8 - bits
    img = np.left_shift(np.right_shift(img, shift), shift)
    return img


<<<<<<< HEAD
def equalize(img):
    """Equalize the image histogram.

    This function applies a non-linear mapping to the input image,
    in order to create a uniform distribution of grayscale values
    in the output image.

    Args:
        img (ndarray): Image to be equalized.

    Returns:
        ndarray: The equalized image.
    """

    def _scale_channel(im, c):
        """Scale the data in the corresponding channel."""
        im = im[:, :, c]
        # Compute the histogram of the image channel.
        histo = np.histogram(im, 256, (0, 255))[0]
        # For computing the step, filter out the nonzeros.
        nonzero_histo = histo[histo > 0]
        step = (np.sum(nonzero_histo) - nonzero_histo[-1]) // 255
        if not step:
            lut = np.array(range(256))
        else:
            # Compute the cumulative sum, shifted by step // 2
            # and then normalized by step.
            lut = (np.cumsum(histo) + (step // 2)) // step
            # Shift lut, prepending with 0.
            lut = np.concatenate([[0], lut[:-1]], 0)
        # If step is zero, return the original image.
        # Otherwise, index from lut.
        return np.where(np.equal(step, 0), im, lut[im])

    # Scales each channel independently and then stacks
    # the result.
    s1 = _scale_channel(img, 0)
    s2 = _scale_channel(img, 1)
    s3 = _scale_channel(img, 2)
    equalized_img = np.stack([s1, s2, s3], axis=-1)
    return equalized_img
=======
def adjust_color(img, alpha=1, beta=None, gamma=0):
    """It blends the source image and its gray image:

    ``output = img * alpha + gray_img * beta + gamma``

    Args:
        img (ndarray): The input source image.
        alpha (int | float): Weight for the source image. Default 1.
        beta (int | float): Weight for the converted gray image.
            If None, it's assigned the value (1 - `alpha`).
        gamma (int | float): Scalar added to each sum.
            Same as :func:`cv2.addWeighted`. Default 0.

    Returns:
        ndarray: Colored image which has the same size and dtype as input.
    """
    gray_img = bgr2gray(img)
    gray_img = np.tile(gray_img[..., None], [1, 1, 3])
    if beta is None:
        beta = 1 - alpha
    colored_img = cv2.addWeighted(img, alpha, gray_img, beta, gamma)
    if not colored_img.dtype == np.uint8:
        # Note when the dtype of `img` is not defaultly `np.uint8`
        # (e.g. np.float32), the value in `colored_img` got from cv2
        # is not guaranteed to be in range [0, 255], so here clip
        # is needed.
        colored_img = np.clip(colored_img, 0, 255)
    return colored_img
>>>>>>> 95417a5d
<|MERGE_RESOLUTION|>--- conflicted
+++ resolved
@@ -95,7 +95,34 @@
     return img
 
 
-<<<<<<< HEAD
+def adjust_color(img, alpha=1, beta=None, gamma=0):
+    """It blends the source image and its gray image:
+
+    ``output = img * alpha + gray_img * beta + gamma``
+    Args:
+        img (ndarray): The input source image.
+        alpha (int | float): Weight for the source image. Default 1.
+        beta (int | float): Weight for the converted gray image.
+            If None, it's assigned the value (1 - `alpha`).
+        gamma (int | float): Scalar added to each sum.
+            Same as :func:`cv2.addWeighted`. Default 0.
+    Returns:
+        ndarray: Colored image which has the same size and dtype as input.
+    """
+    gray_img = bgr2gray(img)
+    gray_img = np.tile(gray_img[..., None], [1, 1, 3])
+    if beta is None:
+        beta = 1 - alpha
+    colored_img = cv2.addWeighted(img, alpha, gray_img, beta, gamma)
+    if not colored_img.dtype == np.uint8:
+        # Note when the dtype of `img` is not defaultly `np.uint8`
+        # (e.g. np.float32), the value in `colored_img` got from cv2
+        # is not guaranteed to be in range [0, 255], so here clip
+        # is needed.
+        colored_img = np.clip(colored_img, 0, 255)
+    return colored_img
+
+
 def equalize(img):
     """Equalize the image histogram.
 
@@ -136,34 +163,4 @@
     s2 = _scale_channel(img, 1)
     s3 = _scale_channel(img, 2)
     equalized_img = np.stack([s1, s2, s3], axis=-1)
-    return equalized_img
-=======
-def adjust_color(img, alpha=1, beta=None, gamma=0):
-    """It blends the source image and its gray image:
-
-    ``output = img * alpha + gray_img * beta + gamma``
-
-    Args:
-        img (ndarray): The input source image.
-        alpha (int | float): Weight for the source image. Default 1.
-        beta (int | float): Weight for the converted gray image.
-            If None, it's assigned the value (1 - `alpha`).
-        gamma (int | float): Scalar added to each sum.
-            Same as :func:`cv2.addWeighted`. Default 0.
-
-    Returns:
-        ndarray: Colored image which has the same size and dtype as input.
-    """
-    gray_img = bgr2gray(img)
-    gray_img = np.tile(gray_img[..., None], [1, 1, 3])
-    if beta is None:
-        beta = 1 - alpha
-    colored_img = cv2.addWeighted(img, alpha, gray_img, beta, gamma)
-    if not colored_img.dtype == np.uint8:
-        # Note when the dtype of `img` is not defaultly `np.uint8`
-        # (e.g. np.float32), the value in `colored_img` got from cv2
-        # is not guaranteed to be in range [0, 255], so here clip
-        # is needed.
-        colored_img = np.clip(colored_img, 0, 255)
-    return colored_img
->>>>>>> 95417a5d
+    return equalized_img