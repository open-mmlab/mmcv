--- conflicted
+++ resolved
@@ -1,16 +1,3 @@
-<<<<<<< HEAD
-from .io import imread, imwrite, imfrombytes
-from .transforms import (bgr2gray, gray2bgr, bgr2rgb, rgb2bgr, bgr2hsv,
-                         hsv2bgr, imflip, imrotate, imcrop, impad,
-                         impad_to_multiple, imnormalize, imdenormalize,
-                         imresize, imresize_like, imrescale, iminvert)
-
-__all__ = [
-    'imread', 'imwrite', 'imfrombytes', 'bgr2gray', 'gray2bgr', 'bgr2rgb',
-    'rgb2bgr', 'bgr2hsv', 'hsv2bgr', 'imflip', 'imrotate', 'imcrop', 'impad',
-    'impad_to_multiple', 'imnormalize', 'imdenormalize', 'imresize',
-    'imresize_like', 'imrescale', 'iminvert'
-=======
 # Copyright (c) Open-MMLab. All rights reserved.
 from .colorspace import (bgr2gray, bgr2hls, bgr2hsv, bgr2rgb, gray2bgr,
                          gray2rgb, hls2bgr, hsv2bgr, iminvert, posterize,
@@ -28,5 +15,4 @@
     'imrotate', 'imcrop', 'impad', 'impad_to_multiple', 'imnormalize',
     'imnormalize_', 'imdenormalize', 'imresize', 'imresize_like', 'imrescale',
     'use_backend', 'supported_backends', 'rescale_size'
->>>>>>> c294d271
 ]