--- conflicted
+++ resolved
@@ -35,52 +35,6 @@
         elif batch[0].stack:
             for i in range(0, len(batch), samples_per_gpu):
                 assert isinstance(batch[i].data, torch.Tensor)
-<<<<<<< HEAD
-                if (batch[i].pad_dim == 'HW'):
-                    ndim = batch[i].dim()
-                    assert ndim > 2
-                    h = batch[i].size(-2)
-                    w = batch[i].size(-1)
-                    for sample in batch[i:i + samples_per_gpu]:
-                        for dim in range(0, ndim-2):
-                            assert batch[i].size(dim) == sample.size(dim)
-                        h = max(h, sample.size(-2))
-                        w = max(w, sample.size(-1))
-                    padded_samples = [
-                        F.pad(
-                            sample.data,
-                            (0, w - sample.size(-1), 0, h - sample.size(-2)),
-                            value=sample.padding_value)
-                        for sample in batch[i:i + samples_per_gpu]
-                    ]
-                    stacked.append(default_collate(padded_samples))
-                
-                elif (batch[i].pad_dim == 'THW'):
-                    ndim = batch[i].dim()
-                    assert ndim > 3
-                    t = batch[i].size(-3)
-                    h = batch[i].size(-2)
-                    w = batch[i].size(-1)
-                    for sample in batch[i: i + samples_per_gpu]:
-                        for dim in range(0, ndim-3):
-                            assert batch[i].size(dim) == sample.size(dim)
-                        t = max(t, sample.size(-3))
-                        h = max(h, sample.size(-2))
-                        w = max(w, sample.size(-1))
-                    padded_samples = [
-                        F.pad(
-                            sample.data,
-                            (0, w - sample.size(-1), 0, h - sample.size(-2), 0, t - sample.size(-3)),
-                            value=sample.padding_value)
-                        for sample in batch[i:i + samples_per_gpu]
-                    ]
-                    stacked.append(default_collate(padded_samples))
-                elif (batch[i].pad_dim == None):
-                    assert batch[i].dim() == 1
-                    stacked.append(default_collate([sample.data for sample in batch[i: i+ samples_per_gpu]]))
-                else:
-                    raise ValueError("pad_dim should be None, 'HW', or 'THW'")
-=======
 
                 if batch[i].pad_dims is not None:
                     ndim = batch[i].dim()
@@ -113,7 +67,6 @@
                 else:
                     raise ValueError(
                         'pad_dims should be either None or integers (1-3)')
->>>>>>> c294d271
 
         else:
             for i in range(0, len(batch), samples_per_gpu):
