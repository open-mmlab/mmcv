--- conflicted
+++ resolved
@@ -33,27 +33,18 @@
     - pad_dims specifies the number of last few dimensions to do padding
     """
 
-<<<<<<< HEAD
-    def __init__(self, data, stack=False, padding_value=0, cpu_only=False, pad_dim='HW'):
-=======
     def __init__(self,
                  data,
                  stack=False,
                  padding_value=0,
                  cpu_only=False,
                  pad_dims=2):
->>>>>>> c294d271
         self._data = data
         self._cpu_only = cpu_only
         self._stack = stack
         self._padding_value = padding_value
-<<<<<<< HEAD
-        assert pad_dim in [None, 'HW', 'THW']
-        self._pad_dim = pad_dim
-=======
         assert pad_dims in [None, 1, 2, 3]
         self._pad_dims = pad_dims
->>>>>>> c294d271
 
     def __repr__(self):
         return '{}({})'.format(self.__class__.__name__, repr(self.data))
@@ -82,13 +73,8 @@
         return self._padding_value
 
     @property
-<<<<<<< HEAD
-    def pad_dim(self):
-        return self._pad_dim
-=======
     def pad_dims(self):
         return self._pad_dims
->>>>>>> c294d271
 
     @assert_tensor_type
     def size(self, *args, **kwargs):
