# Copyright (c) OpenMMLab. All rights reserved.
import inspect
import os
import os.path as osp
import re
import tempfile
import warnings
from abc import ABCMeta, abstractmethod
from contextlib import contextmanager
from pathlib import Path
from typing import Any, Generator, Iterator, Optional, Tuple, Union
from urllib.request import urlopen

import mmcv
from mmcv.utils.misc import has_method
from mmcv.utils.path import is_filepath


class BaseStorageBackend(metaclass=ABCMeta):
    """Abstract class of storage backends.

    All backends need to implement two apis: ``get()`` and ``get_text()``.
    ``get()`` reads the file as a byte stream and ``get_text()`` reads the file
    as texts.
    """

    # a flag to indicate whether the backend can create a symlink for a file
    _allow_symlink = False

    @property
    def name(self):
        return self.__class__.__name__

    @property
    def allow_symlink(self):
        return self._allow_symlink

    @abstractmethod
    def get(self, filepath):
        pass

    @abstractmethod
    def get_text(self, filepath):
        pass


class CephBackend(BaseStorageBackend):
    """Ceph storage backend (for internal use).

    Args:
        path_mapping (dict|None): path mapping dict from local path to Petrel
            path. When ``path_mapping={'src': 'dst'}``, ``src`` in ``filepath``
            will be replaced by ``dst``. Default: None.

    .. warning::
        :class:`mmcv.fileio.file_client.CephBackend` will be deprecated,
        please use :class:`mmcv.fileio.file_client.PetrelBackend` instead.
    """

    def __init__(self, path_mapping=None):
        try:
            import ceph
        except ImportError:
            raise ImportError('Please install ceph to enable CephBackend.')

        warnings.warn(
            'CephBackend will be deprecated, please use PetrelBackend instead',
            DeprecationWarning)
        self._client = ceph.S3Client()
        assert isinstance(path_mapping, dict) or path_mapping is None
        self.path_mapping = path_mapping

    def get(self, filepath):
        filepath = str(filepath)
        if self.path_mapping is not None:
            for k, v in self.path_mapping.items():
                filepath = filepath.replace(k, v)
        value = self._client.Get(filepath)
        value_buf = memoryview(value)
        return value_buf

    def get_text(self, filepath, encoding=None):
        raise NotImplementedError


class PetrelBackend(BaseStorageBackend):
    """Petrel storage backend (for internal use).

    PetrelBackend supports reading and writing data to multiple clusters.
    If the file path contains the cluster name, PetrelBackend will read data
    from specified cluster or write data to it. Otherwise, PetrelBackend will
    access the default cluster.

    Args:
        path_mapping (dict, optional): Path mapping dict from local path to
            Petrel path. When ``path_mapping={'src': 'dst'}``, ``src`` in
            ``filepath`` will be replaced by ``dst``. Default: None.
        enable_mc (bool, optional): Whether to enable memcached support.
            Default: True.

    Examples:
        >>> filepath1 = 's3://path/of/file'
        >>> filepath2 = 'cluster-name:s3://path/of/file'
        >>> client = PetrelBackend()
        >>> client.get(filepath1)  # get data from default cluster
        >>> client.get(filepath2)  # get data from 'cluster-name' cluster
    """

    def __init__(self,
                 path_mapping: Optional[dict] = None,
                 enable_mc: bool = True):
        try:
            from petrel_client import client
        except ImportError:
            raise ImportError('Please install petrel_client to enable '
                              'PetrelBackend.')

        self._client = client.Client(enable_mc=enable_mc)
        assert isinstance(path_mapping, dict) or path_mapping is None
        self.path_mapping = path_mapping

    def _map_path(self, filepath: Union[str, Path]) -> str:
        """Map ``filepath`` to a string path whose prefix will be replaced by
        :attr:`self.path_mapping`.

        Args:
            filepath (str): Path to be mapped.
        """
        filepath = str(filepath)
        if self.path_mapping is not None:
            for k, v in self.path_mapping.items():
                filepath = filepath.replace(k, v)
        return filepath

    def _format_path(self, filepath: str) -> str:
        """Convert a ``filepath`` to standard format of petrel oss.

        If the ``filepath`` is concatenated by ``os.path.join``, in a Windows
        environment, the ``filepath`` will be the format of
        's3://bucket_name\\image.jpg'. By invoking :meth:`_format_path`, the
        above ``filepath`` will be converted to 's3://bucket_name/image.jpg'.

        Args:
            filepath (str): Path to be formatted.
        """
        return re.sub(r'\\+', '/', filepath)

    def get(self, filepath: Union[str, Path]) -> memoryview:
        """Read data from a given ``filepath`` with 'rb' mode.

        Args:
            filepath (str or Path): Path to read data.

        Returns:
            memoryview: A memory view of expected bytes object to avoid
                copying. The memoryview object can be converted to bytes by
                ``value_buf.tobytes()``.
        """
        filepath = self._map_path(filepath)
        filepath = self._format_path(filepath)
        value = self._client.Get(filepath)
        value_buf = memoryview(value)
        return value_buf

    def get_text(self,
                 filepath: Union[str, Path],
                 encoding: str = 'utf-8') -> str:
        """Read data from a given ``filepath`` with 'r' mode.

        Args:
            filepath (str or Path): Path to read data.
            encoding (str): The encoding format used to open the ``filepath``.
                Default: 'utf-8'.

        Returns:
            str: Expected text reading from ``filepath``.
        """
        return str(self.get(filepath), encoding=encoding)

    def put(self, obj: bytes, filepath: Union[str, Path]) -> None:
        """Save data to a given ``filepath``.

        Args:
            obj (bytes): Data to be saved.
            filepath (str or Path): Path to write data.
        """
        filepath = self._map_path(filepath)
        filepath = self._format_path(filepath)
        self._client.put(filepath, obj)

    def put_text(self,
                 obj: str,
                 filepath: Union[str, Path],
                 encoding: str = 'utf-8') -> None:
        """Save data to a given ``filepath``.

        Args:
            obj (str): Data to be written.
            filepath (str or Path): Path to write data.
            encoding (str): The encoding format used to encode the ``obj``.
                Default: 'utf-8'.
        """
        self.put(bytes(obj, encoding=encoding), filepath)

    def remove(self, filepath: Union[str, Path]) -> None:
        """Remove a file.

        Args:
            filepath (str or Path): Path to be removed.
        """
        if not has_method(self._client, 'delete'):
            raise NotImplementedError(
                ('Current version of Petrel Python SDK has not supported '
                 'the `delete` method, please use a higher version or dev'
                 ' branch instead.'))

        filepath = self._map_path(filepath)
        filepath = self._format_path(filepath)
        self._client.delete(filepath)

    def exists(self, filepath: Union[str, Path]) -> bool:
        """Check whether a file path exists.

        Args:
            filepath (str or Path): Path to be checked whether exists.

        Returns:
            bool: Return ``True`` if ``filepath`` exists, ``False`` otherwise.
        """
        if not (has_method(self._client, 'contains')
                and has_method(self._client, 'isdir')):
            raise NotImplementedError(
                ('Current version of Petrel Python SDK has not supported '
                 'the `contains` and `isdir` methods, please use a higher'
                 'version or dev branch instead.'))

        filepath = self._map_path(filepath)
        filepath = self._format_path(filepath)
        return self._client.contains(filepath) or self._client.isdir(filepath)

    def isdir(self, filepath: Union[str, Path]) -> bool:
        """Check whether a file path is a directory.

        Args:
            filepath (str or Path): Path to be checked whether it is a
                directory.

        Returns:
            bool: Return ``True`` if ``filepath`` points to a directory,
            ``False`` otherwise.
        """
        if not has_method(self._client, 'isdir'):
            raise NotImplementedError(
                ('Current version of Petrel Python SDK has not supported '
                 'the `isdir` method, please use a higher version or dev'
                 ' branch instead.'))

        filepath = self._map_path(filepath)
        filepath = self._format_path(filepath)
        return self._client.isdir(filepath)

    def isfile(self, filepath: Union[str, Path]) -> bool:
        """Check whether a file path is a file.

        Args:
            filepath (str or Path): Path to be checked whether it is a file.

        Returns:
            bool: Return ``True`` if ``filepath`` points to a file, ``False``
            otherwise.
        """
        if not has_method(self._client, 'contains'):
            raise NotImplementedError(
                ('Current version of Petrel Python SDK has not supported '
                 'the `contains` method, please use a higher version or '
                 'dev branch instead.'))

        filepath = self._map_path(filepath)
        filepath = self._format_path(filepath)
        return self._client.contains(filepath)

    def join_path(self, filepath: Union[str, Path],
                  *filepaths: Union[str, Path]) -> str:
        """Concatenate all file paths.

        Args:
            filepath (str or Path): Path to be concatenated.

        Returns:
            str: The result after concatenation.
        """
        filepath = self._format_path(self._map_path(filepath))
        if filepath.endswith('/'):
            filepath = filepath[:-1]
        formatted_paths = [filepath]
        for path in filepaths:
            formatted_paths.append(self._format_path(self._map_path(path)))
        return '/'.join(formatted_paths)

    @contextmanager
    def get_local_path(
            self,
            filepath: Union[str,
                            Path]) -> Generator[Union[str, Path], None, None]:
        """Download a file from ``filepath`` and return a temporary path.

        ``get_local_path`` is decorated by :meth:`contxtlib.contextmanager`. It
        can be called with ``with`` statement, and when exists from the
        ``with`` statement, the temporary path will be released.

        Args:
            filepath (str | Path): Download a file from ``filepath``.

        Examples:
            >>> client = PetrelBackend()
            >>> # After existing from the ``with`` clause,
            >>> # the path will be removed
            >>> with client.get_local_path('s3://path/of/your/file') as path:
            ...     # do something here

        Yields:
            Iterable[str]: Only yield one temporary path.
        """
        filepath = self._map_path(filepath)
        filepath = self._format_path(filepath)
        assert self.isfile(filepath)
        try:
            f = tempfile.NamedTemporaryFile(delete=False)
            f.write(self.get(filepath))
            f.close()
            yield f.name
        finally:
            os.remove(f.name)

    def list_dir_or_file(self,
                         dir_path: Union[str, Path],
                         list_dir: bool = True,
                         list_file: bool = True,
                         suffix: Optional[Union[str, Tuple[str]]] = None,
                         recursive: bool = False) -> Iterator[str]:
        """Scan a directory to find the interested directories or files in
        arbitrary order.

        Note:
            Petrel has no concept of directories but it simulates the directory
            hierarchy in the filesystem through public prefixes. In addition,
            if the returned path ends with '/', it means the path is a public
            prefix which is a logical directory.

        Note:
            :meth:`list_dir_or_file` returns the path relative to ``dir_path``.
            In addition, the returned path of directory will not contains the
            suffix '/' which is consistent with other backends.

        Args:
            dir_path (str | Path): Path of the directory.
            list_dir (bool): List the directories. Default: True.
            list_file (bool): List the path of files. Default: True.
            suffix (str or tuple[str], optional):  File suffix
                that we are interested in. Default: None.
            recursive (bool): If set to True, recursively scan the
                directory. Default: False.

        Yields:
            Iterable[str]: A relative path to ``dir_path``.
        """
        if not has_method(self._client, 'list'):
            raise NotImplementedError(
                ('Current version of Petrel Python SDK has not supported '
                 'the `list` method, please use a higher version or dev'
                 ' branch instead.'))

        dir_path = self._map_path(dir_path)
        dir_path = self._format_path(dir_path)
        if list_dir and suffix is not None:
            raise TypeError(
                '`list_dir` should be False when `suffix` is not None')

        if (suffix is not None) and not isinstance(suffix, (str, tuple)):
            raise TypeError('`suffix` must be a string or tuple of strings')

        # Petrel's simulated directory hierarchy assumes that directory paths
        # should end with `/`
        if not dir_path.endswith('/'):
            dir_path += '/'

        root = dir_path

        def _list_dir_or_file(dir_path, list_dir, list_file, suffix,
                              recursive):
            for path in self._client.list(dir_path):
                # the `self.isdir` is not used here to determine whether path
                # is a directory, because `self.isdir` relies on
                # `self._client.list`
                if path.endswith('/'):  # a directory path
                    next_dir_path = self.join_path(dir_path, path)
                    if list_dir:
                        # get the relative path and exclude the last
                        # character '/'
                        rel_dir = next_dir_path[len(root):-1]
                        yield rel_dir
                    if recursive:
                        yield from _list_dir_or_file(next_dir_path, list_dir,
                                                     list_file, suffix,
                                                     recursive)
                else:  # a file path
                    absolute_path = self.join_path(dir_path, path)
                    rel_path = absolute_path[len(root):]
                    if (suffix is None
                            or rel_path.endswith(suffix)) and list_file:
                        yield rel_path

        return _list_dir_or_file(dir_path, list_dir, list_file, suffix,
                                 recursive)


class MemcachedBackend(BaseStorageBackend):
    """Memcached storage backend.

    Attributes:
        server_list_cfg (str): Config file for memcached server list.
        client_cfg (str): Config file for memcached client.
        sys_path (str | None): Additional path to be appended to `sys.path`.
            Default: None.
    """

    def __init__(self, server_list_cfg, client_cfg, sys_path=None):
        if sys_path is not None:
            import sys
            sys.path.append(sys_path)
        try:
            import mc
        except ImportError:
            raise ImportError(
                'Please install memcached to enable MemcachedBackend.')

        self.server_list_cfg = server_list_cfg
        self.client_cfg = client_cfg
        self._client = mc.MemcachedClient.GetInstance(self.server_list_cfg,
                                                      self.client_cfg)
        # mc.pyvector servers as a point which points to a memory cache
        self._mc_buffer = mc.pyvector()

    def get(self, filepath):
        filepath = str(filepath)
        import mc
        self._client.Get(filepath, self._mc_buffer)
        value_buf = mc.ConvertBuffer(self._mc_buffer)
        return value_buf

    def get_text(self, filepath, encoding=None):
        raise NotImplementedError


class LmdbBackend(BaseStorageBackend):
    """Lmdb storage backend.

    Args:
        db_path (str): Lmdb database path.
        readonly (bool, optional): Lmdb environment parameter. If True,
            disallow any write operations. Default: True.
        lock (bool, optional): Lmdb environment parameter. If False, when
            concurrent access occurs, do not lock the database. Default: False.
        readahead (bool, optional): Lmdb environment parameter. If False,
            disable the OS filesystem readahead mechanism, which may improve
            random read performance when a database is larger than RAM.
            Default: False.

    Attributes:
        db_path (str): Lmdb database path.
    """

    def __init__(self,
                 db_path,
                 readonly=True,
                 lock=False,
                 readahead=False,
                 **kwargs):
        try:
            import lmdb  # NOQA
        except ImportError:
            raise ImportError('Please install lmdb to enable LmdbBackend.')

        self.db_path = str(db_path)
        self.readonly = readonly
        self.lock = lock
        self.readahead = readahead
        self.kwargs = kwargs
        self._client = None

    def get(self, filepath):
        """Get values according to the filepath.

        Args:
            filepath (str | obj:`Path`): Here, filepath is the lmdb key.
        """
        if self._client is None:
            self._client = self._get_client()

        with self._client.begin(write=False) as txn:
            value_buf = txn.get(str(filepath).encode('utf-8'))
        return value_buf

    def get_text(self, filepath, encoding=None):
        raise NotImplementedError

    def _get_client(self):
        import lmdb

        return lmdb.open(
            self.db_path,
            readonly=self.readonly,
            lock=self.lock,
            readahead=self.readahead,
            **self.kwargs)

    def __del__(self):
        self._client.close()


class HardDiskBackend(BaseStorageBackend):
    """Raw hard disks storage backend."""

    _allow_symlink = True

    def get(self, filepath: Union[str, Path]) -> bytes:
        """Read data from a given ``filepath`` with 'rb' mode.

        Args:
            filepath (str or Path): Path to read data.

        Returns:
            bytes: Expected bytes object.
        """
        with open(filepath, 'rb') as f:
            value_buf = f.read()
        return value_buf

    def get_text(self,
                 filepath: Union[str, Path],
                 encoding: str = 'utf-8') -> str:
        """Read data from a given ``filepath`` with 'r' mode.

        Args:
            filepath (str or Path): Path to read data.
            encoding (str): The encoding format used to open the ``filepath``.
                Default: 'utf-8'.

        Returns:
            str: Expected text reading from ``filepath``.
        """
        with open(filepath, 'r', encoding=encoding) as f:
            value_buf = f.read()
        return value_buf

    def put(self, obj: bytes, filepath: Union[str, Path]) -> None:
        """Write data to a given ``filepath`` with 'wb' mode.

        Note:
            ``put`` will create a directory if the directory of ``filepath``
            does not exist.

        Args:
            obj (bytes): Data to be written.
            filepath (str or Path): Path to write data.
        """
        mmcv.mkdir_or_exist(osp.dirname(filepath))
        with open(filepath, 'wb') as f:
            f.write(obj)

    def put_text(self,
                 obj: str,
                 filepath: Union[str, Path],
                 encoding: str = 'utf-8') -> None:
        """Write data to a given ``filepath`` with 'w' mode.

        Note:
            ``put_text`` will create a directory if the directory of
            ``filepath`` does not exist.

        Args:
            obj (str): Data to be written.
            filepath (str or Path): Path to write data.
            encoding (str): The encoding format used to open the ``filepath``.
                Default: 'utf-8'.
        """
        mmcv.mkdir_or_exist(osp.dirname(filepath))
        with open(filepath, 'w', encoding=encoding) as f:
            f.write(obj)

    def remove(self, filepath: Union[str, Path]) -> None:
        """Remove a file.

        Args:
            filepath (str or Path): Path to be removed.
        """
        os.remove(filepath)

    def exists(self, filepath: Union[str, Path]) -> bool:
        """Check whether a file path exists.

        Args:
            filepath (str or Path): Path to be checked whether exists.

        Returns:
            bool: Return ``True`` if ``filepath`` exists, ``False`` otherwise.
        """
        return osp.exists(filepath)

    def isdir(self, filepath: Union[str, Path]) -> bool:
        """Check whether a file path is a directory.

        Args:
            filepath (str or Path): Path to be checked whether it is a
                directory.

        Returns:
            bool: Return ``True`` if ``filepath`` points to a directory,
            ``False`` otherwise.
        """
        return osp.isdir(filepath)

    def isfile(self, filepath: Union[str, Path]) -> bool:
        """Check whether a file path is a file.

        Args:
            filepath (str or Path): Path to be checked whether it is a file.

        Returns:
            bool: Return ``True`` if ``filepath`` points to a file, ``False``
            otherwise.
        """
        return osp.isfile(filepath)

    def join_path(self, filepath: Union[str, Path],
                  *filepaths: Union[str, Path]) -> str:
        """Concatenate all file paths.

        Join one or more filepath components intelligently. The return value
        is the concatenation of filepath and any members of *filepaths.

        Args:
            filepath (str or Path): Path to be concatenated.

        Returns:
            str: The result of concatenation.
        """
        return osp.join(filepath, *filepaths)

    @contextmanager
    def get_local_path(
            self,
            filepath: Union[str,
                            Path]) -> Generator[Union[str, Path], None, None]:
        """Only for unified API and do nothing."""
        yield filepath

    def list_dir_or_file(self,
                         dir_path: Union[str, Path],
                         list_dir: bool = True,
                         list_file: bool = True,
                         suffix: Optional[Union[str, Tuple[str]]] = None,
                         recursive: bool = False) -> Iterator[str]:
        """Scan a directory to find the interested directories or files in
        arbitrary order.

        Note:
            :meth:`list_dir_or_file` returns the path relative to ``dir_path``.

        Args:
            dir_path (str | Path): Path of the directory.
            list_dir (bool): List the directories. Default: True.
            list_file (bool): List the path of files. Default: True.
            suffix (str or tuple[str], optional):  File suffix
                that we are interested in. Default: None.
            recursive (bool): If set to True, recursively scan the
                directory. Default: False.

        Yields:
            Iterable[str]: A relative path to ``dir_path``.
        """
        if list_dir and suffix is not None:
            raise TypeError('`suffix` should be None when `list_dir` is True')

        if (suffix is not None) and not isinstance(suffix, (str, tuple)):
            raise TypeError('`suffix` must be a string or tuple of strings')

        root = dir_path

        def _list_dir_or_file(dir_path, list_dir, list_file, suffix,
                              recursive):
            for entry in os.scandir(dir_path):
                if not entry.name.startswith('.') and entry.is_file():
                    rel_path = osp.relpath(entry.path, root)
                    if (suffix is None
                            or rel_path.endswith(suffix)) and list_file:
                        yield rel_path
                elif osp.isdir(entry.path):
                    if list_dir:
                        rel_dir = osp.relpath(entry.path, root)
                        yield rel_dir
                    if recursive:
                        yield from _list_dir_or_file(entry.path, list_dir,
                                                     list_file, suffix,
                                                     recursive)

        return _list_dir_or_file(dir_path, list_dir, list_file, suffix,
                                 recursive)


class HTTPBackend(BaseStorageBackend):
    """HTTP and HTTPS storage bachend."""

    def get(self, filepath):
        value_buf = urlopen(filepath).read()
        return value_buf

    def get_text(self, filepath, encoding='utf-8'):
        value_buf = urlopen(filepath).read()
        return value_buf.decode(encoding)

    @contextmanager
    def get_local_path(
            self, filepath: str) -> Generator[Union[str, Path], None, None]:
        """Download a file from ``filepath``.

        ``get_local_path`` is decorated by :meth:`contxtlib.contextmanager`. It
        can be called with ``with`` statement, and when exists from the
        ``with`` statement, the temporary path will be released.

        Args:
            filepath (str): Download a file from ``filepath``.

        Examples:
            >>> client = HTTPBackend()
            >>> # After existing from the ``with`` clause,
            >>> # the path will be removed
            >>> with client.get_local_path('http://path/of/your/file') as path:
            ...     # do something here
        """
        try:
            f = tempfile.NamedTemporaryFile(delete=False)
            f.write(self.get(filepath))
            f.close()
            yield f.name
        finally:
            os.remove(f.name)


class FileClient:
    """A general file client to access files in different backends.

    The client loads a file or text in a specified backend from its path
    and returns it as a binary or text file. There are two ways to choose a
    backend, the name of backend and the prefix of path. Although both of them
    can be used to choose a storage backend, ``backend`` has a higher priority
    that is if they are all set, the storage backend will be chosen by the
    backend argument. If they are all `None`, the disk backend will be chosen.
    Note that It can also register other backend accessor with a given name,
    prefixes, and backend class. In addition, We use the singleton pattern to
    avoid repeated object creation. If the arguments are the same, the same
    object will be returned.

    Args:
        backend (str, optional): The storage backend type. Options are "disk",
            "ceph", "memcached", "lmdb", "http" and "petrel". Default: None.
        prefix (str, optional): The prefix of the registered storage backend.
            Options are "s3", "http", "https". Default: None.

    Examples:
        >>> # only set backend
        >>> file_client = FileClient(backend='petrel')
        >>> # only set prefix
        >>> file_client = FileClient(prefix='s3')
        >>> # set both backend and prefix but use backend to choose client
        >>> file_client = FileClient(backend='petrel', prefix='s3')
        >>> # if the arguments are the same, the same object is returned
        >>> file_client1 = FileClient(backend='petrel')
        >>> file_client1 is file_client
        True

    Attributes:
        client (:obj:`BaseStorageBackend`): The backend object.
    """

    _backends = {
        'disk': HardDiskBackend,
        'ceph': CephBackend,
        'memcached': MemcachedBackend,
        'lmdb': LmdbBackend,
        'petrel': PetrelBackend,
        'http': HTTPBackend,
    }
<<<<<<< HEAD

    _prefix_to_backends = {
=======
    # This collection is used to record the overridden backends, and when a
    # backend appears in the collection, the singleton pattern is disabled for
    # that backend, because if the singleton pattern is used, then the object
    # returned will be the backend before overwriting
    _overridden_backends: set = set()
    _prefix_to_backends: dict = {
>>>>>>> c561264d
        's3': PetrelBackend,
        'http': HTTPBackend,
        'https': HTTPBackend,
    }
<<<<<<< HEAD
=======
    _overridden_prefixes: set = set()
>>>>>>> c561264d

    _instances: dict = {}

    client: Any

    def __new__(cls, backend=None, prefix=None, **kwargs):
        if backend is None and prefix is None:
            backend = 'disk'
        if backend is not None and backend not in cls._backends:
            raise ValueError(
                f'Backend {backend} is not supported. Currently supported ones'
                f' are {list(cls._backends.keys())}')
        if prefix is not None and prefix not in cls._prefix_to_backends:
            raise ValueError(
                f'prefix {prefix} is not supported. Currently supported ones '
                f'are {list(cls._prefix_to_backends.keys())}')

        # concatenate the arguments to a unique key for determining whether
        # objects with the same arguments were created
        arg_key = f'{backend}:{prefix}'
        for key, value in kwargs.items():
            arg_key += f':{key}:{value}'

        if arg_key in cls._instances:
            _instance = cls._instances[arg_key]
        else:
            # create a new object and put it to _instance
            _instance = super().__new__(cls)
            if backend is not None:
                _instance.client = cls._backends[backend](**kwargs)
            else:
                _instance.client = cls._prefix_to_backends[prefix](**kwargs)

            cls._instances[arg_key] = _instance

        return _instance

    @property
    def name(self):
        return self.client.name

    @property
    def allow_symlink(self):
        return self.client.allow_symlink

    @staticmethod
    def parse_uri_prefix(uri: Union[str, Path]) -> Optional[str]:
        """Parse the prefix of a uri.

        Args:
            uri (str | Path): Uri to be parsed that contains the file prefix.

        Examples:
            >>> FileClient.parse_uri_prefix('s3://path/of/your/file')
            's3'

        Returns:
            str | None: Return the prefix of uri if the uri contains '://' else
            ``None``.
        """
        assert is_filepath(uri)
        uri = str(uri)
        if '://' not in uri:
            return None
        else:
            prefix, _ = uri.split('://')
            # In the case of PetrelBackend, the prefix may contains the cluster
            # name like clusterName:s3
            if ':' in prefix:
                _, prefix = prefix.split(':')
            return prefix

    @classmethod
    def infer_client(cls,
                     file_client_args: Optional[dict] = None,
                     uri: Optional[Union[str, Path]] = None) -> 'FileClient':
        """Infer a suitable file client based on the URI and arguments.

        Args:
            file_client_args (dict, optional): Arguments to instantiate a
                FileClient. Default: None.
            uri (str | Path, optional): Uri to be parsed that contains the file
                prefix. Default: None.

        Examples:
            >>> uri = 's3://path/of/your/file'
            >>> file_client = FileClient.infer_client(uri=uri)
            >>> file_client_args = {'backend': 'petrel'}
            >>> file_client = FileClient.infer_client(file_client_args)

        Returns:
            FileClient: Instantiated FileClient object.
        """
        assert file_client_args is not None or uri is not None
        if file_client_args is None:
            file_prefix = cls.parse_uri_prefix(uri)  # type: ignore
            return cls(prefix=file_prefix)
        else:
            return cls(**file_client_args)

    @classmethod
    def _register_backend(cls, name, backend, force=False, prefixes=None):
        if not isinstance(name, str):
            raise TypeError('the backend name should be a string, '
                            f'but got {type(name)}')
        if not inspect.isclass(backend):
            raise TypeError(
                f'backend should be a class but got {type(backend)}')
        if not issubclass(backend, BaseStorageBackend):
            raise TypeError(
                f'backend {backend} is not a subclass of BaseStorageBackend')
        if not force and name in cls._backends:
            raise KeyError(
                f'{name} is already registered as a storage backend, '
                'add "force=True" if you want to override it')

        if name in cls._backends and force:
            for arg_key, instance in list(cls._instances.items()):
                if isinstance(instance.client, cls._backends[name]):
                    cls._instances.pop(arg_key)
        cls._backends[name] = backend

        if prefixes is not None:
            if isinstance(prefixes, str):
                prefixes = [prefixes]
            else:
                assert isinstance(prefixes, (list, tuple))
            for prefix in prefixes:
                if prefix not in cls._prefix_to_backends:
                    cls._prefix_to_backends[prefix] = backend
                elif (prefix in cls._prefix_to_backends) and force:
                    overridden_backend = cls._prefix_to_backends[prefix]
                    if isinstance(overridden_backend, list):
                        overridden_backend = tuple(overridden_backend)
                    for arg_key, instance in list(cls._instances.items()):
                        if isinstance(instance.client, overridden_backend):
                            cls._instances.pop(arg_key)
                    cls._prefix_to_backends[prefix] = backend
                else:
                    raise KeyError(
                        f'{prefix} is already registered as a storage backend,'
                        ' add "force=True" if you want to override it')

    @classmethod
    def register_backend(cls, name, backend=None, force=False, prefixes=None):
        """Register a backend to FileClient.

        This method can be used as a normal class method or a decorator.

        .. code-block:: python

            class NewBackend(BaseStorageBackend):

                def get(self, filepath):
                    return filepath

                def get_text(self, filepath):
                    return filepath

            FileClient.register_backend('new', NewBackend)

        or

        .. code-block:: python

            @FileClient.register_backend('new')
            class NewBackend(BaseStorageBackend):

                def get(self, filepath):
                    return filepath

                def get_text(self, filepath):
                    return filepath

        Args:
            name (str): The name of the registered backend.
            backend (class, optional): The backend class to be registered,
                which must be a subclass of :class:`BaseStorageBackend`.
                When this method is used as a decorator, backend is None.
                Defaults to None.
            force (bool, optional): Whether to override the backend if the name
                has already been registered. Defaults to False.
            prefixes (str or list[str] or tuple[str], optional): The prefixes
                of the registered storage backend. Default: None.
                `New in version 1.3.15.`
        """
        if backend is not None:
            cls._register_backend(
                name, backend, force=force, prefixes=prefixes)
            return

        def _register(backend_cls):
            cls._register_backend(
                name, backend_cls, force=force, prefixes=prefixes)
            return backend_cls

        return _register

    def get(self, filepath: Union[str, Path]) -> Union[bytes, memoryview]:
        """Read data from a given ``filepath`` with 'rb' mode.

        Note:
            There are two types of return values for ``get``, one is ``bytes``
            and the other is ``memoryview``. The advantage of using memoryview
            is that you can avoid copying, and if you want to convert it to
            ``bytes``, you can use ``.tobytes()``.

        Args:
            filepath (str or Path): Path to read data.

        Returns:
            bytes | memoryview: Expected bytes object or a memory view of the
            bytes object.
        """
        return self.client.get(filepath)

    def get_text(self, filepath: Union[str, Path], encoding='utf-8') -> str:
        """Read data from a given ``filepath`` with 'r' mode.

        Args:
            filepath (str or Path): Path to read data.
            encoding (str): The encoding format used to open the ``filepath``.
                Default: 'utf-8'.

        Returns:
            str: Expected text reading from ``filepath``.
        """
        return self.client.get_text(filepath, encoding)

    def put(self, obj: bytes, filepath: Union[str, Path]) -> None:
        """Write data to a given ``filepath`` with 'wb' mode.

        Note:
            ``put`` should create a directory if the directory of ``filepath``
            does not exist.

        Args:
            obj (bytes): Data to be written.
            filepath (str or Path): Path to write data.
        """
        self.client.put(obj, filepath)

    def put_text(self, obj: str, filepath: Union[str, Path]) -> None:
        """Write data to a given ``filepath`` with 'w' mode.

        Note:
            ``put_text`` should create a directory if the directory of
            ``filepath`` does not exist.

        Args:
            obj (str): Data to be written.
            filepath (str or Path): Path to write data.
            encoding (str, optional): The encoding format used to open the
                `filepath`. Default: 'utf-8'.
        """
        self.client.put_text(obj, filepath)

    def remove(self, filepath: Union[str, Path]) -> None:
        """Remove a file.

        Args:
            filepath (str, Path): Path to be removed.
        """
        self.client.remove(filepath)

    def exists(self, filepath: Union[str, Path]) -> bool:
        """Check whether a file path exists.

        Args:
            filepath (str or Path): Path to be checked whether exists.

        Returns:
            bool: Return ``True`` if ``filepath`` exists, ``False`` otherwise.
        """
        return self.client.exists(filepath)

    def isdir(self, filepath: Union[str, Path]) -> bool:
        """Check whether a file path is a directory.

        Args:
            filepath (str or Path): Path to be checked whether it is a
                directory.

        Returns:
            bool: Return ``True`` if ``filepath`` points to a directory,
            ``False`` otherwise.
        """
        return self.client.isdir(filepath)

    def isfile(self, filepath: Union[str, Path]) -> bool:
        """Check whether a file path is a file.

        Args:
            filepath (str or Path): Path to be checked whether it is a file.

        Returns:
            bool: Return ``True`` if ``filepath`` points to a file, ``False``
            otherwise.
        """
        return self.client.isfile(filepath)

    def join_path(self, filepath: Union[str, Path],
                  *filepaths: Union[str, Path]) -> str:
        """Concatenate all file paths.

        Join one or more filepath components intelligently. The return value
        is the concatenation of filepath and any members of *filepaths.

        Args:
            filepath (str or Path): Path to be concatenated.

        Returns:
            str: The result of concatenation.
        """
        return self.client.join_path(filepath, *filepaths)

    @contextmanager
    def get_local_path(
            self,
            filepath: Union[str,
                            Path]) -> Generator[Union[str, Path], None, None]:
        """Download data from ``filepath`` and write the data to local path.

        ``get_local_path`` is decorated by :meth:`contxtlib.contextmanager`. It
        can be called with ``with`` statement, and when exists from the
        ``with`` statement, the temporary path will be released.

        Note:
            If the ``filepath`` is a local path, just return itself.

        .. warning::
            ``get_local_path`` is an experimental interface that may change in
            the future.

        Args:
            filepath (str or Path): Path to be read data.

        Examples:
            >>> file_client = FileClient(prefix='s3')
            >>> with file_client.get_local_path('s3://bucket/abc.jpg') as path:
            ...     # do something here

        Yields:
            Iterable[str]: Only yield one path.
        """
        with self.client.get_local_path(str(filepath)) as local_path:
            yield local_path

    def list_dir_or_file(self,
                         dir_path: Union[str, Path],
                         list_dir: bool = True,
                         list_file: bool = True,
                         suffix: Optional[Union[str, Tuple[str]]] = None,
                         recursive: bool = False) -> Iterator[str]:
        """Scan a directory to find the interested directories or files in
        arbitrary order.

        Note:
            :meth:`list_dir_or_file` returns the path relative to ``dir_path``.

        Args:
            dir_path (str | Path): Path of the directory.
            list_dir (bool): List the directories. Default: True.
            list_file (bool): List the path of files. Default: True.
            suffix (str or tuple[str], optional):  File suffix
                that we are interested in. Default: None.
            recursive (bool): If set to True, recursively scan the
                directory. Default: False.

        Yields:
            Iterable[str]: A relative path to ``dir_path``.
        """
        yield from self.client.list_dir_or_file(dir_path, list_dir, list_file,
                                                suffix, recursive)<|MERGE_RESOLUTION|>--- conflicted
+++ resolved
@@ -791,25 +791,12 @@
         'petrel': PetrelBackend,
         'http': HTTPBackend,
     }
-<<<<<<< HEAD
 
     _prefix_to_backends = {
-=======
-    # This collection is used to record the overridden backends, and when a
-    # backend appears in the collection, the singleton pattern is disabled for
-    # that backend, because if the singleton pattern is used, then the object
-    # returned will be the backend before overwriting
-    _overridden_backends: set = set()
-    _prefix_to_backends: dict = {
->>>>>>> c561264d
         's3': PetrelBackend,
         'http': HTTPBackend,
         'https': HTTPBackend,
     }
-<<<<<<< HEAD
-=======
-    _overridden_prefixes: set = set()
->>>>>>> c561264d
 
     _instances: dict = {}
 
