--- conflicted
+++ resolved
@@ -325,15 +325,9 @@
                 self.client = self._prefix_to_backends[prefix](**kwargs)
                 break
 
-<<<<<<< HEAD
-        for name, backend_cls in self._backends.items():
-            if isinstance(self.client, backend_cls):
-                self.backend_name = name
-=======
         for backend_name, backend_cls in self._backends.items():
             if isinstance(self.client, backend_cls):
                 self.backend_name = backend_name
->>>>>>> 68f0ab65
                 break
 
     @staticmethod
