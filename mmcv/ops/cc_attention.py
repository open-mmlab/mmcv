--- conflicted
+++ resolved
@@ -3,11 +3,8 @@
 import torch.nn.functional as F
 from einops import rearrange
 
-<<<<<<< HEAD
-=======
-from mmcv.cnn import PLUGIN_LAYERS, Scale
-from ..utils import ext_loader
->>>>>>> 366c628a
+from mmcv.cnn import PLUGIN_LAYERS
+
 
 def NEG_INF_DIAG(n, device):
     """Returns a diagonal matrix of size [n, n].
