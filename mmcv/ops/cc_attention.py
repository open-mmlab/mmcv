--- conflicted
+++ resolved
@@ -2,11 +2,8 @@
 import torch.nn as nn
 import torch.nn.functional as F
 
-<<<<<<< HEAD
-=======
-from mmcv.cnn import PLUGIN_LAYERS, Scale
-from ..utils import ext_loader
->>>>>>> 366c628a
+from mmcv.cnn import PLUGIN_LAYERS
+
 
 def NEG_INF_DIAG(n, device):
     """Returns a diagonal matrix of size [n, n].
