from typing import Any, Dict, List, Optional, Tuple, Union

import numpy as np
import torch
from mmengine.utils import deprecated_api_warning
from torch import Tensor

from ..utils import ext_loader

ext_module = ext_loader.load_ext(
    '_ext', ['nms', 'softnms', 'nms_match', 'nms_quadri'])

# Define a stub for nms_rotated for backwards compatibility
def nms_rotated(*args, **kwargs):
    raise NotImplementedError(
        'nms_rotated has been removed. The functionality for rotated detection has been removed.'
    )


# This function is modified from: https://github.com/pytorch/vision/
class NMSop(torch.autograd.Function):

    @staticmethod
    def forward(ctx: Any, bboxes: Tensor, scores: Tensor, iou_threshold: float,
                offset: int, score_threshold: float, max_num: int) -> Tensor:
        is_filtering_by_score = score_threshold > 0
        if is_filtering_by_score:
            valid_mask = scores > score_threshold
            bboxes, scores = bboxes[valid_mask], scores[valid_mask]
            valid_inds = torch.nonzero(
                valid_mask, as_tuple=False).squeeze(dim=1)

        inds = ext_module.nms(
            bboxes, scores, iou_threshold=float(iou_threshold), offset=offset)

        if max_num > 0:
            inds = inds[:max_num]
        if is_filtering_by_score:
            inds = valid_inds[inds]
        return inds


class SoftNMSop(torch.autograd.Function):

    @staticmethod
    def forward(ctx: Any, boxes: Tensor, scores: Tensor, iou_threshold: float,
                sigma: float, min_score: float, method: int,
                offset: int) -> Tuple[Tensor, Tensor]:
        dets = boxes.new_empty((boxes.size(0), 5), device='cpu')
        inds = ext_module.softnms(
            boxes.cpu(),
            scores.cpu(),
            dets.cpu(),
            iou_threshold=float(iou_threshold),
            sigma=float(sigma),
            min_score=float(min_score),
            method=int(method),
            offset=int(offset))
        return dets, inds

    @staticmethod
    def symbolic(g, boxes, scores, iou_threshold, sigma, min_score, method,
                 offset):
        from packaging import version
        assert version.parse(torch.__version__) >= version.parse('1.7.0')
        nms_out = g.op(
            'mmcv::SoftNonMaxSuppression',
            boxes,
            scores,
            iou_threshold_f=float(iou_threshold),
            sigma_f=float(sigma),
            min_score_f=float(min_score),
            method_i=int(method),
            offset_i=int(offset),
            outputs=2)
        return nms_out


array_like_type = Union[Tensor, np.ndarray]


@deprecated_api_warning({'iou_thr': 'iou_threshold'})
def nms(boxes: array_like_type,
        scores: array_like_type,
        iou_threshold: float,
        offset: int = 0,
        score_threshold: float = 0,
        max_num: int = -1) -> Tuple[array_like_type, array_like_type]:
    """Dispatch to either CPU or GPU NMS implementations.

    The input can be either torch tensor or numpy array. GPU NMS will be used
    if the input is gpu tensor, otherwise CPU NMS
    will be used. The returned type will always be the same as inputs.

    Arguments:
        boxes (torch.Tensor or np.ndarray): boxes in shape (N, 4).
        scores (torch.Tensor or np.ndarray): scores in shape (N, ).
        iou_threshold (float): IoU threshold for NMS.
        offset (int, 0 or 1): boxes' width or height is (x2 - x1 + offset).
        score_threshold (float): score threshold for NMS.
        max_num (int): maximum number of boxes after NMS.

    Returns:
        tuple: kept dets (boxes and scores) and indice, which always have
        the same data type as the input.

    Example:
        >>> boxes = np.array([[49.1, 32.4, 51.0, 35.9],
        >>>                   [49.3, 32.9, 51.0, 35.3],
        >>>                   [49.2, 31.8, 51.0, 35.4],
        >>>                   [35.1, 11.5, 39.1, 15.7],
        >>>                   [35.6, 11.8, 39.3, 14.2],
        >>>                   [35.3, 11.5, 39.9, 14.5],
        >>>                   [35.2, 11.7, 39.7, 15.7]], dtype=np.float32)
        >>> scores = np.array([0.9, 0.9, 0.5, 0.5, 0.5, 0.4, 0.3],\
               dtype=np.float32)
        >>> iou_threshold = 0.6
        >>> dets, inds = nms(boxes, scores, iou_threshold)
        >>> assert len(inds) == len(dets) == 3
    """
    assert isinstance(boxes, (Tensor, np.ndarray))
    assert isinstance(scores, (Tensor, np.ndarray))
    is_numpy = False
    if isinstance(boxes, np.ndarray):
        is_numpy = True
        boxes = torch.from_numpy(boxes)
    if isinstance(scores, np.ndarray):
        scores = torch.from_numpy(scores)
    assert boxes.size(1) == 4
    assert boxes.size(0) == scores.size(0)
    assert offset in (0, 1)

    inds = NMSop.apply(boxes, scores, iou_threshold, offset, score_threshold,
                       max_num)
    dets = torch.cat((boxes[inds], scores[inds].reshape(-1, 1)), dim=1)
    if is_numpy:
        dets = dets.cpu().numpy()
        inds = inds.cpu().numpy()
    return dets, inds


@deprecated_api_warning({'iou_thr': 'iou_threshold'})
def soft_nms(boxes: array_like_type,
             scores: array_like_type,
             iou_threshold: float = 0.3,
             sigma: float = 0.5,
             min_score: float = 1e-3,
             method: str = 'linear',
             offset: int = 0) -> Tuple[array_like_type, array_like_type]:
    """Dispatch to only CPU Soft NMS implementations.

    The input can be either a torch tensor or numpy array.
    The returned type will always be the same as inputs.

    Args:
        boxes (torch.Tensor or np.ndarray): boxes in shape (N, 4).
        scores (torch.Tensor or np.ndarray): scores in shape (N, ).
        iou_threshold (float): IoU threshold for NMS.
        sigma (float): hyperparameter for gaussian method
        min_score (float): score filter threshold
        method (str): either 'linear' or 'gaussian'
        offset (int, 0 or 1): boxes' width or height is (x2 - x1 + offset).

    Returns:
        tuple: kept dets (boxes and scores) and indice, which always have
        the same data type as the input.

    Example:
        >>> boxes = np.array([[4., 3., 5., 3.],
        >>>                   [4., 3., 5., 4.],
        >>>                   [3., 1., 3., 1.],
        >>>                   [3., 1., 3., 1.],
        >>>                   [3., 1., 3., 1.],
        >>>                   [3., 1., 3., 1.]], dtype=np.float32)
        >>> scores = np.array([0.9, 0.9, 0.5, 0.5, 0.4, 0.0], dtype=np.float32)
        >>> iou_threshold = 0.6
        >>> dets, inds = soft_nms(boxes, scores, iou_threshold, sigma=0.5)
        >>> assert len(inds) == len(dets) == 5
    """

    assert isinstance(boxes, (Tensor, np.ndarray))
    assert isinstance(scores, (Tensor, np.ndarray))
    is_numpy = False
    if isinstance(boxes, np.ndarray):
        is_numpy = True
        boxes = torch.from_numpy(boxes)
    if isinstance(scores, np.ndarray):
        scores = torch.from_numpy(scores)
    assert boxes.size(1) == 4
    assert boxes.size(0) == scores.size(0)
    assert offset in (0, 1)
    method_dict = {'naive': 0, 'linear': 1, 'gaussian': 2}
    assert method in method_dict.keys()

    dets, inds = SoftNMSop.apply(boxes.cpu(), scores.cpu(),
                                 float(iou_threshold), float(sigma),
                                 float(min_score), method_dict[method],
                                 int(offset))

    dets = dets[:inds.size(0)]

    if is_numpy:
        dets = dets.cpu().numpy()
        inds = inds.cpu().numpy()
        return dets, inds
    else:
        return dets.to(device=boxes.device), inds.to(device=boxes.device)


def batched_nms(boxes: Tensor,
                scores: Tensor,
                idxs: Tensor,
                nms_cfg: Optional[Dict],
                class_agnostic: bool = False) -> Tuple[Tensor, Tensor]:
    r"""Performs non-maximum suppression in a batched fashion.

    Modified from `torchvision/ops/boxes.py#L39
    <https://github.com/pytorch/vision/blob/
    505cd6957711af790211896d32b40291bea1bc21/torchvision/ops/boxes.py#L39>`_.
    In order to perform NMS independently per class, we add an offset to all
    the boxes. The offset is dependent only on the class idx, and is large
    enough so that boxes from different classes do not overlap.

    Note:
        In v1.4.1 and later, ``batched_nms`` supports skipping the NMS and
        returns sorted raw results when `nms_cfg` is None.

    Args:
        boxes (torch.Tensor): boxes in shape (N, 4) or (N, 5).
        scores (torch.Tensor): scores in shape (N, ).
        idxs (torch.Tensor): each index value correspond to a bbox cluster,
            and NMS will not be applied between elements of different idxs,
            shape (N, ).
        nms_cfg (dict | optional): Supports skipping the nms when `nms_cfg`
            is None, otherwise it should specify nms type and other
            parameters like `iou_thr`. Possible keys includes the following.

            - iou_threshold (float): IoU threshold used for NMS.
            - split_thr (float): threshold number of boxes. In some cases the
              number of boxes is large (e.g., 200k). To avoid OOM during
              training, the users could set `split_thr` to a small value.
              If the number of boxes is greater than the threshold, it will
              perform NMS on each group of boxes separately and sequentially.
              Defaults to 10000.
        class_agnostic (bool): if true, nms is class agnostic,
            i.e. IoU thresholding happens over all boxes,
            regardless of the predicted class. Defaults to False.

    Returns:
        tuple: kept dets and indice.

        - boxes (Tensor): Bboxes with score after nms, has shape
          (num_bboxes, 5). last dimension 5 arrange as
          (x1, y1, x2, y2, score)
        - keep (Tensor): The indices of remaining boxes in input
          boxes.
    """
    # skip nms when nms_cfg is None
    if nms_cfg is None:
        scores, inds = scores.sort(descending=True)
        boxes = boxes[inds]
        return torch.cat([boxes, scores[:, None]], -1), inds

    nms_cfg_ = nms_cfg.copy()
    class_agnostic = nms_cfg_.pop('class_agnostic', class_agnostic)
    if class_agnostic:
        boxes_for_nms = boxes
    else:
        # When using rotated boxes, only apply offsets on center.
        if boxes.size(-1) == 5:
            # Strictly, the maximum coordinates of the rotating box
            # (x,y,w,h,a) should be calculated by polygon coordinates.
            # But the conversion from rotated box to polygon will
            # slow down the speed.
            # So we use max(x,y) + max(w,h) as max coordinate
            # which is larger than polygon max coordinate
            # max(x1, y1, x2, y2,x3, y3, x4, y4)
            max_coordinate = boxes[..., :2].max() + boxes[..., 2:4].max()
            offsets = idxs.to(boxes) * (
                max_coordinate + torch.tensor(1).to(boxes))
            boxes_ctr_for_nms = boxes[..., :2] + offsets[:, None]
            boxes_for_nms = torch.cat([boxes_ctr_for_nms, boxes[..., 2:5]],
                                      dim=-1)
        else:
            max_coordinate = boxes.max()
            offsets = idxs.to(boxes) * (
                max_coordinate + torch.tensor(1).to(boxes))
            boxes_for_nms = boxes + offsets[:, None]

    nms_op = nms_cfg_.pop('type', 'nms')
    if isinstance(nms_op, str):
        nms_op = eval(nms_op)

    split_thr = nms_cfg_.pop('split_thr', 10000)
    # Won't split to multiple nms nodes when exporting to onnx
    if boxes_for_nms.shape[0] < split_thr:
        dets, keep = nms_op(boxes_for_nms, scores, **nms_cfg_)
        boxes = boxes[keep]

        # This assumes `dets` has arbitrary dimensions where
        # the last dimension is score.
        # Currently it supports bounding boxes [x1, y1, x2, y2, score] or
        # rotated boxes [cx, cy, w, h, angle_radian, score].

        scores = dets[:, -1]
    else:
        max_num = nms_cfg_.pop('max_num', -1)
        total_mask = scores.new_zeros(scores.size(), dtype=torch.bool)
        # Some type of nms would reweight the score, such as SoftNMS
        scores_after_nms = scores.new_zeros(scores.size())
        for id in torch.unique(idxs):
            mask = (idxs == id).nonzero(as_tuple=False).view(-1)
            dets, keep = nms_op(boxes_for_nms[mask], scores[mask], **nms_cfg_)
            total_mask[mask[keep]] = True
            scores_after_nms[mask[keep]] = dets[:, -1]
        keep = total_mask.nonzero(as_tuple=False).view(-1)

        scores, inds = scores_after_nms[keep].sort(descending=True)
        keep = keep[inds]
        boxes = boxes[keep]

        if max_num > 0:
            keep = keep[:max_num]
            boxes = boxes[:max_num]
            scores = scores[:max_num]

    boxes = torch.cat([boxes, scores[:, None]], -1)
    return boxes, keep


def nms_match(dets: array_like_type,
              iou_threshold: float) -> List[array_like_type]:
    """Matched dets into different groups by NMS.

    NMS match is Similar to NMS but when a bbox is suppressed, nms match will
    record the indice of suppressed bbox and form a group with the indice of
    kept bbox. In each group, indice is sorted as score order.

    Args:
        dets (torch.Tensor | np.ndarray): Det boxes with scores, shape (N, 5).
        iou_threshold (float): IoU thresh for NMS.

    Returns:
        list[torch.Tensor | np.ndarray]: The outer list corresponds different
        matched group, the inner Tensor corresponds the indices for a group
        in score order.
    """
    if dets.shape[0] == 0:
        matched = []
    else:
        assert dets.shape[-1] == 5, 'inputs dets.shape should be (N, 5), ' \
                                    f'but get {dets.shape}'
        if isinstance(dets, Tensor):
            dets_t = dets.detach().cpu()
        else:
            dets_t = torch.from_numpy(dets)
        indata_list = [dets_t]
        indata_dict = {'iou_threshold': float(iou_threshold)}
        matched = ext_module.nms_match(*indata_list, **indata_dict)

    if isinstance(dets, Tensor):
        return [dets.new_tensor(m, dtype=torch.long) for m in matched]
    else:
        return [np.array(m, dtype=int) for m in matched]


<<<<<<< HEAD
=======
def nms_rotated(dets: Tensor,
                scores: Tensor,
                iou_threshold: float,
                labels: Optional[Tensor] = None,
                clockwise: bool = True) -> Tuple[Tensor, Tensor]:
    """Performs non-maximum suppression (NMS) on the rotated boxes according to
    their intersection-over-union (IoU).

    Rotated NMS iteratively removes lower scoring rotated boxes which have an
    IoU greater than iou_threshold with another (higher scoring) rotated box.

    Args:
        dets (torch.Tensor):  Rotated boxes in shape (N, 5).
            They are expected to be in
            (x_ctr, y_ctr, width, height, angle_radian) format.
        scores (torch.Tensor): scores in shape (N, ).
        iou_threshold (float): IoU thresh for NMS.
        labels (torch.Tensor, optional): boxes' label in shape (N,).
        clockwise (bool): flag indicating whether the positive angular
            orientation is clockwise. default True.
            `New in version 1.4.3.`

    Returns:
        tuple: kept dets(boxes and scores) and indice, which is always the
        same data type as the input.
    """
    if dets.shape[0] == 0:
        return dets, None
    if not clockwise:
        flip_mat = dets.new_ones(dets.shape[-1])
        flip_mat[-1] = -1
        dets_cw = dets * flip_mat
    else:
        dets_cw = dets
    multi_label = labels is not None
    if labels is None:
        input_labels = scores.new_empty(0, dtype=torch.int)
    else:
        input_labels = labels

    if multi_label:
        dets_wl = torch.cat((dets_cw, labels.unsqueeze(1)), 1)  # type: ignore
    else:
        dets_wl = dets_cw
    _, order = scores.sort(0, descending=True)
    dets_sorted = dets_wl.index_select(0, order)

    keep_inds = ext_module.nms_rotated(dets_wl, scores, order, dets_sorted,
                                       input_labels, iou_threshold,
                                       multi_label)
    dets = torch.cat((dets[keep_inds], scores[keep_inds].reshape(-1, 1)),
                     dim=1)
    return dets, keep_inds
>>>>>>> 97c40c20


def nms_quadri(dets: Tensor,
               scores: Tensor,
               iou_threshold: float,
               labels: Optional[Tensor] = None) -> Tuple[Tensor, Tensor]:
    """Performs non-maximum suppression (NMS) on the quadrilateral boxes
    according to their intersection-over-union (IoU).

    Quadri NMS iteratively removes lower scoring quadrilateral boxes
    which have an IoU greater than iou_threshold with another (higher
    scoring) quadrilateral box.

    Args:
        dets (torch.Tensor):  Quadri boxes in shape (N, 8).
            They are expected to be in
            (x1, y1, ..., x4, y4) format.
        scores (torch.Tensor): scores in shape (N, ).
        iou_threshold (float): IoU thresh for NMS.
        labels (torch.Tensor, optional): boxes' label in shape (N,).

    Returns:
        tuple: kept dets(boxes and scores) and indice, which is always the
        same data type as the input.
    """
    if dets.shape[0] == 0:
        return dets, None

    multi_label = labels is not None
    if multi_label:
        dets_with_lables = \
            torch.cat((dets, labels.unsqueeze(1)), 1)  # type: ignore
    else:
        dets_with_lables = dets
    _, order = scores.sort(0, descending=True)
    dets_sorted = dets_with_lables.index_select(0, order)

    keep_inds = ext_module.nms_quadri(dets_with_lables, scores, order,
                                      dets_sorted, iou_threshold, multi_label)
    dets = torch.cat((dets[keep_inds], scores[keep_inds].reshape(-1, 1)),
                     dim=1)
    return dets, keep_inds<|MERGE_RESOLUTION|>--- conflicted
+++ resolved
@@ -364,64 +364,6 @@
         return [np.array(m, dtype=int) for m in matched]
 
 
-<<<<<<< HEAD
-=======
-def nms_rotated(dets: Tensor,
-                scores: Tensor,
-                iou_threshold: float,
-                labels: Optional[Tensor] = None,
-                clockwise: bool = True) -> Tuple[Tensor, Tensor]:
-    """Performs non-maximum suppression (NMS) on the rotated boxes according to
-    their intersection-over-union (IoU).
-
-    Rotated NMS iteratively removes lower scoring rotated boxes which have an
-    IoU greater than iou_threshold with another (higher scoring) rotated box.
-
-    Args:
-        dets (torch.Tensor):  Rotated boxes in shape (N, 5).
-            They are expected to be in
-            (x_ctr, y_ctr, width, height, angle_radian) format.
-        scores (torch.Tensor): scores in shape (N, ).
-        iou_threshold (float): IoU thresh for NMS.
-        labels (torch.Tensor, optional): boxes' label in shape (N,).
-        clockwise (bool): flag indicating whether the positive angular
-            orientation is clockwise. default True.
-            `New in version 1.4.3.`
-
-    Returns:
-        tuple: kept dets(boxes and scores) and indice, which is always the
-        same data type as the input.
-    """
-    if dets.shape[0] == 0:
-        return dets, None
-    if not clockwise:
-        flip_mat = dets.new_ones(dets.shape[-1])
-        flip_mat[-1] = -1
-        dets_cw = dets * flip_mat
-    else:
-        dets_cw = dets
-    multi_label = labels is not None
-    if labels is None:
-        input_labels = scores.new_empty(0, dtype=torch.int)
-    else:
-        input_labels = labels
-
-    if multi_label:
-        dets_wl = torch.cat((dets_cw, labels.unsqueeze(1)), 1)  # type: ignore
-    else:
-        dets_wl = dets_cw
-    _, order = scores.sort(0, descending=True)
-    dets_sorted = dets_wl.index_select(0, order)
-
-    keep_inds = ext_module.nms_rotated(dets_wl, scores, order, dets_sorted,
-                                       input_labels, iou_threshold,
-                                       multi_label)
-    dets = torch.cat((dets[keep_inds], scores[keep_inds].reshape(-1, 1)),
-                     dim=1)
-    return dets, keep_inds
->>>>>>> 97c40c20
-
-
 def nms_quadri(dets: Tensor,
                scores: Tensor,
                iou_threshold: float,
