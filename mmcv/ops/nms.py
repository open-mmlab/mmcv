import sys

import numpy as np
import torch

from mmcv.utils import deprecated_api_warning
from ..utils import ext_loader

ext_module = ext_loader.load_ext('_ext', ['nms', 'softnms', 'nms_match'])


# This function is modified from: https://github.com/pytorch/vision/
class NMSop(torch.autograd.Function):

    @staticmethod
    def forward(ctx, bboxes, scores, iou_threshold, offset):
        inds = ext_module.nms(
            bboxes, scores, iou_threshold=float(iou_threshold), offset=offset)
        return inds

    @staticmethod
    def symbolic(g, bboxes, scores, iou_threshold, offset):
        from torch.onnx.symbolic_opset9 import select, squeeze, unsqueeze
        boxes = unsqueeze(g, bboxes, 0)
        scores = unsqueeze(g, unsqueeze(g, scores, 0), 0)
        max_output_per_class = g.op(
            'Constant', value_t=torch.tensor([sys.maxsize], dtype=torch.long))
        iou_threshold = g.op(
            'Constant',
            value_t=torch.tensor([iou_threshold], dtype=torch.float))
        nms_out = g.op('NonMaxSuppression', boxes, scores,
                       max_output_per_class, iou_threshold)
        return squeeze(
            g,
            select(
                g, nms_out, 1,
                g.op('Constant', value_t=torch.tensor([2], dtype=torch.long))),
            1)


@deprecated_api_warning({'iou_thr': 'iou_threshold'})
def nms(boxes, scores, iou_threshold, offset=0):
    """Dispatch to either CPU or GPU NMS implementations.

    The input can be either torch tensor or numpy array. GPU NMS will be used
    if the input is gpu tensor, otherwise CPU NMS
    will be used. The returned type will always be the same as inputs.

    Arguments:
        boxes (torch.Tensor or np.ndarray): boxes in shape (N, 4).
        scores (torch.Tensor or np.ndarray): scores in shape (N, ).
        iou_threshold (float): IoU threshold for NMS.
        offset (int, 0 or 1): boxes' width or height is (x2 - x1 + offset).

    Returns:
        tuple: kept dets(boxes and scores) and indice, which is always the \
            same data type as the input.

    Example:
        >>> boxes = np.array([[49.1, 32.4, 51.0, 35.9],
        >>>                   [49.3, 32.9, 51.0, 35.3],
        >>>                   [49.2, 31.8, 51.0, 35.4],
        >>>                   [35.1, 11.5, 39.1, 15.7],
        >>>                   [35.6, 11.8, 39.3, 14.2],
        >>>                   [35.3, 11.5, 39.9, 14.5],
        >>>                   [35.2, 11.7, 39.7, 15.7]], dtype=np.float32)
        >>> scores = np.array([0.9, 0.9, 0.5, 0.5, 0.5, 0.4, 0.3],\
               dtype=np.float32)
        >>> iou_threshold = 0.6
        >>> dets, inds = nms(boxes, scores, iou_threshold)
        >>> assert len(inds) == len(dets) == 3
    """
    assert isinstance(boxes, (torch.Tensor, np.ndarray))
    assert isinstance(scores, (torch.Tensor, np.ndarray))
    is_numpy = False
    if isinstance(boxes, np.ndarray):
        is_numpy = True
        boxes = torch.from_numpy(boxes)
    if isinstance(scores, np.ndarray):
        scores = torch.from_numpy(scores)
    assert boxes.size(1) == 4
    assert boxes.size(0) == scores.size(0)
    assert offset in (0, 1)

    if torch.__version__ == 'parrots':
        x1 = boxes[:, 0]
        y1 = boxes[:, 1]
        x2 = boxes[:, 2]
        y2 = boxes[:, 3]
        areas = (x2 - x1 + offset) * (y2 - y1 + offset)
        _, order = scores.sort(0, descending=True)
        if boxes.device == 'cpu':
            indata_list = [boxes, order, areas]
            indata_dict = {
                'iou_threshold': float(iou_threshold),
                'offset': int(offset)
            }
            select = ext_module.nms(*indata_list, **indata_dict).byte()
        else:
            boxes_sorted = boxes.index_select(0, order)
            indata_list = [boxes_sorted, order, areas]
            indata_dict = {
                'iou_threshold': float(iou_threshold),
                'offset': int(offset)
            }
            select = ext_module.nms(*indata_list, **indata_dict)
        inds = order.masked_select(select)
    else:
        if torch.onnx.is_in_onnx_export() and offset == 0:
            # ONNX only support offset == 1
            boxes[:, -2:] -= 1
        inds = NMSop.apply(boxes, scores, iou_threshold, offset)
        if torch.onnx.is_in_onnx_export() and offset == 0:
            # ONNX only support offset == 1
            boxes[:, -2:] += 1
<<<<<<< HEAD

=======
>>>>>>> 1d5678c9
    dets = torch.cat((boxes[inds], scores[inds].reshape(-1, 1)), dim=1)
    if is_numpy:
        dets = dets.cpu().numpy()
        inds = inds.cpu().numpy()
    return dets, inds


@deprecated_api_warning({'iou_thr': 'iou_threshold'})
def soft_nms(boxes,
             scores,
             iou_threshold=0.3,
             sigma=0.5,
             min_score=1e-3,
             method='linear',
             offset=0):
    """Dispatch to only CPU Soft NMS implementations.

    The input can be either a torch tensor or numpy array.
    The returned type will always be the same as inputs.

    Arguments:
        boxes (torch.Tensor or np.ndarray): boxes in shape (N, 4).
        scores (torch.Tensor or np.ndarray): scores in shape (N, ).
        iou_threshold (float): IoU threshold for NMS.
        sigma (float): hyperparameter for gaussian method
        min_score (float): score filter threshold
        method (str): either 'linear' or 'gaussian'
        offset (int, 0 or 1): boxes' width or height is (x2 - x1 + offset).

    Returns:
        tuple: kept dets(boxes and scores) and indice, which is always the \
            same data type as the input.

    Example:
        >>> boxes = np.array([[4., 3., 5., 3.],
        >>>                   [4., 3., 5., 4.],
        >>>                   [3., 1., 3., 1.],
        >>>                   [3., 1., 3., 1.],
        >>>                   [3., 1., 3., 1.],
        >>>                   [3., 1., 3., 1.]], dtype=np.float32)
        >>> scores = np.array([0.9, 0.9, 0.5, 0.5, 0.4, 0.0], dtype=np.float32)
        >>> iou_threshold = 0.6
        >>> dets, inds = soft_nms(boxes, scores, iou_threshold, sigma=0.5)
        >>> assert len(inds) == len(dets) == 5
    """

    assert isinstance(boxes, (torch.Tensor, np.ndarray))
    assert isinstance(scores, (torch.Tensor, np.ndarray))
    is_numpy = False
    if isinstance(boxes, np.ndarray):
        is_numpy = True
        boxes = torch.from_numpy(boxes)
    if isinstance(scores, np.ndarray):
        scores = torch.from_numpy(scores)
    assert boxes.size(1) == 4
    assert boxes.size(0) == scores.size(0)
    assert offset in (0, 1)
    method_dict = {'naive': 0, 'linear': 1, 'gaussian': 2}
    assert method in method_dict.keys()

    if torch.__version__ == 'parrots':
        x1 = boxes[:, 0]
        y1 = boxes[:, 1]
        x2 = boxes[:, 2]
        y2 = boxes[:, 3]
        areas = (x2 - x1 + offset) * (y2 - y1 + offset)
        indata_list = [boxes.cpu(), scores.cpu(), areas.cpu()]
        indata_dict = {
            'iou_threshold': float(iou_threshold),
            'sigma': float(sigma),
            'min_score': min_score,
            'method': method_dict[method],
            'offset': int(offset)
        }
        dets, inds, num_out = ext_module.softnms(*indata_list, **indata_dict)
        inds = inds[:num_out]
    else:
        dets = boxes.new_empty((boxes.size(0), 5), device='cpu')
        inds = ext_module.softnms(
            boxes.cpu(),
            scores.cpu(),
            dets.cpu(),
            iou_threshold=float(iou_threshold),
            sigma=float(sigma),
            min_score=float(min_score),
            method=method_dict[method],
            offset=int(offset))
    dets = dets[:inds.size(0)]
    if is_numpy:
        dets = dets.cpu().numpy()
        inds = inds.cpu().numpy()
        return dets, inds
    else:
        return dets.to(device=boxes.device), inds.to(device=boxes.device)


def batched_nms(boxes, scores, idxs, nms_cfg, class_agnostic=False):
    """Performs non-maximum suppression in a batched fashion.

    Modified from https://github.com/pytorch/vision/blob
    /505cd6957711af790211896d32b40291bea1bc21/torchvision/ops/boxes.py#L39.
    In order to perform NMS independently per class, we add an offset to all
    the boxes. The offset is dependent only on the class idx, and is large
    enough so that boxes from different classes do not overlap.

    Arguments:
        boxes (torch.Tensor): boxes in shape (N, 4).
        scores (torch.Tensor): scores in shape (N, ).
        idxs (torch.Tensor): each index value correspond to a bbox cluster,
            and NMS will not be applied between elements of different idxs,
            shape (N, ).
        nms_cfg (dict): specify nms type and other parameters like iou_thr.
            Possible keys includes the following.

            - iou_thr (float): IoU threshold used for NMS.
            - split_thr (float): threshold number of boxes. In some cases the
                number of boxes is large (e.g., 200k). To avoid OOM during
                training, the users could set `split_thr` to a small value.
                If the number of boxes is greater than the threshold, it will
                perform NMS on each group of boxes separately and sequentially.
                Defaults to 10000.
        class_agnostic (bool): if true, nms is class agnostic,
            i.e. IoU thresholding happens over all boxes,
            regardless of the predicted class.

    Returns:
        tuple: kept dets and indice.
    """
    nms_cfg_ = nms_cfg.copy()
    class_agnostic = nms_cfg_.pop('class_agnostic', class_agnostic)
    if class_agnostic:
        boxes_for_nms = boxes
    else:
        max_coordinate = boxes.max()
        offsets = idxs.to(boxes) * (max_coordinate + torch.tensor(1).to(boxes))
        boxes_for_nms = boxes + offsets[:, None]

    nms_type = nms_cfg_.pop('type', 'nms')
    nms_op = eval(nms_type)

    split_thr = nms_cfg_.pop('split_thr', 10000)
    if boxes_for_nms.shape[0] < split_thr:
        dets, keep = nms_op(boxes_for_nms, scores, **nms_cfg_)
        boxes = boxes[keep]
        scores = dets[:, -1]
    else:
        total_mask = scores.new_zeros(scores.size(), dtype=torch.bool)
        for id in torch.unique(idxs):
            mask = (idxs == id).nonzero(as_tuple=False).view(-1)
            dets, keep = nms_op(boxes_for_nms[mask], scores[mask], **nms_cfg_)
            total_mask[mask[keep]] = True

        keep = total_mask.nonzero(as_tuple=False).view(-1)
        keep = keep[scores[keep].argsort(descending=True)]
        boxes = boxes[keep]
        scores = scores[keep]

    return torch.cat([boxes, scores[:, None]], -1), keep


def nms_match(dets, iou_threshold):
    """Matched dets into different groups by NMS.

    NMS match is Similar to NMS but when a bbox is suppressed, nms match will
    record the indice of suppressed bbox and form a group with the indice of
    kept bbox. In each group, indice is sorted as score order.

    Arguments:
        dets (torch.Tensor | np.ndarray): Det boxes with scores, shape (N, 5).
        iou_thr (float): IoU thresh for NMS.

    Returns:
        List[torch.Tensor | np.ndarray]: The outer list corresponds different
            matched group, the inner Tensor corresponds the indices for a group
            in score order.
    """
    if dets.shape[0] == 0:
        matched = []
    else:
        assert dets.shape[-1] == 5, 'inputs dets.shape should be (N, 5), ' \
                                    f'but get {dets.shape}'
        if isinstance(dets, torch.Tensor):
            dets_t = dets.detach().cpu()
        else:
            dets_t = torch.from_numpy(dets)
        matched = ext_module.nms_match(dets_t, float(iou_threshold))

    if isinstance(dets, torch.Tensor):
        return [dets.new_tensor(m, dtype=torch.long) for m in matched]
    else:
        return [np.array(m, dtype=np.int) for m in matched]<|MERGE_RESOLUTION|>--- conflicted
+++ resolved
@@ -113,10 +113,6 @@
         if torch.onnx.is_in_onnx_export() and offset == 0:
             # ONNX only support offset == 1
             boxes[:, -2:] += 1
-<<<<<<< HEAD
-
-=======
->>>>>>> 1d5678c9
     dets = torch.cat((boxes[inds], scores[inds].reshape(-1, 1)), dim=1)
     if is_numpy:
         dets = dets.cpu().numpy()
