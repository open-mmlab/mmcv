# Copyright (c) OpenMMLab. All rights reserved.
import math
from typing import Optional, Tuple, Union

import torch
import torch.nn as nn
from torch.autograd import Function
from torch.autograd.function import once_differentiable
from torch.nn.modules.utils import _pair

from ..utils import ext_loader

ext_module = ext_loader.load_ext(
    '_ext', ['masked_im2col_forward', 'masked_col2im_forward'])


class MaskedConv2dFunction(Function):

    @staticmethod
    def symbolic(g, features, mask, weight, bias, padding, stride):
        return g.op(
            'mmcv::MMCVMaskedConv2d',
            features,
            mask,
            weight,
            bias,
            padding_i=padding,
            stride_i=stride)

    @staticmethod
    def forward(ctx,
                features: torch.Tensor,
                mask: torch.Tensor,
                weight: torch.nn.Parameter,
                bias: torch.nn.Parameter,
                padding: int = 0,
                stride: int = 1) -> torch.Tensor:
        assert mask.dim() == 3 and mask.size(0) == 1
        assert features.dim() == 4 and features.size(0) == 1
        assert features.size()[2:] == mask.size()[1:]
        pad_h, pad_w = _pair(padding)
        stride_h, stride_w = _pair(stride)
        if stride_h != 1 or stride_w != 1:
            raise ValueError(
                'Stride could not only be 1 in masked_conv2d currently.')
        out_channel, in_channel, kernel_h, kernel_w = weight.size()

        if features.device.type == 'npu':
            import torch_npu
            output = torch_npu.npu_conv2d(
                features,
                weight,
                bias,
                stride=(stride_h, stride_w),
                padding=(pad_h, pad_w),
                dilation=(1, 1),
                groups=1)
            if mask.size()[1:] != output.size()[2:]:
                raise ValueError(
                    'The mask is inconsistent with the shape of output_conv.')
<<<<<<< HEAD
=======
            mask = mask > 0
            mask = mask.type(output.dtype)
>>>>>>> c69d5c4c
            output = output * mask
            return output

        batch_size = features.size(0)
        out_h = int(
            math.floor(
                torch.true_divide((features.size(2) + 2 * pad_h -
                                   (kernel_h - 1) - 1), stride_h) + 1))
        out_w = int(
            math.floor(
                torch.true_divide((features.size(3) + 2 * pad_w -
                                   (kernel_w - 1) - 1), stride_w) + 1))
        mask_inds = torch.nonzero(mask[0] > 0, as_tuple=False)
        output = features.new_zeros(batch_size, out_channel, out_h, out_w)
        if mask_inds.numel() > 0:
            mask_h_idx = mask_inds[:, 0].contiguous()
            mask_w_idx = mask_inds[:, 1].contiguous()
            data_col = features.new_zeros(in_channel * kernel_h * kernel_w,
                                          mask_inds.size(0))
            ext_module.masked_im2col_forward(
                features,
                mask_h_idx,
                mask_w_idx,
                data_col,
                kernel_h=kernel_h,
                kernel_w=kernel_w,
                pad_h=pad_h,
                pad_w=pad_w)
            masked_output = torch.addmm(1, bias[:, None], 1,
                                        weight.view(out_channel, -1), data_col)
            ext_module.masked_col2im_forward(
                masked_output,
                mask_h_idx,
                mask_w_idx,
                output,
                height=out_h,
                width=out_w,
                channels=out_channel)
        return output

    @staticmethod
    @once_differentiable
    def backward(ctx, grad_output: torch.Tensor) -> tuple:
        return (None, ) * 5


masked_conv2d = MaskedConv2dFunction.apply


class MaskedConv2d(nn.Conv2d):
    """A MaskedConv2d which inherits the official Conv2d.

    The masked forward doesn't implement the backward function and only
    supports the stride parameter to be 1 currently.
    """

    def __init__(self,
                 in_channels: int,
                 out_channels: int,
                 kernel_size: Union[int, Tuple[int, ...]],
                 stride: int = 1,
                 padding: int = 0,
                 dilation: int = 1,
                 groups: int = 1,
                 bias: bool = True):
        super().__init__(in_channels, out_channels, kernel_size, stride,
                         padding, dilation, groups, bias)

    def forward(self,
                input: torch.Tensor,
                mask: Optional[torch.Tensor] = None) -> torch.Tensor:
        if mask is None:  # fallback to the normal Conv2d
            return super().forward(input)
        else:
            return masked_conv2d(input, mask, self.weight, self.bias,
                                 self.padding)<|MERGE_RESOLUTION|>--- conflicted
+++ resolved
@@ -58,11 +58,8 @@
             if mask.size()[1:] != output.size()[2:]:
                 raise ValueError(
                     'The mask is inconsistent with the shape of output_conv.')
-<<<<<<< HEAD
-=======
             mask = mask > 0
             mask = mask.type(output.dtype)
->>>>>>> c69d5c4c
             output = output * mask
             return output
 
