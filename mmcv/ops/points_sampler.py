--- conflicted
+++ resolved
@@ -95,11 +95,7 @@
             points_xyz (Tensor): (B, N, 3) xyz coordinates of the features.
             features (Tensor): (B, C, N) Descriptors of the features.
 
-<<<<<<< HEAD
-        Returns：
-=======
         Returns:
->>>>>>> 792473c9
             Tensor: (B, npoint, sample_num) Indices of sampled points.
         """
         indices = []
