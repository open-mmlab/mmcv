<<<<<<< HEAD
# Copyright (c) OpenMMLab. All rights reserved.
from distutils.version import LooseVersion

=======
>>>>>>> 04daea42
import torch
import torch.nn as nn
import torch.nn.functional as F

from mmcv.cnn import CONV_LAYERS, ConvAWS2d, constant_init
from mmcv.ops.deform_conv import deform_conv2d
from mmcv.utils import TORCH_VERSION, digit_version


@CONV_LAYERS.register_module(name='SAC')
class SAConv2d(ConvAWS2d):
    """SAC (Switchable Atrous Convolution)

    This is an implementation of SAC in DetectoRS
    (https://arxiv.org/pdf/2006.02334.pdf).

    Args:
        in_channels (int): Number of channels in the input image
        out_channels (int): Number of channels produced by the convolution
        kernel_size (int or tuple): Size of the convolving kernel
        stride (int or tuple, optional): Stride of the convolution. Default: 1
        padding (int or tuple, optional): Zero-padding added to both sides of
            the input. Default: 0
        padding_mode (string, optional): ``'zeros'``, ``'reflect'``,
            ``'replicate'`` or ``'circular'``. Default: ``'zeros'``
        dilation (int or tuple, optional): Spacing between kernel elements.
            Default: 1
        groups (int, optional): Number of blocked connections from input
            channels to output channels. Default: 1
        bias (bool, optional): If ``True``, adds a learnable bias to the
            output. Default: ``True``
        use_deform: If ``True``, replace convolution with deformable
            convolution. Default: ``False``.
    """

    def __init__(self,
                 in_channels,
                 out_channels,
                 kernel_size,
                 stride=1,
                 padding=0,
                 dilation=1,
                 groups=1,
                 bias=True,
                 use_deform=False):
        super().__init__(
            in_channels,
            out_channels,
            kernel_size,
            stride=stride,
            padding=padding,
            dilation=dilation,
            groups=groups,
            bias=bias)
        self.use_deform = use_deform
        self.switch = nn.Conv2d(
            self.in_channels, 1, kernel_size=1, stride=stride, bias=True)
        self.weight_diff = nn.Parameter(torch.Tensor(self.weight.size()))
        self.pre_context = nn.Conv2d(
            self.in_channels, self.in_channels, kernel_size=1, bias=True)
        self.post_context = nn.Conv2d(
            self.out_channels, self.out_channels, kernel_size=1, bias=True)
        if self.use_deform:
            self.offset_s = nn.Conv2d(
                self.in_channels,
                18,
                kernel_size=3,
                padding=1,
                stride=stride,
                bias=True)
            self.offset_l = nn.Conv2d(
                self.in_channels,
                18,
                kernel_size=3,
                padding=1,
                stride=stride,
                bias=True)
        self.init_weights()

    def init_weights(self):
        constant_init(self.switch, 0, bias=1)
        self.weight_diff.data.zero_()
        constant_init(self.pre_context, 0)
        constant_init(self.post_context, 0)
        if self.use_deform:
            constant_init(self.offset_s, 0)
            constant_init(self.offset_l, 0)

    def forward(self, x):
        # pre-context
        avg_x = F.adaptive_avg_pool2d(x, output_size=1)
        avg_x = self.pre_context(avg_x)
        avg_x = avg_x.expand_as(x)
        x = x + avg_x
        # switch
        avg_x = F.pad(x, pad=(2, 2, 2, 2), mode='reflect')
        avg_x = F.avg_pool2d(avg_x, kernel_size=5, stride=1, padding=0)
        switch = self.switch(avg_x)
        # sac
        weight = self._get_weight(self.weight)
        zero_bias = torch.zeros(
            self.out_channels, device=weight.device, dtype=weight.dtype)

        if self.use_deform:
            offset = self.offset_s(avg_x)
            out_s = deform_conv2d(x, offset, weight, self.stride, self.padding,
                                  self.dilation, self.groups, 1)
        else:
            if (TORCH_VERSION == 'parrots'
                    or digit_version(TORCH_VERSION) < digit_version('1.5.0')):
                out_s = super().conv2d_forward(x, weight)
            elif digit_version(TORCH_VERSION) >= digit_version('1.8.0'):
                # bias is a required argument of _conv_forward in torch 1.8.0
                out_s = super()._conv_forward(x, weight, zero_bias)
            else:
                out_s = super()._conv_forward(x, weight)
        ori_p = self.padding
        ori_d = self.dilation
        self.padding = tuple(3 * p for p in self.padding)
        self.dilation = tuple(3 * d for d in self.dilation)
        weight = weight + self.weight_diff
        if self.use_deform:
            offset = self.offset_l(avg_x)
            out_l = deform_conv2d(x, offset, weight, self.stride, self.padding,
                                  self.dilation, self.groups, 1)
        else:
            if (TORCH_VERSION == 'parrots'
                    or digit_version(TORCH_VERSION) < digit_version('1.5.0')):
                out_l = super().conv2d_forward(x, weight)
            elif digit_version(TORCH_VERSION) >= digit_version('1.8.0'):
                # bias is a required argument of _conv_forward in torch 1.8.0
                out_l = super()._conv_forward(x, weight, zero_bias)
            else:
                out_l = super()._conv_forward(x, weight)

        out = switch * out_s + (1 - switch) * out_l
        self.padding = ori_p
        self.dilation = ori_d
        # post-context
        avg_x = F.adaptive_avg_pool2d(out, output_size=1)
        avg_x = self.post_context(avg_x)
        avg_x = avg_x.expand_as(out)
        out = out + avg_x
        return out<|MERGE_RESOLUTION|>--- conflicted
+++ resolved
@@ -1,9 +1,4 @@
-<<<<<<< HEAD
 # Copyright (c) OpenMMLab. All rights reserved.
-from distutils.version import LooseVersion
-
-=======
->>>>>>> 04daea42
 import torch
 import torch.nn as nn
 import torch.nn.functional as F
