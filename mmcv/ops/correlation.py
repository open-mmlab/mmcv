--- conflicted
+++ resolved
@@ -144,13 +144,8 @@
     where :math:`\star` is the valid 2d sliding window convolution operator,
     and :math:`\mathcal{S}` means shifting the input features (auto-complete
     zero marginal), and :math:`dx, dy` are shifting distance, :math:`dx, dy \in
-<<<<<<< HEAD
-    [-\text{max_displacement} \times \text{dilation_patch},
-    \text{max_displacement} \times \text{dilation_patch}]`.
-=======
     [-max\_displacement \times dilation\_patch, max\_displacement \times
     dilation\_patch]`.
->>>>>>> 792473c9
 
     Args:
         kernel_size (int): The size of sliding window i.e. local neighborhood
