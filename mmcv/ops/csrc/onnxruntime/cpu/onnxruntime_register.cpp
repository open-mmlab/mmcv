--- conflicted
+++ resolved
@@ -15,12 +15,9 @@
 MMCVRoiAlignCustomOp c_MMCVRoiAlignCustomOp;
 MMCVRoIAlignRotatedCustomOp c_MMCVRoIAlignRotatedCustomOp;
 GridSampleOp c_GridSampleOp;
-<<<<<<< HEAD
 MMCVCumMaxCustomOp c_MMCVCumMaxCustomOp;
 MMCVCumMinCustomOp c_MMCVCumMinCustomOp;
-=======
 MMCVCornerPoolCustomOp c_MMCVCornerPoolCustomOp;
->>>>>>> db6b0542
 
 OrtStatus *ORT_API_CALL RegisterCustomOps(OrtSessionOptions *options,
                                           const OrtApiBase *api) {
@@ -53,18 +50,15 @@
     return status;
   }
 
-<<<<<<< HEAD
   if (auto status = ortApi->CustomOpDomain_Add(domain, &c_MMCVCumMaxCustomOp)) {
     return status;
   }
 
   if (auto status = ortApi->CustomOpDomain_Add(domain, &c_MMCVCumMinCustomOp)) {
-=======
-  if (auto status =
-          ortApi->CustomOpDomain_Add(domain, &c_MMCVCornerPoolCustomOp)) {
->>>>>>> db6b0542
-    return status;
-  }
+    if (auto status =
+            ortApi->CustomOpDomain_Add(domain, &c_MMCVCornerPoolCustomOp)) {
+      return status;
+    }
 
-  return ortApi->AddCustomOpDomain(options, domain);
-}+    return ortApi->AddCustomOpDomain(options, domain);
+  }