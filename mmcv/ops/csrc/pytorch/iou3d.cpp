--- conflicted
+++ resolved
@@ -69,19 +69,9 @@
   CHECK_CONTIGUOUS(boxes);
   CHECK_CONTIGUOUS(keep);
 
-<<<<<<< HEAD
   int boxes_num = boxes.size(0);
   int64_t *keep_data = keep.data_ptr<int64_t>();
-=======
-  if (boxes.device().is_cuda()) {
-#ifdef MMCV_WITH_CUDA
-    CHECK_CUDA_INPUT(boxes);
-    CHECK_CONTIGUOUS(keep);
-
-    int boxes_num = boxes.size(0);
-    int64_t *keep_data = keep.data_ptr<int64_t>();
-    int64_t *keep_num_data = keep_num.data_ptr<int64_t>();
->>>>>>> 144f1e12
+  int64_t *keep_num_data = keep_num.data_ptr<int64_t>();
 
   const int col_blocks = DIVUP(boxes_num, THREADS_PER_BLOCK_NMS);
 
@@ -111,21 +101,8 @@
         remv_cpu[j] |= p[j];
       }
     }
-<<<<<<< HEAD
-=======
-
-    if (cudaSuccess != cudaGetLastError()) printf("Error!\n");
     *keep_num_data = num_to_keep;
-
-#else
-    AT_ERROR("iou3d_nms is not compiled with GPU support");
-#endif
-  } else {
-    AT_ERROR("iou3d_nms is not implemented on CPU");
->>>>>>> 144f1e12
   }
-
-  return num_to_keep;
 }
 
 void iou3d_nms_normal_forward(Tensor boxes, Tensor keep, Tensor keep_num,
@@ -133,65 +110,21 @@
   // params boxes: (N, 5) [x1, y1, x2, y2, ry]
   // params keep: (N)
 
-<<<<<<< HEAD
   CHECK_CONTIGUOUS(boxes);
   CHECK_CONTIGUOUS(keep);
 
   int boxes_num = boxes.size(0);
   int64_t *keep_data = keep.data_ptr<int64_t>();
-=======
-  if (boxes.device().is_cuda()) {
-#ifdef MMCV_WITH_CUDA
-    CHECK_CUDA_INPUT(boxes);
-    CHECK_CONTIGUOUS(keep);
-
-    int boxes_num = boxes.size(0);
-    int64_t *keep_data = keep.data_ptr<int64_t>();
-    int64_t *keep_num_data = keep_num.data_ptr<int64_t>();
-
-    const int col_blocks = DIVUP(boxes_num, THREADS_PER_BLOCK_NMS);
-
-    Tensor mask =
-        at::empty({boxes_num, col_blocks}, boxes.options().dtype(at::kLong));
-    unsigned long long *mask_data =
-        (unsigned long long *)mask.data_ptr<int64_t>();
-    iou3d_nms_normal_forward_cuda(boxes, mask_data, boxes_num,
-                                  nms_overlap_thresh);
-
-    at::Tensor mask_cpu = mask.to(at::kCPU);
-    unsigned long long *mask_host =
-        (unsigned long long *)mask_cpu.data_ptr<int64_t>();
-
-    std::vector<unsigned long long> remv_cpu(col_blocks);
-    memset(&remv_cpu[0], 0, sizeof(unsigned long long) * col_blocks);
-    int num_to_keep = 0;
-
-    for (int i = 0; i < boxes_num; i++) {
-      int nblock = i / THREADS_PER_BLOCK_NMS;
-      int inblock = i % THREADS_PER_BLOCK_NMS;
-
-      if (!(remv_cpu[nblock] & (1ULL << inblock))) {
-        keep_data[num_to_keep++] = i;
-        unsigned long long *p = &mask_host[0] + i * col_blocks;
-        for (int j = nblock; j < col_blocks; j++) {
-          remv_cpu[j] |= p[j];
-        }
-      }
-    }
->>>>>>> 144f1e12
+  int64_t *keep_num_data = keep_num.data_ptr<int64_t>();
 
   const int col_blocks = DIVUP(boxes_num, THREADS_PER_BLOCK_NMS);
 
-<<<<<<< HEAD
   Tensor mask =
       at::empty({boxes_num, col_blocks}, boxes.options().dtype(at::kLong));
   unsigned long long *mask_data =
       (unsigned long long *)mask.data_ptr<int64_t>();
   iou3d_nms_normal_forward_impl(boxes, mask_data, boxes_num,
                                 nms_overlap_thresh);
-=======
-    *keep_num_data = num_to_keep;
->>>>>>> 144f1e12
 
   at::Tensor mask_cpu = mask.to(at::kCPU);
   unsigned long long *mask_host =
@@ -214,5 +147,5 @@
     }
   }
 
-  return num_to_keep;
+  *keep_num_data = num_to_keep;
 }