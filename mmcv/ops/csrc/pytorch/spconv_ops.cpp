// Copyright 2019 Yan Yan
//
// Licensed under the Apache License, Version 2.0 (the "License");
// you may not use this file except in compliance with the License.
// You may obtain a copy of the License at
//
//     http://www.apache.org/licenses/LICENSE-2.0
//
// Unless required by applicable law or agreed to in writing, software
// distributed under the License is distributed on an "AS IS" BASIS,
// WITHOUT WARRANTIES OR CONDITIONS OF ANY KIND, either express or implied.
// See the License for the specific language governing permissions and
// limitations under the License.

#include "pytorch_cpp_helper.hpp"
#include "pytorch_device_registry.hpp"

template <unsigned NDim>
std::vector<torch::Tensor> GetIndicePairsForwardCUDAKernelLauncher(
    torch::Tensor indices, int64_t batchSize,
    std::vector<int64_t> outSpatialShape, std::vector<int64_t> spatialShape,
    std::vector<int64_t> kernelSize, std::vector<int64_t> stride,
    std::vector<int64_t> padding, std::vector<int64_t> dilation,
    std::vector<int64_t> outPadding, int64_t _subM, int64_t _transpose);

template <unsigned NDim>
std::vector<torch::Tensor> get_indice_pairs_forward_cuda(
    torch::Tensor indices, int64_t batchSize,
    std::vector<int64_t> outSpatialShape, std::vector<int64_t> spatialShape,
    std::vector<int64_t> kernelSize, std::vector<int64_t> stride,
    std::vector<int64_t> padding, std::vector<int64_t> dilation,
    std::vector<int64_t> outPadding, int64_t _subM, int64_t _transpose) {
  return GetIndicePairsForwardCUDAKernelLauncher<NDim>(
      indices, batchSize, outSpatialShape, spatialShape, kernelSize, stride,
      padding, dilation, outPadding, _subM, _transpose);
};

template <unsigned NDim>
std::vector<torch::Tensor> GetIndicePairsForwardMLUKernelLauncher(
    torch::Tensor indices, int64_t batchSize,
    std::vector<int64_t> outSpatialShape, std::vector<int64_t> spatialShape,
    std::vector<int64_t> kernelSize, std::vector<int64_t> stride,
    std::vector<int64_t> padding, std::vector<int64_t> dilation,
    std::vector<int64_t> outPadding, int64_t _subM, int64_t _transpose);

template <unsigned NDim>
std::vector<torch::Tensor> get_indice_pairs_forward_mlu(
    torch::Tensor indices, int64_t batchSize,
    std::vector<int64_t> outSpatialShape, std::vector<int64_t> spatialShape,
    std::vector<int64_t> kernelSize, std::vector<int64_t> stride,
    std::vector<int64_t> padding, std::vector<int64_t> dilation,
    std::vector<int64_t> outPadding, int64_t _subM, int64_t _transpose) {
  return GetIndicePairsForwardMLUKernelLauncher<NDim>(
      indices, batchSize, outSpatialShape, spatialShape, kernelSize, stride,
      padding, dilation, outPadding, _subM, _transpose);
}

template <unsigned NDim>
std::vector<torch::Tensor> GetIndicePairsForwardMUSAKernelLauncher(
    torch::Tensor indices, int64_t batchSize,
    std::vector<int64_t> outSpatialShape, std::vector<int64_t> spatialShape,
    std::vector<int64_t> kernelSize, std::vector<int64_t> stride,
    std::vector<int64_t> padding, std::vector<int64_t> dilation,
    std::vector<int64_t> outPadding, int64_t _subM, int64_t _transpose);

template <unsigned NDim>
std::vector<torch::Tensor> get_indice_pairs_forward_musa(
    torch::Tensor indices, int64_t batchSize,
    std::vector<int64_t> outSpatialShape, std::vector<int64_t> spatialShape,
    std::vector<int64_t> kernelSize, std::vector<int64_t> stride,
    std::vector<int64_t> padding, std::vector<int64_t> dilation,
    std::vector<int64_t> outPadding, int64_t _subM, int64_t _transpose) {
  return GetIndicePairsForwardMUSAKernelLauncher<NDim>(
      indices, batchSize, outSpatialShape, spatialShape, kernelSize, stride,
      padding, dilation, outPadding, _subM, _transpose);
};

template <unsigned NDim>
std::vector<torch::Tensor> GetIndicePairsBackwardCUDAKernelLauncher(
    torch::Tensor indices, torch::Tensor gridOut, int64_t batchSize,
    std::vector<int64_t> outSpatialShape, std::vector<int64_t> spatialShape,
    std::vector<int64_t> kernelSize, std::vector<int64_t> stride,
    std::vector<int64_t> padding, std::vector<int64_t> dilation,
    std::vector<int64_t> outPadding, int64_t _subM, int64_t _transpose);

template <unsigned NDim>
std::vector<torch::Tensor> get_indice_pairs_backward_cuda(
    torch::Tensor indices, torch::Tensor gridOut, int64_t batchSize,
    std::vector<int64_t> outSpatialShape, std::vector<int64_t> spatialShape,
    std::vector<int64_t> kernelSize, std::vector<int64_t> stride,
    std::vector<int64_t> padding, std::vector<int64_t> dilation,
    std::vector<int64_t> outPadding, int64_t _subM, int64_t _transpose) {
  return GetIndicePairsBackwardCUDAKernelLauncher<NDim>(
      indices, gridOut, batchSize, outSpatialShape, spatialShape, kernelSize,
      stride, padding, dilation, outPadding, _subM, _transpose);
};

#ifdef MMCV_WITH_MUSA
template <unsigned NDim>
std::vector<torch::Tensor> GetIndicePairsBackwardMUSAKernelLauncher(
    torch::Tensor indices, torch::Tensor gridOut, int64_t batchSize,
    std::vector<int64_t> outSpatialShape, std::vector<int64_t> spatialShape,
    std::vector<int64_t> kernelSize, std::vector<int64_t> stride,
    std::vector<int64_t> padding, std::vector<int64_t> dilation,
    std::vector<int64_t> outPadding, int64_t _subM, int64_t _transpose);

template <unsigned NDim>
std::vector<torch::Tensor> get_indice_pairs_backward_musa(
    torch::Tensor indices, torch::Tensor gridOut, int64_t batchSize,
    std::vector<int64_t> outSpatialShape, std::vector<int64_t> spatialShape,
    std::vector<int64_t> kernelSize, std::vector<int64_t> stride,
    std::vector<int64_t> padding, std::vector<int64_t> dilation,
    std::vector<int64_t> outPadding, int64_t _subM, int64_t _transpose) {
  return GetIndicePairsBackwardMUSAKernelLauncher<NDim>(
      indices, gridOut, batchSize, outSpatialShape, spatialShape, kernelSize,
      stride, padding, dilation, outPadding, _subM, _transpose);
};
#endif

template <unsigned NDim>
std::vector<torch::Tensor> get_indice_pairs_forward(
    torch::Tensor indices, int64_t batchSize,
    std::vector<int64_t> outSpatialShape, std::vector<int64_t> spatialShape,
    std::vector<int64_t> kernelSize, std::vector<int64_t> stride,
    std::vector<int64_t> padding, std::vector<int64_t> dilation,
    std::vector<int64_t> outPadding, int64_t _subM, int64_t _transpose) {
  if (indices.device().is_cuda()) {
#ifdef MMCV_WITH_CUDA
    CHECK_CUDA_INPUT(indices);

    return get_indice_pairs_forward_cuda<NDim>(
        indices, batchSize, outSpatialShape, spatialShape, kernelSize, stride,
        padding, dilation, outPadding, _subM, _transpose);
#else
    AT_ERROR("get_indice_pairs is not compiled with GPU support");
#endif
#ifdef MMCV_WITH_MLU
  } else if (indices.device().type() == at::kMLU) {
    return get_indice_pairs_forward_mlu<NDim>(
        indices, batchSize, outSpatialShape, spatialShape, kernelSize, stride,
        padding, dilation, outPadding, _subM, _transpose);
#endif
#ifdef MMCV_WITH_MUSA
  } else if (indices.device().type() == at::kMUSA) {
    return get_indice_pairs_forward_musa<NDim>(
        indices, batchSize, outSpatialShape, spatialShape, kernelSize, stride,
        padding, dilation, outPadding, _subM, _transpose);
#endif
  } else {
    AT_ERROR("get_indice_pairs is not implemented on CPU");
  }
}

template <unsigned NDim>
std::vector<torch::Tensor> get_indice_pairs_backward(
    torch::Tensor indices, torch::Tensor gridOut, int64_t batchSize,
    std::vector<int64_t> outSpatialShape, std::vector<int64_t> spatialShape,
    std::vector<int64_t> kernelSize, std::vector<int64_t> stride,
    std::vector<int64_t> padding, std::vector<int64_t> dilation,
    std::vector<int64_t> outPadding, int64_t _subM, int64_t _transpose) {
  if (indices.device().is_cuda()) {
#ifdef MMCV_WITH_CUDA
    CHECK_CUDA_INPUT(indices);
    CHECK_CUDA_INPUT(gridOut);

    return get_indice_pairs_backward_cuda<NDim>(
        indices, gridOut, batchSize, outSpatialShape, spatialShape, kernelSize,
        stride, padding, dilation, outPadding, _subM, _transpose);
#else
    AT_ERROR("get_indice_pairs is not compiled with GPU support");
#endif
  } else {
#ifdef MMCV_WITH_MUSA
    if (indices.device().type() == at::kMUSA) {
      CHECK_MUSA_INPUT(indices);
      CHECK_MUSA_INPUT(gridOut);
<<<<<<< HEAD
    return get_indice_pairs_backward_musa<NDim>(
        indices, gridOut, batchSize, outSpatialShape, spatialShape, kernelSize,
        stride, padding, dilation, outPadding, _subM, _transpose);
=======
      return get_indice_pairs_backward_musa<NDim>(
          indices, gridOut, batchSize, outSpatialShape, spatialShape,
          kernelSize, stride, padding, dilation, outPadding, _subM, _transpose);
>>>>>>> 2c9e226a
    }
#endif
    AT_ERROR("get_indice_pairs is not implemented on CPU");
  }
}

torch::Tensor indice_conv_forward_impl(torch::Tensor features,
                                       torch::Tensor filters,
                                       torch::Tensor indicePairs,
                                       torch::Tensor indiceNum,
                                       int64_t numActOut, int64_t _inverse,
                                       int64_t _subM) {
  return DISPATCH_DEVICE_IMPL(indice_conv_forward_impl, features, filters,
                              indicePairs, indiceNum, numActOut, _inverse,
                              _subM);
}

torch::Tensor indice_conv_forward(torch::Tensor features, torch::Tensor filters,
                                  torch::Tensor indicePairs,
                                  torch::Tensor indiceNum, int64_t numActOut,
                                  int64_t _inverse, int64_t _subM) {
  return indice_conv_forward_impl(features, filters, indicePairs, indiceNum,
                                  numActOut, _inverse, _subM);
}

std::vector<torch::Tensor> indice_conv_backward_impl(
    torch::Tensor features, torch::Tensor filters, torch::Tensor outGrad,
    torch::Tensor indicePairs, torch::Tensor indiceNum, int64_t _inverse,
    int64_t _subM) {
  return DISPATCH_DEVICE_IMPL(indice_conv_backward_impl, features, filters,
                              outGrad, indicePairs, indiceNum, _inverse, _subM);
}

std::vector<torch::Tensor> indice_conv_backward(
    torch::Tensor features, torch::Tensor filters, torch::Tensor outGrad,
    torch::Tensor indicePairs, torch::Tensor indiceNum, int64_t _inverse,
    int64_t _subM) {
  return indice_conv_backward_impl(features, filters, outGrad, indicePairs,
                                   indiceNum, _inverse, _subM);
}

template std::vector<torch::Tensor> get_indice_pairs_forward<2>(
    torch::Tensor indices, int64_t batchSize,
    std::vector<int64_t> outSpatialShape, std::vector<int64_t> spatialShape,
    std::vector<int64_t> kernelSize, std::vector<int64_t> stride,
    std::vector<int64_t> padding, std::vector<int64_t> dilation,
    std::vector<int64_t> outPadding, int64_t _subM, int64_t _transpose);

template std::vector<torch::Tensor> get_indice_pairs_forward<3>(
    torch::Tensor indices, int64_t batchSize,
    std::vector<int64_t> outSpatialShape, std::vector<int64_t> spatialShape,
    std::vector<int64_t> kernelSize, std::vector<int64_t> stride,
    std::vector<int64_t> padding, std::vector<int64_t> dilation,
    std::vector<int64_t> outPadding, int64_t _subM, int64_t _transpose);

template std::vector<torch::Tensor> get_indice_pairs_forward<4>(
    torch::Tensor indices, int64_t batchSize,
    std::vector<int64_t> outSpatialShape, std::vector<int64_t> spatialShape,
    std::vector<int64_t> kernelSize, std::vector<int64_t> stride,
    std::vector<int64_t> padding, std::vector<int64_t> dilation,
    std::vector<int64_t> outPadding, int64_t _subM, int64_t _transpose);

template std::vector<torch::Tensor> get_indice_pairs_backward<2>(
    torch::Tensor indices, torch::Tensor gridOut, int64_t batchSize,
    std::vector<int64_t> outSpatialShape, std::vector<int64_t> spatialShape,
    std::vector<int64_t> kernelSize, std::vector<int64_t> stride,
    std::vector<int64_t> padding, std::vector<int64_t> dilation,
    std::vector<int64_t> outPadding, int64_t _subM, int64_t _transpose);

template std::vector<torch::Tensor> get_indice_pairs_backward<3>(
    torch::Tensor indices, torch::Tensor gridOut, int64_t batchSize,
    std::vector<int64_t> outSpatialShape, std::vector<int64_t> spatialShape,
    std::vector<int64_t> kernelSize, std::vector<int64_t> stride,
    std::vector<int64_t> padding, std::vector<int64_t> dilation,
    std::vector<int64_t> outPadding, int64_t _subM, int64_t _transpose);<|MERGE_RESOLUTION|>--- conflicted
+++ resolved
@@ -174,15 +174,9 @@
     if (indices.device().type() == at::kMUSA) {
       CHECK_MUSA_INPUT(indices);
       CHECK_MUSA_INPUT(gridOut);
-<<<<<<< HEAD
-    return get_indice_pairs_backward_musa<NDim>(
-        indices, gridOut, batchSize, outSpatialShape, spatialShape, kernelSize,
-        stride, padding, dilation, outPadding, _subM, _transpose);
-=======
       return get_indice_pairs_backward_musa<NDim>(
           indices, gridOut, batchSize, outSpatialShape, spatialShape,
           kernelSize, stride, padding, dilation, outPadding, _subM, _transpose);
->>>>>>> 2c9e226a
     }
 #endif
     AT_ERROR("get_indice_pairs is not implemented on CPU");
