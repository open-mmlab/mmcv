--- conflicted
+++ resolved
@@ -1501,32 +1501,6 @@
 REGISTER_DEVICE_IMPL(points_in_polygons_forward_impl, CUDA,
                      points_in_polygons_forward_cuda);
 
-<<<<<<< HEAD
-void ConvexIoUCUDAKernelLauncher(const Tensor pointsets, const Tensor polygons,
-                                 Tensor ious);
-
-void ConvexGIoUCUDAKernelLauncher(const Tensor pointsets, const Tensor polygons,
-                                  Tensor output);
-
-void convex_iou_cuda(const Tensor pointsets, const Tensor polygons,
-                     Tensor ious) {
-  ConvexIoUCUDAKernelLauncher(pointsets, polygons, ious);
-}
-
-void convex_giou_cuda(const Tensor pointsets, const Tensor polygons,
-                      Tensor output) {
-  ConvexGIoUCUDAKernelLauncher(pointsets, polygons, output);
-}
-
-void convex_iou_impl(const Tensor pointsets, const Tensor polygons,
-                     Tensor ious);
-
-void convex_giou_impl(const Tensor pointsets, const Tensor polygons,
-                      Tensor output);
-
-REGISTER_DEVICE_IMPL(convex_iou_impl, CUDA, convex_iou_cuda);
-REGISTER_DEVICE_IMPL(convex_giou_impl, CUDA, convex_giou_cuda);
-=======
 void MinAreaPolygonsCUDAKernelLauncher(const Tensor pointsets, Tensor polygons);
 
 void min_area_polygons_cuda(const Tensor pointsets, Tensor polygons) {
@@ -1565,4 +1539,28 @@
                      active_rotated_filter_forward_cuda);
 REGISTER_DEVICE_IMPL(active_rotated_filter_backward_impl, CUDA,
                      active_rotated_filter_backward_cuda);
->>>>>>> 9acc892a
+
+void ConvexIoUCUDAKernelLauncher(const Tensor pointsets, const Tensor polygons,
+                                 Tensor ious);
+
+void ConvexGIoUCUDAKernelLauncher(const Tensor pointsets, const Tensor polygons,
+                                  Tensor output);
+
+void convex_iou_cuda(const Tensor pointsets, const Tensor polygons,
+                     Tensor ious) {
+  ConvexIoUCUDAKernelLauncher(pointsets, polygons, ious);
+}
+
+void convex_giou_cuda(const Tensor pointsets, const Tensor polygons,
+                      Tensor output) {
+  ConvexGIoUCUDAKernelLauncher(pointsets, polygons, output);
+}
+
+void convex_iou_impl(const Tensor pointsets, const Tensor polygons,
+                     Tensor ious);
+
+void convex_giou_impl(const Tensor pointsets, const Tensor polygons,
+                      Tensor output);
+
+REGISTER_DEVICE_IMPL(convex_iou_impl, CUDA, convex_iou_cuda);
+REGISTER_DEVICE_IMPL(convex_giou_impl, CUDA, convex_giou_cuda);