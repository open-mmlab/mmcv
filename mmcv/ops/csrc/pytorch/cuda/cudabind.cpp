--- conflicted
+++ resolved
@@ -1439,26 +1439,6 @@
 REGISTER_DEVICE_IMPL(dynamic_voxelize_forward_impl, CUDA,
                      dynamic_voxelize_forward_cuda);
 
-<<<<<<< HEAD
-void PointsInPolygonsForwardCUDAKernelLauncher(const at::Tensor points,
-                                               const at::Tensor polygons,
-                                               const int rows, const int cols,
-                                               at::Tensor output);
-
-void points_in_polygons_forward_cuda(const Tensor points, const Tensor polygons,
-                                     Tensor output, const int rows,
-                                     const int cols) {
-  PointsInPolygonsForwardCUDAKernelLauncher(points, polygons, rows, cols,
-                                            output);
-};
-
-void points_in_polygons_forward_impl(const Tensor points, const Tensor polygons,
-                                     Tensor output, const int rows,
-                                     const int cols);
-
-REGISTER_DEVICE_IMPL(points_in_polygons_forward_impl, CUDA,
-                     points_in_polygons_forward_cuda);
-=======
 void RotatedFeatureAlignForwardCUDAKernelLauncher(const Tensor features,
                                                   const Tensor best_bboxes,
                                                   const float spatial_scale,
@@ -1500,5 +1480,4 @@
 REGISTER_DEVICE_IMPL(rotated_feature_align_forward_impl, CUDA,
                      rotated_feature_align_forward_cuda);
 REGISTER_DEVICE_IMPL(rotated_feature_align_backward_impl, CUDA,
-                     rotated_feature_align_backward_cuda);
->>>>>>> a4dc2a72
+                     rotated_feature_align_backward_cuda);