--- conflicted
+++ resolved
@@ -1439,36 +1439,6 @@
 REGISTER_DEVICE_IMPL(dynamic_voxelize_forward_impl, CUDA,
                      dynamic_voxelize_forward_cuda);
 
-<<<<<<< HEAD
-void ActiveRotatedFilterForwardCUDAKernelLauncher(const Tensor input,
-                                                  const Tensor indices,
-                                                  Tensor output);
-
-void ActiveRotatedFilterBackwardCUDAKernelLauncher(const Tensor grad_out,
-                                                   const Tensor indices,
-                                                   Tensor grad_in);
-
-void active_rotated_filter_forward_cuda(const Tensor input,
-                                        const Tensor indices, Tensor output) {
-  ActiveRotatedFilterForwardCUDAKernelLauncher(input, indices, output);
-};
-
-void active_rotated_filter_backward_cuda(const Tensor grad_out,
-                                         const Tensor indices, Tensor grad_in) {
-  ActiveRotatedFilterBackwardCUDAKernelLauncher(grad_out, indices, grad_in);
-};
-
-void active_rotated_filter_forward_impl(const Tensor input,
-                                        const Tensor indices, Tensor output);
-
-void active_rotated_filter_backward_impl(const Tensor grad_out,
-                                         const Tensor indices, Tensor grad_in);
-
-REGISTER_DEVICE_IMPL(active_rotated_filter_forward_impl, CUDA,
-                     active_rotated_filter_forward_cuda);
-REGISTER_DEVICE_IMPL(active_rotated_filter_backward_impl, CUDA,
-                     active_rotated_filter_backward_cuda);
-=======
 void RotatedFeatureAlignForwardCUDAKernelLauncher(const Tensor features,
                                                   const Tensor best_bboxes,
                                                   const float spatial_scale,
@@ -1529,5 +1499,4 @@
                                      const int cols);
 
 REGISTER_DEVICE_IMPL(points_in_polygons_forward_impl, CUDA,
-                     points_in_polygons_forward_cuda);
->>>>>>> d30e37d4
+                     points_in_polygons_forward_cuda);