--- conflicted
+++ resolved
@@ -1501,7 +1501,6 @@
 REGISTER_DEVICE_IMPL(points_in_polygons_forward_impl, CUDA,
                      points_in_polygons_forward_cuda);
 
-<<<<<<< HEAD
 torch::Tensor IndiceMaxpoolForwardCUDAKernelLauncher(torch::Tensor features,
                                                      torch::Tensor indicePairs,
                                                      torch::Tensor indiceNum,
@@ -1612,7 +1611,7 @@
 
 REGISTER_DEVICE_IMPL(fused_indice_conv_batchnorm_forward_impl, CUDA,
                      fused_indice_conv_batchnorm_forward_cuda)
-=======
+
 void MinAreaPolygonsCUDAKernelLauncher(const Tensor pointsets, Tensor polygons);
 
 void min_area_polygons_cuda(const Tensor pointsets, Tensor polygons) {
@@ -1675,5 +1674,4 @@
                       Tensor output);
 
 REGISTER_DEVICE_IMPL(convex_iou_impl, CUDA, convex_iou_cuda);
-REGISTER_DEVICE_IMPL(convex_giou_impl, CUDA, convex_giou_cuda);
->>>>>>> 86ed509a
+REGISTER_DEVICE_IMPL(convex_giou_impl, CUDA, convex_giou_cuda);