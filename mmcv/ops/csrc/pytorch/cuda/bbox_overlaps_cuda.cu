// Copyright (c) OpenMMLab. All rights reserved
#include "bbox_overlaps_cuda_kernel.cuh"
#include "pytorch_cuda_helper.hpp"

// Disable fp16 on ROCm device
<<<<<<< HEAD
#ifndef MMCV_WITH_HIP
=======
#ifndef HIP_DIFF
#if __CUDA_ARCH__ >= 530
>>>>>>> 70944a26
template <>
__global__ void bbox_overlaps_cuda_kernel<at::Half>(
    const at::Half* bbox1, const at::Half* bbox2, at::Half* ious,
    const int num_bbox1, const int num_bbox2, const int mode,
    const bool aligned, const int offset) {
  bbox_overlaps_cuda_kernel_half(reinterpret_cast<const __half*>(bbox1),
                                 reinterpret_cast<const __half*>(bbox2),
                                 reinterpret_cast<__half*>(ious), num_bbox1,
                                 num_bbox2, mode, aligned, offset);
}
<<<<<<< HEAD
#endif  // MMCV_WITH_HIP
=======
#endif  // __CUDA_ARCH__ >= 530
#endif  // HIP_DIFF
>>>>>>> 70944a26

void BBoxOverlapsCUDAKernelLauncher(const Tensor bboxes1, const Tensor bboxes2,
                                    Tensor ious, const int mode,
                                    const bool aligned, const int offset) {
  int output_size = ious.numel();
  int num_bbox1 = bboxes1.size(0);
  int num_bbox2 = bboxes2.size(0);

  at::cuda::CUDAGuard device_guard(bboxes1.device());
  cudaStream_t stream = at::cuda::getCurrentCUDAStream();
  AT_DISPATCH_FLOATING_TYPES_AND_HALF(
      bboxes1.scalar_type(), "bbox_overlaps_cuda_kernel", ([&] {
        bbox_overlaps_cuda_kernel<scalar_t>
            <<<GET_BLOCKS(output_size), THREADS_PER_BLOCK, 0, stream>>>(
                bboxes1.data_ptr<scalar_t>(), bboxes2.data_ptr<scalar_t>(),
                ious.data_ptr<scalar_t>(), num_bbox1, num_bbox2, mode, aligned,
                offset);
      }));
  AT_CUDA_CHECK(cudaGetLastError());
}<|MERGE_RESOLUTION|>--- conflicted
+++ resolved
@@ -3,12 +3,8 @@
 #include "pytorch_cuda_helper.hpp"
 
 // Disable fp16 on ROCm device
-<<<<<<< HEAD
 #ifndef MMCV_WITH_HIP
-=======
-#ifndef HIP_DIFF
 #if __CUDA_ARCH__ >= 530
->>>>>>> 70944a26
 template <>
 __global__ void bbox_overlaps_cuda_kernel<at::Half>(
     const at::Half* bbox1, const at::Half* bbox2, at::Half* ious,
@@ -19,12 +15,9 @@
                                  reinterpret_cast<__half*>(ious), num_bbox1,
                                  num_bbox2, mode, aligned, offset);
 }
-<<<<<<< HEAD
+
+#endif  // __CUDA_ARCH__ >= 530
 #endif  // MMCV_WITH_HIP
-=======
-#endif  // __CUDA_ARCH__ >= 530
-#endif  // HIP_DIFF
->>>>>>> 70944a26
 
 void BBoxOverlapsCUDAKernelLauncher(const Tensor bboxes1, const Tensor bboxes2,
                                     Tensor ious, const int mode,
