// Copyright (c) OpenMMLab. All rights reserved
#include "pytorch_cpp_helper.hpp"

std::string get_compiler_version();
std::string get_compiling_cuda_version();

void assign_score_withk_forward(const Tensor &points, const Tensor &centers,
                                const Tensor &scores, const Tensor &knn_idx,
                                Tensor &output, int B, int N0, int N1, int M,
                                int K, int O, int aggregate);

void assign_score_withk_backward(const Tensor &grad_out, const Tensor &points,
                                 const Tensor &centers, const Tensor &scores,
                                 const Tensor &knn_idx, Tensor &grad_points,
                                 Tensor &grad_centers, Tensor &grad_scores,
                                 int B, int N0, int N1, int M, int K, int O,
                                 int aggregate);

void carafe_naive_forward(Tensor features, Tensor masks, Tensor output,
                          int kernel_size, int group_size, int scale_factor);

void carafe_naive_backward(Tensor top_grad, Tensor features, Tensor masks,
                           Tensor bottom_grad, Tensor mask_grad,
                           int kernel_size, int group_size, int scale_factor);

void carafe_forward(Tensor features, Tensor masks, Tensor rfeatures,
                    Tensor routput, Tensor rmasks, Tensor output,
                    int kernel_size, int group_size, int scale_factor);

void carafe_backward(Tensor top_grad, Tensor rfeatures, Tensor masks,
                     Tensor rtop_grad, Tensor rbottom_grad_hs,
                     Tensor rbottom_grad, Tensor rmask_grad, Tensor bottom_grad,
                     Tensor mask_grad, int kernel_size, int group_size,
                     int scale_factor);

void deform_conv_forward(Tensor input, Tensor weight, Tensor offset,
                         Tensor output, Tensor columns, Tensor ones, int kW,
                         int kH, int dW, int dH, int padW, int padH,
                         int dilationW, int dilationH, int group,
                         int deformable_group, int im2col_step);

void deform_conv_backward_input(Tensor input, Tensor offset, Tensor gradOutput,
                                Tensor gradInput, Tensor gradOffset,
                                Tensor weight, Tensor columns, int kW, int kH,
                                int dW, int dH, int padW, int padH,
                                int dilationW, int dilationH, int group,
                                int deformable_group, int im2col_step);

void deform_conv_backward_parameters(Tensor input, Tensor offset,
                                     Tensor gradOutput, Tensor gradWeight,
                                     Tensor columns, Tensor ones, int kW,
                                     int kH, int dW, int dH, int padW, int padH,
                                     int dilationW, int dilationH, int group,
                                     int deformable_group, float scale,
                                     int im2col_step);

void deform_roi_pool_forward(Tensor input, Tensor rois, Tensor offset,
                             Tensor output, int pooled_height, int pooled_width,
                             float spatial_scale, int sampling_ratio,
                             float gamma);

void deform_roi_pool_backward(Tensor grad_output, Tensor input, Tensor rois,
                              Tensor offset, Tensor grad_input,
                              Tensor grad_offset, int pooled_height,
                              int pooled_width, float spatial_scale,
                              int sampling_ratio, float gamma);

void group_points_forward(Tensor points_tensor, Tensor idx_tensor,
                          Tensor out_tensor, int b, int c, int n, int npoints,
                          int nsample);

void group_points_backward(Tensor grad_out_tensor, Tensor idx_tensor,
                           Tensor grad_points_tensor, int b, int c, int n,
                           int npoints, int nsample);

void roipoint_pool3d_forward(Tensor xyz, Tensor boxes3d, Tensor pts_feature,
                             Tensor pooled_features, Tensor pooled_empty_flag);

void gather_points_forward(Tensor points_tensor, Tensor idx_tensor,
                           Tensor out_tensor, int b, int c, int n, int npoints);

void gather_points_backward(Tensor grad_out_tensor, Tensor idx_tensor,
                            Tensor grad_points_tensor, int b, int c, int n,
                            int npoints);

void sigmoid_focal_loss_forward(Tensor input, Tensor target, Tensor weight,
                                Tensor output, float gamma, float alpha);

void sigmoid_focal_loss_backward(Tensor input, Tensor target, Tensor weight,
                                 Tensor grad_input, float gamma, float alpha);

void softmax_focal_loss_forward(Tensor input, Tensor target, Tensor weight,
                                Tensor output, float gamma, float alpha);

void softmax_focal_loss_backward(Tensor input, Tensor target, Tensor weight,
                                 Tensor buff, Tensor grad_input, float gamma,
                                 float alpha);

void three_interpolate_forward(Tensor points_tensor, Tensor idx_tensor,
                               Tensor weight_tensor, Tensor out_tensor, int b,
                               int c, int m, int n);

void three_interpolate_backward(Tensor grad_out_tensor, Tensor idx_tensor,
                                Tensor weight_tensor, Tensor grad_points_tensor,
                                int b, int c, int n, int m);

void three_nn_forward(Tensor unknown_tensor, Tensor known_tensor,
                      Tensor dist2_tensor, Tensor idx_tensor, int b, int n,
                      int m);

void bbox_overlaps(const Tensor bboxes1, const Tensor bboxes2, Tensor ious,
                   const int mode, const bool aligned, const int offset);

void knn_forward(Tensor xyz_tensor, Tensor new_xyz_tensor, Tensor idx_tensor,
                 Tensor dist2_tensor, int b, int n, int m, int nsample);
void iou3d_boxes_overlap_bev_forward(Tensor boxes_a, Tensor boxes_b,
                                     Tensor ans_overlap);

void iou3d_boxes_iou_bev_forward(Tensor boxes_a, Tensor boxes_b,
                                 Tensor ans_iou);

void iou3d_nms_forward(Tensor boxes, Tensor keep, Tensor keep_num,
                       float nms_overlap_thresh);

void iou3d_nms_normal_forward(Tensor boxes, Tensor keep, Tensor keep_num,
                              float nms_overlap_thresh);

void furthest_point_sampling_forward(Tensor points_tensor, Tensor temp_tensor,
                                     Tensor idx_tensor, int b, int n, int m);

void furthest_point_sampling_with_dist_forward(Tensor points_tensor,
                                               Tensor temp_tensor,
                                               Tensor idx_tensor, int b, int n,
                                               int m);

void masked_im2col_forward(const Tensor im, const Tensor mask_h_idx,
                           const Tensor mask_w_idx, Tensor col,
                           const int kernel_h, const int kernel_w,
                           const int pad_h, const int pad_w);

void masked_col2im_forward(const Tensor col, const Tensor mask_h_idx,
                           const Tensor mask_w_idx, Tensor im, int height,
                           int width, int channels);

void modulated_deform_conv_forward(
    Tensor input, Tensor weight, Tensor bias, Tensor ones, Tensor offset,
    Tensor mask, Tensor output, Tensor columns, int kernel_h, int kernel_w,
    const int stride_h, const int stride_w, const int pad_h, const int pad_w,
    const int dilation_h, const int dilation_w, const int group,
    const int deformable_group, const bool with_bias);

void modulated_deform_conv_backward(
    Tensor input, Tensor weight, Tensor bias, Tensor ones, Tensor offset,
    Tensor mask, Tensor columns, Tensor grad_input, Tensor grad_weight,
    Tensor grad_bias, Tensor grad_offset, Tensor grad_mask, Tensor grad_output,
    int kernel_h, int kernel_w, int stride_h, int stride_w, int pad_h,
    int pad_w, int dilation_h, int dilation_w, int group, int deformable_group,
    const bool with_bias);

Tensor ms_deform_attn_forward(const Tensor &value, const Tensor &spatial_shapes,
                              const Tensor &level_start_index,
                              const Tensor &sampling_loc,
                              const Tensor &attn_weight, const int im2col_step);

void ms_deform_attn_backward(const Tensor &value, const Tensor &spatial_shapes,
                             const Tensor &level_start_index,
                             const Tensor &sampling_loc,
                             const Tensor &attn_weight,
                             const Tensor &grad_output, Tensor &grad_value,
                             Tensor &grad_sampling_loc,
                             Tensor &grad_attn_weight, const int im2col_step);

Tensor nms(Tensor boxes, Tensor scores, float iou_threshold, int offset);

Tensor softnms(Tensor boxes, Tensor scores, Tensor dets, float iou_threshold,
               float sigma, float min_score, int method, int offset);

std::vector<std::vector<int>> nms_match(Tensor dets, float iou_threshold);

std::vector<std::vector<float>> pixel_group(
    Tensor score, Tensor mask, Tensor embedding, Tensor kernel_label,
    Tensor kernel_contour, int kernel_region_num, float distance_threshold);

std::vector<std::vector<int>> contour_expand(Tensor kernel_mask,
                                             Tensor internal_kernel_label,
                                             int min_kernel_area,
                                             int kernel_num);

void roi_align_forward(Tensor input, Tensor rois, Tensor output,
                       Tensor argmax_y, Tensor argmax_x, int aligned_height,
                       int aligned_width, float spatial_scale,
                       int sampling_ratio, int pool_mode, bool aligned);

void roi_align_backward(Tensor grad_output, Tensor rois, Tensor argmax_y,
                        Tensor argmax_x, Tensor grad_input, int aligned_height,
                        int aligned_width, float spatial_scale,
                        int sampling_ratio, int pool_mode, bool aligned);

void roi_pool_forward(Tensor input, Tensor rois, Tensor output, Tensor argmax,
                      int pooled_height, int pooled_width, float spatial_scale);

void roi_pool_backward(Tensor grad_output, Tensor rois, Tensor argmax,
                       Tensor grad_input, int pooled_height, int pooled_width,
                       float spatial_scale);

void sync_bn_forward_mean(const Tensor input, Tensor mean);

void sync_bn_forward_var(const Tensor input, const Tensor mean, Tensor var);

void sync_bn_forward_output(const Tensor input, const Tensor mean,
                            const Tensor var, const Tensor weight,
                            const Tensor bias, Tensor running_mean,
                            Tensor running_var, Tensor norm, Tensor std,
                            Tensor output, float eps, float momentum,
                            int group_size);

void sync_bn_backward_param(const Tensor grad_output, const Tensor norm,
                            Tensor grad_weight, Tensor grad_bias);

void sync_bn_backward_data(const Tensor grad_output, const Tensor weight,
                           const Tensor grad_weight, const Tensor grad_bias,
                           const Tensor norm, const Tensor std,
                           Tensor grad_input);

void psamask_forward(const Tensor input, Tensor output, const int psa_type,
                     const int num_, const int h_feature, const int w_feature,
                     const int h_mask, const int w_mask, const int half_h_mask,
                     const int half_w_mask);

void psamask_backward(Tensor grad_output, const Tensor grad_input,
                      const int psa_type, const int num_, const int h_feature,
                      const int w_feature, const int h_mask, const int w_mask,
                      const int half_h_mask, const int half_w_mask);

void tin_shift_forward(Tensor input, Tensor shift, Tensor output);

void tin_shift_backward(Tensor grad_output, Tensor shift, Tensor grad_input);

void ball_query_forward(Tensor new_xyz_tensor, Tensor xyz_tensor,
                        Tensor idx_tensor, int b, int n, int m,
                        float min_radius, float max_radius, int nsample);

Tensor bottom_pool_forward(Tensor input);

Tensor bottom_pool_backward(Tensor input, Tensor grad_output);

Tensor left_pool_forward(Tensor input);

Tensor left_pool_backward(Tensor input, Tensor grad_output);

Tensor right_pool_forward(Tensor input);

Tensor right_pool_backward(Tensor input, Tensor grad_output);

Tensor top_pool_forward(Tensor input);

Tensor top_pool_backward(Tensor input, Tensor grad_output);

void box_iou_rotated(const Tensor boxes1, const Tensor boxes2, Tensor ious,
                     const int mode_flag, const bool aligned);

Tensor nms_rotated(const Tensor dets, const Tensor scores, const Tensor order,
                   const Tensor dets_sorted, const float iou_threshold,
                   const int multi_label);

Tensor upfirdn2d(const Tensor &input, const Tensor &kernel, int up_x, int up_y,
                 int down_x, int down_y, int pad_x0, int pad_x1, int pad_y0,
                 int pad_y1);

Tensor fused_bias_leakyrelu(const Tensor &input, const Tensor &bias,
                            const Tensor &refer, int act, int grad, float alpha,
                            float scale);

void roi_align_rotated_forward(Tensor input, Tensor rois, Tensor output,
                               int pooled_height, int pooled_width,
                               float spatial_scale, int sample_num,
                               bool aligned, bool clockwise);

void roi_align_rotated_backward(Tensor grad_output, Tensor rois,
                                Tensor grad_input, int pooled_height,
                                int pooled_width, float spatial_scale,
                                int sample_num, bool aligned, bool clockwise);

std::vector<torch::Tensor> dynamic_point_to_voxel_forward(
    const torch::Tensor &feats, const torch::Tensor &coors,
    const std::string &reduce_type);

void dynamic_point_to_voxel_backward(torch::Tensor &grad_feats,
                                     const torch::Tensor &grad_reduced_feats,
                                     const torch::Tensor &feats,
                                     const torch::Tensor &reduced_feats,
                                     const torch::Tensor &coors_idx,
                                     const torch::Tensor &reduce_count,
                                     const std::string &reduce_type);

void hard_voxelize_forward(const at::Tensor &points,
                           const at::Tensor &voxel_size,
                           const at::Tensor &coors_range, at::Tensor &voxels,
                           at::Tensor &coors, at::Tensor &num_points_per_voxel,
                           at::Tensor &voxel_num, const int max_points,
                           const int max_voxels, const int NDim);

void dynamic_voxelize_forward(const at::Tensor &points,
                              const at::Tensor &voxel_size,
                              const at::Tensor &coors_range, at::Tensor &coors,
                              const int NDim);

void border_align_forward(const Tensor &input, const Tensor &boxes,
                          Tensor output, Tensor argmax_idx,
                          const int pool_size);

void border_align_backward(const Tensor &grad_output, const Tensor &boxes,
                           const Tensor &argmax_idx, Tensor grad_input,
                           const int pool_size);

void points_in_boxes_cpu_forward(Tensor boxes_tensor, Tensor pts_tensor,
                                 Tensor pts_indices_tensor);

void points_in_boxes_part_forward(Tensor boxes_tensor, Tensor pts_tensor,
                                  Tensor box_idx_of_points_tensor);

void points_in_boxes_all_forward(Tensor boxes_tensor, Tensor pts_tensor,
                                 Tensor box_idx_of_points_tensor);

void roiaware_pool3d_forward(Tensor rois, Tensor pts, Tensor pts_feature,
                             Tensor argmax, Tensor pts_idx_of_voxels,
                             Tensor pooled_features, int pool_method);

void roiaware_pool3d_backward(Tensor pts_idx_of_voxels, Tensor argmax,
                              Tensor grad_out, Tensor grad_in, int pool_method);

void correlation_forward(Tensor input1, Tensor input2, Tensor output, int kH,
                         int kW, int patchH, int patchW, int padH, int padW,
                         int dilationH, int dilationW, int dilation_patchH,
                         int dilation_patchW, int dH, int dW);

void correlation_backward(Tensor grad_output, Tensor input1, Tensor input2,
                          Tensor grad_input1, Tensor grad_input2, int kH,
                          int kW, int patchH, int patchW, int padH, int padW,
                          int dilationH, int dilationW, int dilation_patchH,
                          int dilation_patchW, int dH, int dW);

void rotated_feature_align_forward(const Tensor features,
                                   const Tensor best_bboxes, Tensor output,
                                   const float spatial_scale, const int points);

void rotated_feature_align_backward(const Tensor top_grad,
                                    const Tensor best_bboxes,
                                    Tensor bottom_grad,
                                    const float spatial_scale,
                                    const int points);

void riroi_align_rotated_forward(Tensor features, Tensor rois, Tensor output,
                                 int pooled_height, int pooled_width,
                                 float spatial_scale, int num_samples,
                                 int num_orientations, bool clockwise);

void riroi_align_rotated_backward(Tensor top_grad, Tensor rois,
                                  Tensor bottom_grad, int pooled_height,
                                  int pooled_width, float spatial_scale,
                                  int num_samples, int num_orientations,
                                  bool clockwise);

void points_in_polygons_forward(Tensor points, Tensor polygons, Tensor output);

<<<<<<< HEAD
void convex_iou(const Tensor pointsets, const Tensor polygons, Tensor ious);

void convex_giou(const Tensor pointsets, const Tensor polygons, Tensor output);
=======
void min_area_polygons(const Tensor pointsets, Tensor polygons);

void active_rotated_filter_forward(const Tensor input, const Tensor indices,
                                   Tensor output);

void active_rotated_filter_backward(const Tensor grad_out, const Tensor indices,
                                    Tensor grad_in);
>>>>>>> 9acc892a

PYBIND11_MODULE(TORCH_EXTENSION_NAME, m) {
  m.def("upfirdn2d", &upfirdn2d, "upfirdn2d (CUDA)", py::arg("input"),
        py::arg("kernel"), py::arg("up_x"), py::arg("up_y"), py::arg("down_x"),
        py::arg("down_y"), py::arg("pad_x0"), py::arg("pad_x1"),
        py::arg("pad_y0"), py::arg("pad_y1"));
  m.def("fused_bias_leakyrelu", &fused_bias_leakyrelu,
        "fused_bias_leakyrelu (CUDA)", py::arg("input"), py::arg("bias"),
        py::arg("empty"), py::arg("act"), py::arg("grad"), py::arg("alpha"),
        py::arg("scale"));
  m.def("gather_points_forward", &gather_points_forward,
        "gather_points_forward", py::arg("points_tensor"),
        py::arg("idx_tensor"), py::arg("out_tensor"), py::arg("b"),
        py::arg("c"), py::arg("n"), py::arg("npoints"));
  m.def("gather_points_backward", &gather_points_backward,
        "gather_points_backward", py::arg("grad_out_tensor"),
        py::arg("idx_tensor"), py::arg("grad_points_tensor"), py::arg("b"),
        py::arg("c"), py::arg("n"), py::arg("npoints"));
  m.def("get_compiler_version", &get_compiler_version, "get_compiler_version");
  m.def("get_compiling_cuda_version", &get_compiling_cuda_version,
        "get_compiling_cuda_version");
  m.def("assign_score_withk_forward", &assign_score_withk_forward,
        "assign_score_withk_forward", py::arg("points"), py::arg("centers"),
        py::arg("scores"), py::arg("knn_idx"), py::arg("output"), py::arg("B"),
        py::arg("N0"), py::arg("N1"), py::arg("M"), py::arg("K"), py::arg("O"),
        py::arg("aggregate"));
  m.def("assign_score_withk_backward", &assign_score_withk_backward,
        "assign_score_withk_backward", py::arg("grad_out"), py::arg("points"),
        py::arg("centers"), py::arg("scores"), py::arg("knn_idx"),
        py::arg("grad_points"), py::arg("grad_centers"), py::arg("grad_scores"),
        py::arg("B"), py::arg("N0"), py::arg("N1"), py::arg("M"), py::arg("K"),
        py::arg("O"), py::arg("aggregate"));
  m.def("knn_forward", &knn_forward, "knn_forward", py::arg("xyz_tensor"),
        py::arg("new_xyz_tensor"), py::arg("idx_tensor"),
        py::arg("dist2_tensor"), py::arg("b"), py::arg("n"), py::arg("m"),
        py::arg("nsample"));
  m.def("carafe_naive_forward", &carafe_naive_forward, "carafe_naive_forward",
        py::arg("features"), py::arg("masks"), py::arg("output"),
        py::arg("kernel_size"), py::arg("group_size"), py::arg("scale_factor"));
  m.def("carafe_naive_backward", &carafe_naive_backward,
        "carafe_naive_backward", py::arg("top_grad"), py::arg("features"),
        py::arg("masks"), py::arg("bottom_grad"), py::arg("mask_grad"),
        py::arg("kernel_size"), py::arg("group_size"), py::arg("scale_factor"));
  m.def("carafe_forward", &carafe_forward, "carafe_forward",
        py::arg("features"), py::arg("masks"), py::arg("rfeatures"),
        py::arg("routput"), py::arg("rmasks"), py::arg("output"),
        py::arg("kernel_size"), py::arg("group_size"), py::arg("scale_factor"));
  m.def("carafe_backward", &carafe_backward, "carafe_backward",
        py::arg("top_grad"), py::arg("rfeatures"), py::arg("masks"),
        py::arg("rtop_grad"), py::arg("rbottom_grad_hs"),
        py::arg("rbottom_grad"), py::arg("rmask_grad"), py::arg("bottom_grad"),
        py::arg("mask_grad"), py::arg("kernel_size"), py::arg("group_size"),
        py::arg("scale_factor"));
  m.def("deform_conv_forward", &deform_conv_forward, "deform_conv_forward",
        py::arg("input"), py::arg("weight"), py::arg("offset"),
        py::arg("output"), py::arg("columns"), py::arg("ones"), py::arg("kW"),
        py::arg("kH"), py::arg("dW"), py::arg("dH"), py::arg("padH"),
        py::arg("padW"), py::arg("dilationW"), py::arg("dilationH"),
        py::arg("group"), py::arg("deformable_group"), py::arg("im2col_step"));
  m.def("deform_conv_backward_input", &deform_conv_backward_input,
        "deform_conv_backward_input", py::arg("input"), py::arg("offset"),
        py::arg("gradOutput"), py::arg("gradInput"), py::arg("gradOffset"),
        py::arg("weight"), py::arg("columns"), py::arg("kW"), py::arg("kH"),
        py::arg("dW"), py::arg("dH"), py::arg("padH"), py::arg("padW"),
        py::arg("dilationW"), py::arg("dilationH"), py::arg("group"),
        py::arg("deformable_group"), py::arg("im2col_step"));
  m.def("deform_conv_backward_parameters", &deform_conv_backward_parameters,
        "deform_conv_backward_parameters", py::arg("input"), py::arg("offset"),
        py::arg("gradOutput"), py::arg("gradWeight"), py::arg("columns"),
        py::arg("ones"), py::arg("kW"), py::arg("kH"), py::arg("dW"),
        py::arg("dH"), py::arg("padH"), py::arg("padW"), py::arg("dilationW"),
        py::arg("dilationH"), py::arg("group"), py::arg("deformable_group"),
        py::arg("scale"), py::arg("im2col_step"));
  m.def("deform_roi_pool_forward", &deform_roi_pool_forward,
        "deform roi pool forward", py::arg("input"), py::arg("rois"),
        py::arg("offset"), py::arg("output"), py::arg("pooled_height"),
        py::arg("pooled_width"), py::arg("spatial_scale"),
        py::arg("sampling_ratio"), py::arg("gamma"));
  m.def("deform_roi_pool_backward", &deform_roi_pool_backward,
        "deform roi pool backward", py::arg("grad_output"), py::arg("input"),
        py::arg("rois"), py::arg("offset"), py::arg("grad_input"),
        py::arg("grad_offset"), py::arg("pooled_height"),
        py::arg("pooled_width"), py::arg("spatial_scale"),
        py::arg("sampling_ratio"), py::arg("gamma"));
  m.def("roipoint_pool3d_forward", &roipoint_pool3d_forward,
        "roipoint_pool3d_forward", py::arg("xyz"), py::arg("boxes3d"),
        py::arg("pts_feature"), py::arg("pooled_features"),
        py::arg("pooled_empty_flag"));
  m.def("sigmoid_focal_loss_forward", &sigmoid_focal_loss_forward,
        "sigmoid_focal_loss_forward ", py::arg("input"), py::arg("target"),
        py::arg("weight"), py::arg("output"), py::arg("gamma"),
        py::arg("alpha"));
  m.def("sigmoid_focal_loss_backward", &sigmoid_focal_loss_backward,
        "sigmoid_focal_loss_backward", py::arg("input"), py::arg("target"),
        py::arg("weight"), py::arg("grad_input"), py::arg("gamma"),
        py::arg("alpha"));
  m.def("softmax_focal_loss_forward", &softmax_focal_loss_forward,
        "softmax_focal_loss_forward", py::arg("input"), py::arg("target"),
        py::arg("weight"), py::arg("output"), py::arg("gamma"),
        py::arg("alpha"));
  m.def("softmax_focal_loss_backward", &softmax_focal_loss_backward,
        "softmax_focal_loss_backward", py::arg("input"), py::arg("target"),
        py::arg("weight"), py::arg("buff"), py::arg("grad_input"),
        py::arg("gamma"), py::arg("alpha"));
  m.def("three_interpolate_forward", &three_interpolate_forward,
        "three_interpolate_forward", py::arg("points_tensor"),
        py::arg("idx_tensor"), py::arg("weight_tensor"), py::arg("out_tensor"),
        py::arg("b"), py::arg("c"), py::arg("m"), py::arg("n"));
  m.def("three_interpolate_backward", &three_interpolate_backward,
        "three_interpolate_backward", py::arg("grad_out_tensor"),
        py::arg("idx_tensor"), py::arg("weight_tensor"),
        py::arg("grad_points_tensor"), py::arg("b"), py::arg("c"), py::arg("n"),
        py::arg("m"));
  m.def("three_nn_forward", &three_nn_forward, "three_nn_forward",
        py::arg("unknown_tensor"), py::arg("known_tensor"),
        py::arg("dist2_tensor"), py::arg("idx_tensor"), py::arg("b"),
        py::arg("n"), py::arg("m"));
  m.def("bbox_overlaps", &bbox_overlaps, "bbox_overlaps", py::arg("bboxes1"),
        py::arg("bboxes2"), py::arg("ious"), py::arg("mode"),
        py::arg("aligned"), py::arg("offset"));
  m.def("group_points_forward", &group_points_forward, "group_points_forward",
        py::arg("points_tensor"), py::arg("idx_tensor"), py::arg("out_tensor"),
        py::arg("b"), py::arg("c"), py::arg("n"), py::arg("npoints"),
        py::arg("nsample"));
  m.def("group_points_backward", &group_points_backward,
        "group_points_backward", py::arg("grad_out_tensor"),
        py::arg("idx_tensor"), py::arg("grad_points_tensor"), py::arg("b"),
        py::arg("c"), py::arg("n"), py::arg("npoints"), py::arg("nsample"));
  m.def("knn_forward", &knn_forward, "knn_forward", py::arg("b"), py::arg("n"),
        py::arg("m"), py::arg("nsample"), py::arg("xyz_tensor"),
        py::arg("new_xyz_tensor"), py::arg("idx_tensor"),
        py::arg("dist2_tensor"));
  m.def("iou3d_boxes_overlap_bev_forward", &iou3d_boxes_overlap_bev_forward,
        "iou3d_boxes_overlap_bev_forward", py::arg("boxes_a"),
        py::arg("boxes_b"), py::arg("ans_overlap"));
  m.def("iou3d_boxes_iou_bev_forward", &iou3d_boxes_iou_bev_forward,
        "iou3d_boxes_iou_bev_forward", py::arg("boxes_a"), py::arg("boxes_b"),
        py::arg("ans_iou"));
  m.def("iou3d_nms_forward", &iou3d_nms_forward, "iou3d_nms_forward",
        py::arg("boxes"), py::arg("keep"), py::arg("num_out"),
        py::arg("nms_overlap_thresh"));
  m.def("iou3d_nms_normal_forward", &iou3d_nms_normal_forward,
        "iou3d_nms_normal_forward", py::arg("boxes"), py::arg("keep"),
        py::arg("num_out"), py::arg("nms_overlap_thresh"));
  m.def("furthest_point_sampling_forward", &furthest_point_sampling_forward,
        "furthest_point_sampling_forward", py::arg("points_tensor"),
        py::arg("temp_tensor"), py::arg("idx_tensor"), py::arg("b"),
        py::arg("n"), py::arg("m"));
  m.def("furthest_point_sampling_with_dist_forward",
        &furthest_point_sampling_with_dist_forward,
        "furthest_point_sampling_with_dist_forward", py::arg("points_tensor"),
        py::arg("temp_tensor"), py::arg("idx_tensor"), py::arg("b"),
        py::arg("n"), py::arg("m"));
  m.def("masked_im2col_forward", &masked_im2col_forward,
        "masked_im2col_forward", py::arg("im"), py::arg("mask_h_idx"),
        py::arg("mask_w_idx"), py::arg("col"), py::arg("kernel_h"),
        py::arg("kernel_w"), py::arg("pad_h"), py::arg("pad_w"));
  m.def("masked_col2im_forward", &masked_col2im_forward,
        "masked_col2im_forward", py::arg("col"), py::arg("mask_h_idx"),
        py::arg("mask_w_idx"), py::arg("im"), py::arg("height"),
        py::arg("width"), py::arg("channels"));
  m.def("modulated_deform_conv_forward", &modulated_deform_conv_forward,
        "modulated deform conv forward", py::arg("input"), py::arg("weight"),
        py::arg("bias"), py::arg("ones"), py::arg("offset"), py::arg("mask"),
        py::arg("output"), py::arg("columns"), py::arg("kernel_h"),
        py::arg("kernel_w"), py::arg("stride_h"), py::arg("stride_w"),
        py::arg("pad_h"), py::arg("pad_w"), py::arg("dilation_h"),
        py::arg("dilation_w"), py::arg("group"), py::arg("deformable_group"),
        py::arg("with_bias"));
  m.def("modulated_deform_conv_backward", &modulated_deform_conv_backward,
        "modulated deform conv backward", py::arg("input"), py::arg("weight"),
        py::arg("bias"), py::arg("ones"), py::arg("offset"), py::arg("mask"),
        py::arg("columns"), py::arg("grad_input"), py::arg("grad_weight"),
        py::arg("grad_bias"), py::arg("grad_offset"), py::arg("grad_mask"),
        py::arg("grad_output"), py::arg("kernel_h"), py::arg("kernel_w"),
        py::arg("stride_h"), py::arg("stride_w"), py::arg("pad_h"),
        py::arg("pad_w"), py::arg("dilation_h"), py::arg("dilation_w"),
        py::arg("group"), py::arg("deformable_group"), py::arg("with_bias"));
  m.def("nms", &nms, "nms (CPU/CUDA) ", py::arg("boxes"), py::arg("scores"),
        py::arg("iou_threshold"), py::arg("offset"));
  m.def("softnms", &softnms, "softnms (CPU) ", py::arg("boxes"),
        py::arg("scores"), py::arg("dets"), py::arg("iou_threshold"),
        py::arg("sigma"), py::arg("min_score"), py::arg("method"),
        py::arg("offset"));
  m.def("nms_match", &nms_match, "nms_match (CPU) ", py::arg("dets"),
        py::arg("iou_threshold"));
  m.def("pixel_group", &pixel_group, "pixel group (CPU) ", py::arg("score"),
        py::arg("mask"), py::arg("embedding"), py::arg("kernel_label"),
        py::arg("kernel_contour"), py::arg("kernel_region_label"),
        py::arg("distance_threshold"));
  m.def("contour_expand", &contour_expand, "contour exapnd (CPU) ",
        py::arg("kernel_mask"), py::arg("internal_kernel_label"),
        py::arg("min_kernel_area"), py::arg("kernel_num"));
  m.def("roi_align_forward", &roi_align_forward, "roi_align forward",
        py::arg("input"), py::arg("rois"), py::arg("output"),
        py::arg("argmax_y"), py::arg("argmax_x"), py::arg("aligned_height"),
        py::arg("aligned_width"), py::arg("spatial_scale"),
        py::arg("sampling_ratio"), py::arg("pool_mode"), py::arg("aligned"));
  m.def("roi_align_backward", &roi_align_backward, "roi_align backward",
        py::arg("grad_output"), py::arg("rois"), py::arg("argmax_y"),
        py::arg("argmax_x"), py::arg("grad_input"), py::arg("aligned_height"),
        py::arg("aligned_width"), py::arg("spatial_scale"),
        py::arg("sampling_ratio"), py::arg("pool_mode"), py::arg("aligned"));
  m.def("roi_pool_forward", &roi_pool_forward, "roi_pool forward",
        py::arg("input"), py::arg("rois"), py::arg("output"), py::arg("argmax"),
        py::arg("pooled_height"), py::arg("pooled_width"),
        py::arg("spatial_scale"));
  m.def("roi_pool_backward", &roi_pool_backward, "roi_pool backward",
        py::arg("grad_output"), py::arg("rois"), py::arg("argmax"),
        py::arg("grad_input"), py::arg("pooled_height"),
        py::arg("pooled_width"), py::arg("spatial_scale"));
  m.def("sync_bn_forward_mean", &sync_bn_forward_mean, "sync_bn forward_mean",
        py::arg("input"), py::arg("mean"));
  m.def("sync_bn_forward_var", &sync_bn_forward_var, "sync_bn forward_var",
        py::arg("input"), py::arg("mean"), py::arg("var"));
  m.def("sync_bn_forward_output", &sync_bn_forward_output,
        "sync_bn forward_output", py::arg("input"), py::arg("mean"),
        py::arg("var"), py::arg("weight"), py::arg("bias"),
        py::arg("running_mean"), py::arg("running_var"), py::arg("norm"),
        py::arg("std"), py::arg("output"), py::arg("eps"), py::arg("momentum"),
        py::arg("group_size"));
  m.def("sync_bn_backward_param", &sync_bn_backward_param,
        "sync_bn backward_param", py::arg("grad_output"), py::arg("norm"),
        py::arg("grad_weight"), py::arg("grad_bias"));
  m.def("sync_bn_backward_data", &sync_bn_backward_data,
        "sync_bn backward_data", py::arg("grad_output"), py::arg("weight"),
        py::arg("grad_weight"), py::arg("grad_bias"), py::arg("norm"),
        py::arg("std"), py::arg("grad_input"));
  m.def("psamask_forward", &psamask_forward, "PSAMASK forward (CPU/CUDA)",
        py::arg("input"), py::arg("output"), py::arg("psa_type"),
        py::arg("num_"), py::arg("h_feature"), py::arg("w_feature"),
        py::arg("h_mask"), py::arg("w_mask"), py::arg("half_h_mask"),
        py::arg("half_w_mask"));
  m.def("psamask_backward", &psamask_backward, "PSAMASK backward (CPU/CUDA)",
        py::arg("grad_output"), py::arg("grad_input"), py::arg("psa_type"),
        py::arg("num_"), py::arg("h_feature"), py::arg("w_feature"),
        py::arg("h_mask"), py::arg("w_mask"), py::arg("half_h_mask"),
        py::arg("half_w_mask"));
  m.def("tin_shift_forward", &tin_shift_forward, "tin_shift forward",
        py::arg("input"), py::arg("shift"), py::arg("output"));
  m.def("tin_shift_backward", &tin_shift_backward, "tin_shift backward",
        py::arg("grad_output"), py::arg("shift"), py::arg("grad_input"));
  m.def("bottom_pool_forward", &bottom_pool_forward, "Bottom Pool Forward",
        py::arg("input"), py::call_guard<py::gil_scoped_release>());
  m.def("bottom_pool_backward", &bottom_pool_backward, "Bottom Pool Backward",
        py::arg("input"), py::arg("grad_output"),
        py::call_guard<py::gil_scoped_release>());
  m.def("left_pool_forward", &left_pool_forward, "Left Pool Forward",
        py::arg("input"), py::call_guard<py::gil_scoped_release>());
  m.def("left_pool_backward", &left_pool_backward, "Left Pool Backward",
        py::arg("input"), py::arg("grad_output"),
        py::call_guard<py::gil_scoped_release>());
  m.def("right_pool_forward", &right_pool_forward, "Right Pool Forward",
        py::arg("input"), py::call_guard<py::gil_scoped_release>());
  m.def("right_pool_backward", &right_pool_backward, "Right Pool Backward",
        py::arg("input"), py::arg("grad_output"),
        py::call_guard<py::gil_scoped_release>());
  m.def("top_pool_forward", &top_pool_forward, "Top Pool Forward",
        py::arg("input"), py::call_guard<py::gil_scoped_release>());
  m.def("top_pool_backward", &top_pool_backward, "Top Pool Backward",
        py::arg("input"), py::arg("grad_output"),
        py::call_guard<py::gil_scoped_release>());
  m.def("box_iou_rotated", &box_iou_rotated, "IoU for rotated boxes",
        py::arg("boxes1"), py::arg("boxes2"), py::arg("ious"),
        py::arg("mode_flag"), py::arg("aligned"));
  m.def("nms_rotated", &nms_rotated, "NMS for rotated boxes", py::arg("dets"),
        py::arg("scores"), py::arg("order"), py::arg("dets_sorted"),
        py::arg("iou_threshold"), py::arg("multi_label"));
  m.def("ball_query_forward", &ball_query_forward, "ball_query_forward",
        py::arg("new_xyz_tensor"), py::arg("xyz_tensor"), py::arg("idx_tensor"),
        py::arg("b"), py::arg("n"), py::arg("m"), py::arg("min_radius"),
        py::arg("max_radius"), py::arg("nsample"));
  m.def("roi_align_rotated_forward", &roi_align_rotated_forward,
        "roi_align_rotated forward", py::arg("input"), py::arg("rois"),
        py::arg("output"), py::arg("pooled_height"), py::arg("pooled_width"),
        py::arg("spatial_scale"), py::arg("sample_num"), py::arg("aligned"),
        py::arg("clockwise"));
  m.def("roi_align_rotated_backward", &roi_align_rotated_backward,
        "roi_align_rotated backward", py::arg("rois"), py::arg("grad_input"),
        py::arg("grad_output"), py::arg("pooled_height"),
        py::arg("pooled_width"), py::arg("spatial_scale"),
        py::arg("sample_num"), py::arg("aligned"), py::arg("clockwise"));
  m.def("dynamic_point_to_voxel_forward", &dynamic_point_to_voxel_forward,
        "dynamic_point_to_voxel_forward", py::arg("feats"), py::arg("coors"),
        py::arg("reduce_type"));
  m.def("dynamic_point_to_voxel_backward", &dynamic_point_to_voxel_backward,
        "dynamic_point_to_voxel_backward", py::arg("grad_feats"),
        py::arg("grad_reduced_feats"), py::arg("feats"),
        py::arg("reduced_feats"), py::arg("coors_idx"), py::arg("reduce_count"),
        py::arg("reduce_type"));
  m.def("hard_voxelize_forward", &hard_voxelize_forward,
        "hard_voxelize_forward", py::arg("points"), py::arg("voxel_size"),
        py::arg("coors_range"), py::arg("voxels"), py::arg("coors"),
        py::arg("num_points_per_voxel"), py::arg("voxel_num"),
        py::arg("max_points"), py::arg("max_voxels"), py::arg("NDim"));
  m.def("dynamic_voxelize_forward", &dynamic_voxelize_forward,
        "dynamic_voxelize_forward", py::arg("points"), py::arg("voxel_size"),
        py::arg("coors_range"), py::arg("coors"), py::arg("NDim"));
  m.def("ms_deform_attn_forward", &ms_deform_attn_forward,
        "forward function of multi-scale deformable attention",
        py::arg("value"), py::arg("value_spatial_shapes"),
        py::arg("value_level_start_index"), py::arg("sampling_locations"),
        py::arg("attention_weights"), py::arg("im2col_step"));
  m.def("ms_deform_attn_backward", &ms_deform_attn_backward,
        "backward function of multi-scale deformable attention",
        py::arg("value"), py::arg("value_spatial_shapes"),
        py::arg("value_level_start_index"), py::arg("sampling_locations"),
        py::arg("attention_weights"), py::arg("grad_output"),
        py::arg("grad_value"), py::arg("grad_sampling_loc"),
        py::arg("grad_attn_weight"), py::arg("im2col_step"));
  m.def("border_align_forward", &border_align_forward,
        "forward function of border_align", py::arg("input"), py::arg("boxes"),
        py::arg("output"), py::arg("argmax_idx"), py::arg("pool_size"));
  m.def("border_align_backward", &border_align_backward,
        "backward function of border_align", py::arg("grad_output"),
        py::arg("boxes"), py::arg("argmax_idx"), py::arg("grad_input"),
        py::arg("pool_size"));
  m.def("correlation_forward", &correlation_forward, "Correlation forward",
        py::arg("input1"), py::arg("input2"), py::arg("output"), py::arg("kH"),
        py::arg("kW"), py::arg("patchH"), py::arg("patchW"), py::arg("padH"),
        py::arg("padW"), py::arg("dilationH"), py::arg("dilationW"),
        py::arg("dilation_patchH"), py::arg("dilation_patchW"), py::arg("dH"),
        py::arg("dW"));
  m.def("correlation_backward", &correlation_backward, "Correlation backward",
        py::arg("grad_output"), py::arg("input1"), py::arg("input2"),
        py::arg("grad_input1"), py::arg("grad_input2"), py::arg("kH"),
        py::arg("kW"), py::arg("patchH"), py::arg("patchW"), py::arg("padH"),
        py::arg("padW"), py::arg("dilationH"), py::arg("dilationW"),
        py::arg("dilation_patchH"), py::arg("dilation_patchW"), py::arg("dH"),
        py::arg("dW"));
  m.def("points_in_boxes_cpu_forward", &points_in_boxes_cpu_forward,
        "points_in_boxes_cpu_forward", py::arg("boxes_tensor"),
        py::arg("pts_tensor"), py::arg("pts_indices_tensor"));
  m.def("points_in_boxes_part_forward", &points_in_boxes_part_forward,
        "points_in_boxes_part_forward", py::arg("boxes_tensor"),
        py::arg("pts_tensor"), py::arg("box_idx_of_points_tensor"));
  m.def("points_in_boxes_all_forward", &points_in_boxes_all_forward,
        "points_in_boxes_all_forward", py::arg("boxes_tensor"),
        py::arg("pts_tensor"), py::arg("box_idx_of_points_tensor"));
  m.def("roiaware_pool3d_forward", &roiaware_pool3d_forward,
        "roiaware_pool3d_forward", py::arg("rois"), py::arg("pts"),
        py::arg("pts_feature"), py::arg("argmax"), py::arg("pts_idx_of_voxels"),
        py::arg("pooled_features"), py::arg("pool_method"));
  m.def("roiaware_pool3d_backward", &roiaware_pool3d_backward,
        "roiaware_pool3d_backward", py::arg("pts_idx_of_voxels"),
        py::arg("argmax"), py::arg("grad_out"), py::arg("grad_in"),
        py::arg("pool_method"));
  m.def("rotated_feature_align_forward", &rotated_feature_align_forward,
        "Feature Refine forward (CUDA)", py::arg("features"),
        py::arg("best_bboxes"), py::arg("output"), py::arg("spatial_scale"),
        py::arg("points"));
  m.def("rotated_feature_align_backward", &rotated_feature_align_backward,
        "Feature Refine backward (CUDA)", py::arg("top_grad"),
        py::arg("best_bboxes"), py::arg("bottom_grad"),
        py::arg("spatial_scale"), py::arg("points"));
  m.def("riroi_align_rotated_forward", &riroi_align_rotated_forward,
        "riroi_align_rotated forward", py::arg("features"), py::arg("rois"),
        py::arg("output"), py::arg("pooled_height"), py::arg("pooled_width"),
        py::arg("spatial_scale"), py::arg("num_samples"),
        py::arg("num_orientations"), py::arg("clockwise"));
  m.def("riroi_align_rotated_backward", &riroi_align_rotated_backward,
        "riroi_align_rotated backward", py::arg("top_grad"), py::arg("rois"),
        py::arg("bottom_grad"), py::arg("pooled_height"),
        py::arg("pooled_width"), py::arg("spatial_scale"),
        py::arg("num_samples"), py::arg("num_orientations"),
        py::arg("clockwise"));
  m.def("points_in_polygons_forward", &points_in_polygons_forward,
        "points_in_polygons_forward", py::arg("points"), py::arg("polygons"),
        py::arg("output"));
<<<<<<< HEAD
  m.def("convex_iou", &convex_iou, "convex_iou", py::arg("pointsets"),
        py::arg("polygons"), py::arg("ious"));
  m.def("convex_giou", &convex_giou, "convex_giou", py::arg("pointsets"),
        py::arg("polygons"), py::arg("output"));
=======
  m.def("min_area_polygons", &min_area_polygons, "min_area_polygons",
        py::arg("pointsets"), py::arg("polygons"));
  m.def("active_rotated_filter_forward", &active_rotated_filter_forward,
        "active_rotated_filter_forward", py::arg("input"), py::arg("indices"),
        py::arg("output"));
  m.def("active_rotated_filter_backward", &active_rotated_filter_backward,
        "active_rotated_filter_backward", py::arg("grad_out"),
        py::arg("indices"), py::arg("grad_in"));
>>>>>>> 9acc892a
}<|MERGE_RESOLUTION|>--- conflicted
+++ resolved
@@ -363,11 +363,6 @@
 
 void points_in_polygons_forward(Tensor points, Tensor polygons, Tensor output);
 
-<<<<<<< HEAD
-void convex_iou(const Tensor pointsets, const Tensor polygons, Tensor ious);
-
-void convex_giou(const Tensor pointsets, const Tensor polygons, Tensor output);
-=======
 void min_area_polygons(const Tensor pointsets, Tensor polygons);
 
 void active_rotated_filter_forward(const Tensor input, const Tensor indices,
@@ -375,7 +370,10 @@
 
 void active_rotated_filter_backward(const Tensor grad_out, const Tensor indices,
                                     Tensor grad_in);
->>>>>>> 9acc892a
+
+void convex_iou(const Tensor pointsets, const Tensor polygons, Tensor ious);
+
+void convex_giou(const Tensor pointsets, const Tensor polygons, Tensor output);
 
 PYBIND11_MODULE(TORCH_EXTENSION_NAME, m) {
   m.def("upfirdn2d", &upfirdn2d, "upfirdn2d (CUDA)", py::arg("input"),
@@ -745,12 +743,6 @@
   m.def("points_in_polygons_forward", &points_in_polygons_forward,
         "points_in_polygons_forward", py::arg("points"), py::arg("polygons"),
         py::arg("output"));
-<<<<<<< HEAD
-  m.def("convex_iou", &convex_iou, "convex_iou", py::arg("pointsets"),
-        py::arg("polygons"), py::arg("ious"));
-  m.def("convex_giou", &convex_giou, "convex_giou", py::arg("pointsets"),
-        py::arg("polygons"), py::arg("output"));
-=======
   m.def("min_area_polygons", &min_area_polygons, "min_area_polygons",
         py::arg("pointsets"), py::arg("polygons"));
   m.def("active_rotated_filter_forward", &active_rotated_filter_forward,
@@ -759,5 +751,8 @@
   m.def("active_rotated_filter_backward", &active_rotated_filter_backward,
         "active_rotated_filter_backward", py::arg("grad_out"),
         py::arg("indices"), py::arg("grad_in"));
->>>>>>> 9acc892a
+  m.def("convex_iou", &convex_iou, "convex_iou", py::arg("pointsets"),
+        py::arg("polygons"), py::arg("ious"));
+  m.def("convex_giou", &convex_giou, "convex_giou", py::arg("pointsets"),
+        py::arg("polygons"), py::arg("output"));
 }