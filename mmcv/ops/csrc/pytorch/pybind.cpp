// Copyright (c) OpenMMLab. All rights reserved
#include "pytorch_cpp_helper.hpp"

std::string get_compiler_version();
std::string get_compiling_cuda_version();

void carafe_naive_forward(Tensor features, Tensor masks, Tensor output,
                          int kernel_size, int group_size, int scale_factor);

void carafe_naive_backward(Tensor top_grad, Tensor features, Tensor masks,
                           Tensor bottom_grad, Tensor mask_grad,
                           int kernel_size, int group_size, int scale_factor);

void carafe_forward(Tensor features, Tensor masks, Tensor rfeatures,
                    Tensor routput, Tensor rmasks, Tensor output,
                    int kernel_size, int group_size, int scale_factor);

void carafe_backward(Tensor top_grad, Tensor rfeatures, Tensor masks,
                     Tensor rtop_grad, Tensor rbottom_grad_hs,
                     Tensor rbottom_grad, Tensor rmask_grad, Tensor bottom_grad,
                     Tensor mask_grad, int kernel_size, int group_size,
                     int scale_factor);

void deform_conv_forward(Tensor input, Tensor weight, Tensor offset,
                         Tensor output, Tensor columns, Tensor ones, int kW,
                         int kH, int dW, int dH, int padW, int padH,
                         int dilationW, int dilationH, int group,
                         int deformable_group, int im2col_step);

void deform_conv_backward_input(Tensor input, Tensor offset, Tensor gradOutput,
                                Tensor gradInput, Tensor gradOffset,
                                Tensor weight, Tensor columns, int kW, int kH,
                                int dW, int dH, int padW, int padH,
                                int dilationW, int dilationH, int group,
                                int deformable_group, int im2col_step);

void deform_conv_backward_parameters(Tensor input, Tensor offset,
                                     Tensor gradOutput, Tensor gradWeight,
                                     Tensor columns, Tensor ones, int kW,
                                     int kH, int dW, int dH, int padW, int padH,
                                     int dilationW, int dilationH, int group,
                                     int deformable_group, float scale,
                                     int im2col_step);

void deform_roi_pool_forward(Tensor input, Tensor rois, Tensor offset,
                             Tensor output, int pooled_height, int pooled_width,
                             float spatial_scale, int sampling_ratio,
                             float gamma);

void deform_roi_pool_backward(Tensor grad_output, Tensor input, Tensor rois,
                              Tensor offset, Tensor grad_input,
                              Tensor grad_offset, int pooled_height,
                              int pooled_width, float spatial_scale,
                              int sampling_ratio, float gamma);

void sigmoid_focal_loss_forward(Tensor input, Tensor target, Tensor weight,
                                Tensor output, float gamma, float alpha);

void sigmoid_focal_loss_backward(Tensor input, Tensor target, Tensor weight,
                                 Tensor grad_input, float gamma, float alpha);

void softmax_focal_loss_forward(Tensor input, Tensor target, Tensor weight,
                                Tensor output, float gamma, float alpha);

void softmax_focal_loss_backward(Tensor input, Tensor target, Tensor weight,
                                 Tensor buff, Tensor grad_input, float gamma,
                                 float alpha);

void bbox_overlaps(const Tensor bboxes1, const Tensor bboxes2, Tensor ious,
                   const int mode, const bool aligned, const int offset);

void masked_im2col_forward(const Tensor im, const Tensor mask_h_idx,
                           const Tensor mask_w_idx, Tensor col,
                           const int kernel_h, const int kernel_w,
                           const int pad_h, const int pad_w);

void masked_col2im_forward(const Tensor col, const Tensor mask_h_idx,
                           const Tensor mask_w_idx, Tensor im, int height,
                           int width, int channels);

void modulated_deform_conv_forward(
    Tensor input, Tensor weight, Tensor bias, Tensor ones, Tensor offset,
    Tensor mask, Tensor output, Tensor columns, int kernel_h, int kernel_w,
    const int stride_h, const int stride_w, const int pad_h, const int pad_w,
    const int dilation_h, const int dilation_w, const int group,
    const int deformable_group, const bool with_bias);

void modulated_deform_conv_backward(
    Tensor input, Tensor weight, Tensor bias, Tensor ones, Tensor offset,
    Tensor mask, Tensor columns, Tensor grad_input, Tensor grad_weight,
    Tensor grad_bias, Tensor grad_offset, Tensor grad_mask, Tensor grad_output,
    int kernel_h, int kernel_w, int stride_h, int stride_w, int pad_h,
    int pad_w, int dilation_h, int dilation_w, int group, int deformable_group,
    const bool with_bias);

Tensor ms_deform_attn_forward(const Tensor &value, const Tensor &spatial_shapes,
                              const Tensor &level_start_index,
                              const Tensor &sampling_loc,
                              const Tensor &attn_weight, const int im2col_step);

void ms_deform_attn_backward(const Tensor &value, const Tensor &spatial_shapes,
                             const Tensor &level_start_index,
                             const Tensor &sampling_loc,
                             const Tensor &attn_weight,
                             const Tensor &grad_output, Tensor &grad_value,
                             Tensor &grad_sampling_loc,
                             Tensor &grad_attn_weight, const int im2col_step);

Tensor nms(Tensor boxes, Tensor scores, float iou_threshold, int offset);

Tensor softnms(Tensor boxes, Tensor scores, Tensor dets, float iou_threshold,
               float sigma, float min_score, int method, int offset);

std::vector<std::vector<int>> nms_match(Tensor dets, float iou_threshold);

std::vector<std::vector<float>> pixel_group(
    Tensor score, Tensor mask, Tensor embedding, Tensor kernel_label,
    Tensor kernel_contour, int kernel_region_num, float distance_threshold);

std::vector<std::vector<int>> contour_expand(Tensor kernel_mask,
                                             Tensor internal_kernel_label,
                                             int min_kernel_area,
                                             int kernel_num);

void roi_align_forward(Tensor input, Tensor rois, Tensor output,
                       Tensor argmax_y, Tensor argmax_x, int aligned_height,
                       int aligned_width, float spatial_scale,
                       int sampling_ratio, int pool_mode, bool aligned);

void roi_align_backward(Tensor grad_output, Tensor rois, Tensor argmax_y,
                        Tensor argmax_x, Tensor grad_input, int aligned_height,
                        int aligned_width, float spatial_scale,
                        int sampling_ratio, int pool_mode, bool aligned);

void roi_pool_forward(Tensor input, Tensor rois, Tensor output, Tensor argmax,
                      int pooled_height, int pooled_width, float spatial_scale);

void roi_pool_backward(Tensor grad_output, Tensor rois, Tensor argmax,
                       Tensor grad_input, int pooled_height, int pooled_width,
                       float spatial_scale);

void sync_bn_forward_mean(const Tensor input, Tensor mean);

void sync_bn_forward_var(const Tensor input, const Tensor mean, Tensor var);

void sync_bn_forward_output(const Tensor input, const Tensor mean,
                            const Tensor var, const Tensor weight,
                            const Tensor bias, Tensor running_mean,
                            Tensor running_var, Tensor norm, Tensor std,
                            Tensor output, float eps, float momentum,
                            int group_size);

void sync_bn_backward_param(const Tensor grad_output, const Tensor norm,
                            Tensor grad_weight, Tensor grad_bias);

void sync_bn_backward_data(const Tensor grad_output, const Tensor weight,
                           const Tensor grad_weight, const Tensor grad_bias,
                           const Tensor norm, const Tensor std,
                           Tensor grad_input);

void psamask_forward(const Tensor input, Tensor output, const int psa_type,
                     const int num_, const int h_feature, const int w_feature,
                     const int h_mask, const int w_mask, const int half_h_mask,
                     const int half_w_mask);

void psamask_backward(Tensor grad_output, const Tensor grad_input,
                      const int psa_type, const int num_, const int h_feature,
                      const int w_feature, const int h_mask, const int w_mask,
                      const int half_h_mask, const int half_w_mask);

void tin_shift_forward(Tensor input, Tensor shift, Tensor output);

void tin_shift_backward(Tensor grad_output, Tensor shift, Tensor grad_input);

void ball_query_forward(int b, int n, int m, float min_radius, float max_radius,
                        int nsample, Tensor new_xyz_tensor, Tensor xyz_tensor,
                        Tensor idx_tensor);

Tensor bottom_pool_forward(Tensor input);

Tensor bottom_pool_backward(Tensor input, Tensor grad_output);

Tensor left_pool_forward(Tensor input);

Tensor left_pool_backward(Tensor input, Tensor grad_output);

Tensor right_pool_forward(Tensor input);

Tensor right_pool_backward(Tensor input, Tensor grad_output);

Tensor top_pool_forward(Tensor input);

Tensor top_pool_backward(Tensor input, Tensor grad_output);

void box_iou_rotated(const Tensor boxes1, const Tensor boxes2, Tensor ious,
                     const int mode_flag, const bool aligned);

Tensor nms_rotated(const Tensor dets, const Tensor scores, const Tensor order,
                   const Tensor dets_sorted, const float iou_threshold,
                   const int multi_label);

Tensor upfirdn2d(const Tensor &input, const Tensor &kernel, int up_x, int up_y,
                 int down_x, int down_y, int pad_x0, int pad_x1, int pad_y0,
                 int pad_y1);

Tensor fused_bias_leakyrelu(const Tensor &input, const Tensor &bias,
                            const Tensor &refer, int act, int grad, float alpha,
                            float scale);

void roi_align_rotated_forward(Tensor input, Tensor rois, Tensor output,
                               int pooled_height, int pooled_width,
                               float spatial_scale, int sample_num,
                               bool aligned, bool clockwise);

void roi_align_rotated_backward(Tensor grad_output, Tensor rois,
                                Tensor grad_input, int pooled_height,
                                int pooled_width, float spatial_scale,
                                int sample_num, bool aligned, bool clockwise);

void border_align_forward(const Tensor &input, const Tensor &boxes,
                          Tensor output, Tensor argmax_idx,
                          const int pool_size);

void border_align_backward(const Tensor &grad_output, const Tensor &boxes,
                           const Tensor &argmax_idx, Tensor grad_input,
                           const int pool_size);

<<<<<<< HEAD
void points_in_boxes_cpu_forward(Tensor boxes_tensor, Tensor pts_tensor,
                                 Tensor pts_indices_tensor);

void points_in_boxes_part_forward(Tensor boxes_tensor, Tensor pts_tensor,
                                  Tensor box_idx_of_points_tensor);

void points_in_boxes_all_forward(Tensor boxes_tensor, Tensor pts_tensor,
                                 Tensor box_idx_of_points_tensor);

void roiaware_pool3d_forward(Tensor rois, Tensor pts, Tensor pts_feature,
                             Tensor argmax, Tensor pts_idx_of_voxels,
                             Tensor pooled_features, int pool_method);

void roiaware_pool3d_backward(Tensor pts_idx_of_voxels, Tensor argmax,
                              Tensor grad_out, Tensor grad_in, int pool_method);
=======
void correlation_forward(Tensor input1, Tensor input2, Tensor output, int kH,
                         int kW, int patchH, int patchW, int padH, int padW,
                         int dilationH, int dilationW, int dilation_patchH,
                         int dilation_patchW, int dH, int dW);

void correlation_backward(Tensor grad_output, Tensor input1, Tensor input2,
                          Tensor grad_input1, Tensor grad_input2, int kH,
                          int kW, int patchH, int patchW, int padH, int padW,
                          int dilationH, int dilationW, int dilation_patchH,
                          int dilation_patchW, int dH, int dW);
>>>>>>> a90b3978

PYBIND11_MODULE(TORCH_EXTENSION_NAME, m) {
  m.def("upfirdn2d", &upfirdn2d, "upfirdn2d (CUDA)", py::arg("input"),
        py::arg("kernel"), py::arg("up_x"), py::arg("up_y"), py::arg("down_x"),
        py::arg("down_y"), py::arg("pad_x0"), py::arg("pad_x1"),
        py::arg("pad_y0"), py::arg("pad_y1"));
  m.def("fused_bias_leakyrelu", &fused_bias_leakyrelu,
        "fused_bias_leakyrelu (CUDA)", py::arg("input"), py::arg("bias"),
        py::arg("empty"), py::arg("act"), py::arg("grad"), py::arg("alpha"),
        py::arg("scale"));
  m.def("get_compiler_version", &get_compiler_version, "get_compiler_version");
  m.def("get_compiling_cuda_version", &get_compiling_cuda_version,
        "get_compiling_cuda_version");
  m.def("carafe_naive_forward", &carafe_naive_forward, "carafe_naive_forward",
        py::arg("features"), py::arg("masks"), py::arg("output"),
        py::arg("kernel_size"), py::arg("group_size"), py::arg("scale_factor"));
  m.def("carafe_naive_backward", &carafe_naive_backward,
        "carafe_naive_backward", py::arg("top_grad"), py::arg("features"),
        py::arg("masks"), py::arg("bottom_grad"), py::arg("mask_grad"),
        py::arg("kernel_size"), py::arg("group_size"), py::arg("scale_factor"));
  m.def("carafe_forward", &carafe_forward, "carafe_forward",
        py::arg("features"), py::arg("masks"), py::arg("rfeatures"),
        py::arg("routput"), py::arg("rmasks"), py::arg("output"),
        py::arg("kernel_size"), py::arg("group_size"), py::arg("scale_factor"));
  m.def("carafe_backward", &carafe_backward, "carafe_backward",
        py::arg("top_grad"), py::arg("rfeatures"), py::arg("masks"),
        py::arg("rtop_grad"), py::arg("rbottom_grad_hs"),
        py::arg("rbottom_grad"), py::arg("rmask_grad"), py::arg("bottom_grad"),
        py::arg("mask_grad"), py::arg("kernel_size"), py::arg("group_size"),
        py::arg("scale_factor"));
  m.def("deform_conv_forward", &deform_conv_forward, "deform_conv_forward",
        py::arg("input"), py::arg("weight"), py::arg("offset"),
        py::arg("output"), py::arg("columns"), py::arg("ones"), py::arg("kW"),
        py::arg("kH"), py::arg("dW"), py::arg("dH"), py::arg("padH"),
        py::arg("padW"), py::arg("dilationW"), py::arg("dilationH"),
        py::arg("group"), py::arg("deformable_group"), py::arg("im2col_step"));
  m.def("deform_conv_backward_input", &deform_conv_backward_input,
        "deform_conv_backward_input", py::arg("input"), py::arg("offset"),
        py::arg("gradOutput"), py::arg("gradInput"), py::arg("gradOffset"),
        py::arg("weight"), py::arg("columns"), py::arg("kW"), py::arg("kH"),
        py::arg("dW"), py::arg("dH"), py::arg("padH"), py::arg("padW"),
        py::arg("dilationW"), py::arg("dilationH"), py::arg("group"),
        py::arg("deformable_group"), py::arg("im2col_step"));
  m.def("deform_conv_backward_parameters", &deform_conv_backward_parameters,
        "deform_conv_backward_parameters", py::arg("input"), py::arg("offset"),
        py::arg("gradOutput"), py::arg("gradWeight"), py::arg("columns"),
        py::arg("ones"), py::arg("kW"), py::arg("kH"), py::arg("dW"),
        py::arg("dH"), py::arg("padH"), py::arg("padW"), py::arg("dilationW"),
        py::arg("dilationH"), py::arg("group"), py::arg("deformable_group"),
        py::arg("scale"), py::arg("im2col_step"));
  m.def("deform_roi_pool_forward", &deform_roi_pool_forward,
        "deform roi pool forward", py::arg("input"), py::arg("rois"),
        py::arg("offset"), py::arg("output"), py::arg("pooled_height"),
        py::arg("pooled_width"), py::arg("spatial_scale"),
        py::arg("sampling_ratio"), py::arg("gamma"));
  m.def("deform_roi_pool_backward", &deform_roi_pool_backward,
        "deform roi pool backward", py::arg("grad_output"), py::arg("input"),
        py::arg("rois"), py::arg("offset"), py::arg("grad_input"),
        py::arg("grad_offset"), py::arg("pooled_height"),
        py::arg("pooled_width"), py::arg("spatial_scale"),
        py::arg("sampling_ratio"), py::arg("gamma"));
  m.def("sigmoid_focal_loss_forward", &sigmoid_focal_loss_forward,
        "sigmoid_focal_loss_forward ", py::arg("input"), py::arg("target"),
        py::arg("weight"), py::arg("output"), py::arg("gamma"),
        py::arg("alpha"));
  m.def("sigmoid_focal_loss_backward", &sigmoid_focal_loss_backward,
        "sigmoid_focal_loss_backward", py::arg("input"), py::arg("target"),
        py::arg("weight"), py::arg("grad_input"), py::arg("gamma"),
        py::arg("alpha"));
  m.def("softmax_focal_loss_forward", &softmax_focal_loss_forward,
        "softmax_focal_loss_forward", py::arg("input"), py::arg("target"),
        py::arg("weight"), py::arg("output"), py::arg("gamma"),
        py::arg("alpha"));
  m.def("softmax_focal_loss_backward", &softmax_focal_loss_backward,
        "softmax_focal_loss_backward", py::arg("input"), py::arg("target"),
        py::arg("weight"), py::arg("buff"), py::arg("grad_input"),
        py::arg("gamma"), py::arg("alpha"));
  m.def("bbox_overlaps", &bbox_overlaps, "bbox_overlaps", py::arg("bboxes1"),
        py::arg("bboxes2"), py::arg("ious"), py::arg("mode"),
        py::arg("aligned"), py::arg("offset"));
  m.def("masked_im2col_forward", &masked_im2col_forward,
        "masked_im2col_forward", py::arg("im"), py::arg("mask_h_idx"),
        py::arg("mask_w_idx"), py::arg("col"), py::arg("kernel_h"),
        py::arg("kernel_w"), py::arg("pad_h"), py::arg("pad_w"));
  m.def("masked_col2im_forward", &masked_col2im_forward,
        "masked_col2im_forward", py::arg("col"), py::arg("mask_h_idx"),
        py::arg("mask_w_idx"), py::arg("im"), py::arg("height"),
        py::arg("width"), py::arg("channels"));
  m.def("modulated_deform_conv_forward", &modulated_deform_conv_forward,
        "modulated deform conv forward", py::arg("input"), py::arg("weight"),
        py::arg("bias"), py::arg("ones"), py::arg("offset"), py::arg("mask"),
        py::arg("output"), py::arg("columns"), py::arg("kernel_h"),
        py::arg("kernel_w"), py::arg("stride_h"), py::arg("stride_w"),
        py::arg("pad_h"), py::arg("pad_w"), py::arg("dilation_h"),
        py::arg("dilation_w"), py::arg("group"), py::arg("deformable_group"),
        py::arg("with_bias"));
  m.def("modulated_deform_conv_backward", &modulated_deform_conv_backward,
        "modulated deform conv backward", py::arg("input"), py::arg("weight"),
        py::arg("bias"), py::arg("ones"), py::arg("offset"), py::arg("mask"),
        py::arg("columns"), py::arg("grad_input"), py::arg("grad_weight"),
        py::arg("grad_bias"), py::arg("grad_offset"), py::arg("grad_mask"),
        py::arg("grad_output"), py::arg("kernel_h"), py::arg("kernel_w"),
        py::arg("stride_h"), py::arg("stride_w"), py::arg("pad_h"),
        py::arg("pad_w"), py::arg("dilation_h"), py::arg("dilation_w"),
        py::arg("group"), py::arg("deformable_group"), py::arg("with_bias"));
  m.def("nms", &nms, "nms (CPU/CUDA) ", py::arg("boxes"), py::arg("scores"),
        py::arg("iou_threshold"), py::arg("offset"));
  m.def("softnms", &softnms, "softnms (CPU) ", py::arg("boxes"),
        py::arg("scores"), py::arg("dets"), py::arg("iou_threshold"),
        py::arg("sigma"), py::arg("min_score"), py::arg("method"),
        py::arg("offset"));
  m.def("nms_match", &nms_match, "nms_match (CPU) ", py::arg("dets"),
        py::arg("iou_threshold"));
  m.def("pixel_group", &pixel_group, "pixel group (CPU) ", py::arg("score"),
        py::arg("mask"), py::arg("embedding"), py::arg("kernel_label"),
        py::arg("kernel_contour"), py::arg("kernel_region_label"),
        py::arg("distance_threshold"));
  m.def("contour_expand", &contour_expand, "contour exapnd (CPU) ",
        py::arg("kernel_mask"), py::arg("internal_kernel_label"),
        py::arg("min_kernel_area"), py::arg("kernel_num"));
  m.def("roi_align_forward", &roi_align_forward, "roi_align forward",
        py::arg("input"), py::arg("rois"), py::arg("output"),
        py::arg("argmax_y"), py::arg("argmax_x"), py::arg("aligned_height"),
        py::arg("aligned_width"), py::arg("spatial_scale"),
        py::arg("sampling_ratio"), py::arg("pool_mode"), py::arg("aligned"));
  m.def("roi_align_backward", &roi_align_backward, "roi_align backward",
        py::arg("grad_output"), py::arg("rois"), py::arg("argmax_y"),
        py::arg("argmax_x"), py::arg("grad_input"), py::arg("aligned_height"),
        py::arg("aligned_width"), py::arg("spatial_scale"),
        py::arg("sampling_ratio"), py::arg("pool_mode"), py::arg("aligned"));
  m.def("roi_pool_forward", &roi_pool_forward, "roi_pool forward",
        py::arg("input"), py::arg("rois"), py::arg("output"), py::arg("argmax"),
        py::arg("pooled_height"), py::arg("pooled_width"),
        py::arg("spatial_scale"));
  m.def("roi_pool_backward", &roi_pool_backward, "roi_pool backward",
        py::arg("grad_output"), py::arg("rois"), py::arg("argmax"),
        py::arg("grad_input"), py::arg("pooled_height"),
        py::arg("pooled_width"), py::arg("spatial_scale"));
  m.def("sync_bn_forward_mean", &sync_bn_forward_mean, "sync_bn forward_mean",
        py::arg("input"), py::arg("mean"));
  m.def("sync_bn_forward_var", &sync_bn_forward_var, "sync_bn forward_var",
        py::arg("input"), py::arg("mean"), py::arg("var"));
  m.def("sync_bn_forward_output", &sync_bn_forward_output,
        "sync_bn forward_output", py::arg("input"), py::arg("mean"),
        py::arg("var"), py::arg("weight"), py::arg("bias"),
        py::arg("running_mean"), py::arg("running_var"), py::arg("norm"),
        py::arg("std"), py::arg("output"), py::arg("eps"), py::arg("momentum"),
        py::arg("group_size"));
  m.def("sync_bn_backward_param", &sync_bn_backward_param,
        "sync_bn backward_param", py::arg("grad_output"), py::arg("norm"),
        py::arg("grad_weight"), py::arg("grad_bias"));
  m.def("sync_bn_backward_data", &sync_bn_backward_data,
        "sync_bn backward_data", py::arg("grad_output"), py::arg("weight"),
        py::arg("grad_weight"), py::arg("grad_bias"), py::arg("norm"),
        py::arg("std"), py::arg("grad_input"));
  m.def("psamask_forward", &psamask_forward, "PSAMASK forward (CPU/CUDA)",
        py::arg("input"), py::arg("output"), py::arg("psa_type"),
        py::arg("num_"), py::arg("h_feature"), py::arg("w_feature"),
        py::arg("h_mask"), py::arg("w_mask"), py::arg("half_h_mask"),
        py::arg("half_w_mask"));
  m.def("psamask_backward", &psamask_backward, "PSAMASK backward (CPU/CUDA)",
        py::arg("grad_output"), py::arg("grad_input"), py::arg("psa_type"),
        py::arg("num_"), py::arg("h_feature"), py::arg("w_feature"),
        py::arg("h_mask"), py::arg("w_mask"), py::arg("half_h_mask"),
        py::arg("half_w_mask"));
  m.def("tin_shift_forward", &tin_shift_forward, "tin_shift forward",
        py::arg("input"), py::arg("shift"), py::arg("output"));
  m.def("tin_shift_backward", &tin_shift_backward, "tin_shift backward",
        py::arg("grad_output"), py::arg("shift"), py::arg("grad_input"));
  m.def("bottom_pool_forward", &bottom_pool_forward, "Bottom Pool Forward",
        py::arg("input"), py::call_guard<py::gil_scoped_release>());
  m.def("bottom_pool_backward", &bottom_pool_backward, "Bottom Pool Backward",
        py::arg("input"), py::arg("grad_output"),
        py::call_guard<py::gil_scoped_release>());
  m.def("left_pool_forward", &left_pool_forward, "Left Pool Forward",
        py::arg("input"), py::call_guard<py::gil_scoped_release>());
  m.def("left_pool_backward", &left_pool_backward, "Left Pool Backward",
        py::arg("input"), py::arg("grad_output"),
        py::call_guard<py::gil_scoped_release>());
  m.def("right_pool_forward", &right_pool_forward, "Right Pool Forward",
        py::arg("input"), py::call_guard<py::gil_scoped_release>());
  m.def("right_pool_backward", &right_pool_backward, "Right Pool Backward",
        py::arg("input"), py::arg("grad_output"),
        py::call_guard<py::gil_scoped_release>());
  m.def("top_pool_forward", &top_pool_forward, "Top Pool Forward",
        py::arg("input"), py::call_guard<py::gil_scoped_release>());
  m.def("top_pool_backward", &top_pool_backward, "Top Pool Backward",
        py::arg("input"), py::arg("grad_output"),
        py::call_guard<py::gil_scoped_release>());
  m.def("box_iou_rotated", &box_iou_rotated, "IoU for rotated boxes",
        py::arg("boxes1"), py::arg("boxes2"), py::arg("ious"),
        py::arg("mode_flag"), py::arg("aligned"));
  m.def("nms_rotated", &nms_rotated, "NMS for rotated boxes", py::arg("dets"),
        py::arg("scores"), py::arg("order"), py::arg("dets_sorted"),
        py::arg("iou_threshold"), py::arg("multi_label"));
  m.def("ball_query_forward", &ball_query_forward, "ball_query_forward",
        py::arg("b"), py::arg("n"), py::arg("m"), py::arg("min_radius"),
        py::arg("max_radius"), py::arg("nsample"), py::arg("new_xyz_tensor"),
        py::arg("xyz_tensor"), py::arg("idx_tensor"));
  m.def("roi_align_rotated_forward", &roi_align_rotated_forward,
        "roi_align_rotated forward", py::arg("input"), py::arg("rois"),
        py::arg("output"), py::arg("pooled_height"), py::arg("pooled_width"),
        py::arg("spatial_scale"), py::arg("sample_num"), py::arg("aligned"),
        py::arg("clockwise"));
  m.def("roi_align_rotated_backward", &roi_align_rotated_backward,
        "roi_align_rotated backward", py::arg("grad_output"), py::arg("rois"),
        py::arg("grad_input"), py::arg("pooled_height"),
        py::arg("pooled_width"), py::arg("spatial_scale"),
        py::arg("sample_num"), py::arg("aligned"), py::arg("clockwise"));
  m.def("ms_deform_attn_forward", &ms_deform_attn_forward,
        "forward function of multi-scale deformable attention",
        py::arg("value"), py::arg("value_spatial_shapes"),
        py::arg("value_level_start_index"), py::arg("sampling_locations"),
        py::arg("attention_weights"), py::arg("im2col_step"));
  m.def("ms_deform_attn_backward", &ms_deform_attn_backward,
        "backward function of multi-scale deformable attention",
        py::arg("value"), py::arg("value_spatial_shapes"),
        py::arg("value_level_start_index"), py::arg("sampling_locations"),
        py::arg("attention_weights"), py::arg("grad_output"),
        py::arg("grad_value"), py::arg("grad_sampling_loc"),
        py::arg("grad_attn_weight"), py::arg("im2col_step"));
  m.def("border_align_forward", &border_align_forward,
        "forward function of border_align", py::arg("input"), py::arg("boxes"),
        py::arg("output"), py::arg("argmax_idx"), py::arg("pool_size"));
  m.def("border_align_backward", &border_align_backward,
        "backward function of border_align", py::arg("grad_output"),
        py::arg("boxes"), py::arg("argmax_idx"), py::arg("grad_input"),
        py::arg("pool_size"));
<<<<<<< HEAD
  m.def("points_in_boxes_cpu_forward", &points_in_boxes_cpu_forward,
        "points_in_boxes_cpu_forward", py::arg("boxes_tensor"),
        py::arg("pts_tensor"), py::arg("pts_indices_tensor"));
  m.def("points_in_boxes_part_forward", &points_in_boxes_part_forward,
        "points_in_boxes_part_forward", py::arg("boxes_tensor"),
        py::arg("pts_tensor"), py::arg("box_idx_of_points_tensor"));
  m.def("points_in_boxes_all_forward", &points_in_boxes_all_forward,
        "points_in_boxes_all_forward", py::arg("boxes_tensor"),
        py::arg("pts_tensor"), py::arg("box_idx_of_points_tensor"));
  m.def("roiaware_pool3d_forward", &roiaware_pool3d_forward,
        "roiaware_pool3d_forward", py::arg("rois"), py::arg("pts"),
        py::arg("pts_feature"), py::arg("argmax"), py::arg("pts_idx_of_voxels"),
        py::arg("pooled_features"), py::arg("pool_method"));
  m.def("roiaware_pool3d_backward", &roiaware_pool3d_backward,
        "roiaware_pool3d_backward", py::arg("pts_idx_of_voxels"),
        py::arg("argmax"), py::arg("grad_out"), py::arg("grad_in"),
        py::arg("pool_method"));
=======
  m.def("correlation_forward", &correlation_forward, "Correlation forward");
  m.def("correlation_backward", &correlation_backward, "Correlation backward");
>>>>>>> a90b3978
}<|MERGE_RESOLUTION|>--- conflicted
+++ resolved
@@ -225,7 +225,6 @@
                            const Tensor &argmax_idx, Tensor grad_input,
                            const int pool_size);
 
-<<<<<<< HEAD
 void points_in_boxes_cpu_forward(Tensor boxes_tensor, Tensor pts_tensor,
                                  Tensor pts_indices_tensor);
 
@@ -241,7 +240,7 @@
 
 void roiaware_pool3d_backward(Tensor pts_idx_of_voxels, Tensor argmax,
                               Tensor grad_out, Tensor grad_in, int pool_method);
-=======
+
 void correlation_forward(Tensor input1, Tensor input2, Tensor output, int kH,
                          int kW, int patchH, int patchW, int padH, int padW,
                          int dilationH, int dilationW, int dilation_patchH,
@@ -252,7 +251,6 @@
                           int kW, int patchH, int patchW, int padH, int padW,
                           int dilationH, int dilationW, int dilation_patchH,
                           int dilation_patchW, int dH, int dW);
->>>>>>> a90b3978
 
 PYBIND11_MODULE(TORCH_EXTENSION_NAME, m) {
   m.def("upfirdn2d", &upfirdn2d, "upfirdn2d (CUDA)", py::arg("input"),
@@ -481,7 +479,6 @@
         "backward function of border_align", py::arg("grad_output"),
         py::arg("boxes"), py::arg("argmax_idx"), py::arg("grad_input"),
         py::arg("pool_size"));
-<<<<<<< HEAD
   m.def("points_in_boxes_cpu_forward", &points_in_boxes_cpu_forward,
         "points_in_boxes_cpu_forward", py::arg("boxes_tensor"),
         py::arg("pts_tensor"), py::arg("pts_indices_tensor"));
@@ -499,8 +496,6 @@
         "roiaware_pool3d_backward", py::arg("pts_idx_of_voxels"),
         py::arg("argmax"), py::arg("grad_out"), py::arg("grad_in"),
         py::arg("pool_method"));
-=======
   m.def("correlation_forward", &correlation_forward, "Correlation forward");
   m.def("correlation_backward", &correlation_backward, "Correlation backward");
->>>>>>> a90b3978
 }