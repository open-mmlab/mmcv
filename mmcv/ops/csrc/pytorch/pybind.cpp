--- conflicted
+++ resolved
@@ -696,11 +696,7 @@
         "roiaware_pool3d_backward", py::arg("pts_idx_of_voxels"),
         py::arg("argmax"), py::arg("grad_out"), py::arg("grad_in"),
         py::arg("pool_method"));
-<<<<<<< HEAD
-   m.def("rotated_feature_align_forward", &rotated_feature_align_forward,
-=======
   m.def("rotated_feature_align_forward", &rotated_feature_align_forward,
->>>>>>> 2475dc34
         "Feature Refine forward (CUDA)", py::arg("features"),
         py::arg("best_bboxes"), py::arg("output"), py::arg("spatial_scale"),
         py::arg("points"));
