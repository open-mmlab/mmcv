#include "pytorch_cpp_helper.hpp"

std::string get_compiler_version();
std::string get_compiling_cuda_version();

void carafe_naive_forward(Tensor features, Tensor masks, Tensor output,
                          int kernel_size, int group_size, int scale_factor);

void carafe_naive_backward(Tensor top_grad, Tensor features, Tensor masks,
                           Tensor bottom_grad, Tensor mask_grad,
                           int kernel_size, int group_size, int scale_factor);

void carafe_forward(Tensor features, Tensor masks, Tensor rfeatures,
                    Tensor routput, Tensor rmasks, Tensor output,
                    int kernel_size, int group_size, int scale_factor);

void carafe_backward(Tensor top_grad, Tensor rfeatures, Tensor masks,
                     Tensor rtop_grad, Tensor rbottom_grad_hs,
                     Tensor rbottom_grad, Tensor rmask_grad, Tensor bottom_grad,
                     Tensor mask_grad, int kernel_size, int group_size,
                     int scale_factor);

void deform_conv_forward(Tensor input, Tensor weight, Tensor offset,
                         Tensor output, Tensor columns, Tensor ones, int kW,
                         int kH, int dW, int dH, int padW, int padH,
                         int dilationW, int dilationH, int group,
                         int deformable_group, int im2col_step);

void deform_conv_backward_input(Tensor input, Tensor offset, Tensor gradOutput,
                                Tensor gradInput, Tensor gradOffset,
                                Tensor weight, Tensor columns, int kW, int kH,
                                int dW, int dH, int padW, int padH,
                                int dilationW, int dilationH, int group,
                                int deformable_group, int im2col_step);

void deform_conv_backward_parameters(Tensor input, Tensor offset,
                                     Tensor gradOutput, Tensor gradWeight,
                                     Tensor columns, Tensor ones, int kW,
                                     int kH, int dW, int dH, int padW, int padH,
                                     int dilationW, int dilationH, int group,
                                     int deformable_group, float scale,
                                     int im2col_step);

void deform_roi_pool_forward(Tensor input, Tensor rois, Tensor offset,
                             Tensor output, int pooled_height, int pooled_width,
                             float spatial_scale, int sampling_ratio,
                             float gamma);

void deform_roi_pool_backward(Tensor grad_output, Tensor input, Tensor rois,
                              Tensor offset, Tensor grad_input,
                              Tensor grad_offset, int pooled_height,
                              int pooled_width, float spatial_scale,
                              int sampling_ratio, float gamma);

void sigmoid_focal_loss_forward(Tensor input, Tensor target, Tensor weight,
                                Tensor output, float gamma, float alpha);

void sigmoid_focal_loss_backward(Tensor input, Tensor target, Tensor weight,
                                 Tensor grad_input, float gamma, float alpha);

void softmax_focal_loss_forward(Tensor input, Tensor target, Tensor weight,
                                Tensor output, float gamma, float alpha);

void softmax_focal_loss_backward(Tensor input, Tensor target, Tensor weight,
                                 Tensor buff, Tensor grad_input, float gamma,
                                 float alpha);

void bbox_overlaps(const Tensor bboxes1, const Tensor bboxes2, Tensor ious,
                   const int mode, const bool aligned, const int offset);

void masked_im2col_forward(const Tensor im, const Tensor mask_h_idx,
                           const Tensor mask_w_idx, Tensor col,
                           const int kernel_h, const int kernel_w,
                           const int pad_h, const int pad_w);

void masked_col2im_forward(const Tensor col, const Tensor mask_h_idx,
                           const Tensor mask_w_idx, Tensor im, int height,
                           int width, int channels);

void modulated_deform_conv_forward(
    Tensor input, Tensor weight, Tensor bias, Tensor ones, Tensor offset,
    Tensor mask, Tensor output, Tensor columns, int kernel_h, int kernel_w,
    const int stride_h, const int stride_w, const int pad_h, const int pad_w,
    const int dilation_h, const int dilation_w, const int group,
    const int deformable_group, const bool with_bias);

void modulated_deform_conv_backward(
    Tensor input, Tensor weight, Tensor bias, Tensor ones, Tensor offset,
    Tensor mask, Tensor columns, Tensor grad_input, Tensor grad_weight,
    Tensor grad_bias, Tensor grad_offset, Tensor grad_mask, Tensor grad_output,
    int kernel_h, int kernel_w, int stride_h, int stride_w, int pad_h,
    int pad_w, int dilation_h, int dilation_w, int group, int deformable_group,
    const bool with_bias);

Tensor ms_deform_attn_forward(const Tensor &value, const Tensor &spatial_shapes,
                              const Tensor &level_start_index,
                              const Tensor &sampling_loc,
                              const Tensor &attn_weight, const int im2col_step);

void ms_deform_attn_backward(const Tensor &value, const Tensor &spatial_shapes,
                             const Tensor &level_start_index,
                             const Tensor &sampling_loc,
                             const Tensor &attn_weight,
                             const Tensor &grad_output, Tensor &grad_value,
                             Tensor &grad_sampling_loc,
                             Tensor &grad_attn_weight, const int im2col_step);

Tensor nms(Tensor boxes, Tensor scores, float iou_threshold, int offset);

Tensor softnms(Tensor boxes, Tensor scores, Tensor dets, float iou_threshold,
               float sigma, float min_score, int method, int offset);

std::vector<std::vector<int> > nms_match(Tensor dets, float iou_threshold);

std::vector<std::vector<float> > pixel_group(
    Tensor score, Tensor mask, Tensor embedding, Tensor kernel_label,
    Tensor kernel_contour, int kernel_region_num, float distance_threshold);

std::vector<std::vector<int> > contour_expand(Tensor kernel_mask,
                                              Tensor internal_kernel_label,
                                              int min_kernel_area,
                                              int kernel_num);

void roi_align_forward(Tensor input, Tensor rois, Tensor output,
                       Tensor argmax_y, Tensor argmax_x, int aligned_height,
                       int aligned_width, float spatial_scale,
                       int sampling_ratio, int pool_mode, bool aligned);

void roi_align_backward(Tensor grad_output, Tensor rois, Tensor argmax_y,
                        Tensor argmax_x, Tensor grad_input, int aligned_height,
                        int aligned_width, float spatial_scale,
                        int sampling_ratio, int pool_mode, bool aligned);

void roi_pool_forward(Tensor input, Tensor rois, Tensor output, Tensor argmax,
                      int pooled_height, int pooled_width, float spatial_scale);

void roi_pool_backward(Tensor grad_output, Tensor rois, Tensor argmax,
                       Tensor grad_input, int pooled_height, int pooled_width,
                       float spatial_scale);

void sync_bn_forward_mean(const Tensor input, Tensor mean);

void sync_bn_forward_var(const Tensor input, const Tensor mean, Tensor var);

void sync_bn_forward_output(const Tensor input, const Tensor mean,
                            const Tensor var, const Tensor weight,
                            const Tensor bias, Tensor running_mean,
                            Tensor running_var, Tensor norm, Tensor std,
                            Tensor output, float eps, float momentum,
                            int group_size);

void sync_bn_backward_param(const Tensor grad_output, const Tensor norm,
                            Tensor grad_weight, Tensor grad_bias);

void sync_bn_backward_data(const Tensor grad_output, const Tensor weight,
                           const Tensor grad_weight, const Tensor grad_bias,
                           const Tensor norm, const Tensor std,
                           Tensor grad_input);

void ca_forward(const Tensor t, const Tensor f, Tensor weight);

void ca_backward(const Tensor dw, const Tensor t, const Tensor f, Tensor dt,
                 Tensor df);

void ca_map_forward(const Tensor weight, const Tensor g, Tensor out);

void ca_map_backward(const Tensor dout, const Tensor weight, const Tensor g,
                     Tensor dw, Tensor dg);

void psamask_forward(const Tensor input, Tensor output, const int psa_type,
                     const int num_, const int h_feature, const int w_feature,
                     const int h_mask, const int w_mask, const int half_h_mask,
                     const int half_w_mask);

void psamask_backward(Tensor grad_output, const Tensor grad_input,
                      const int psa_type, const int num_, const int h_feature,
                      const int w_feature, const int h_mask, const int w_mask,
                      const int half_h_mask, const int half_w_mask);

void tin_shift_forward(Tensor input, Tensor shift, Tensor output);

void tin_shift_backward(Tensor grad_output, Tensor shift, Tensor grad_input);

Tensor bottom_pool_forward(Tensor input);

Tensor bottom_pool_backward(Tensor input, Tensor grad_output);

Tensor left_pool_forward(Tensor input);

Tensor left_pool_backward(Tensor input, Tensor grad_output);

Tensor right_pool_forward(Tensor input);

Tensor right_pool_backward(Tensor input, Tensor grad_output);

Tensor top_pool_forward(Tensor input);

Tensor top_pool_backward(Tensor input, Tensor grad_output);

void box_iou_rotated(const Tensor boxes1, const Tensor boxes2, Tensor ious,
                     const int mode_flag, const bool aligned);

Tensor nms_rotated(const Tensor dets, const Tensor scores, const Tensor order,
                   const Tensor dets_sorted, const float iou_threshold,
                   const int multi_label);

Tensor upfirdn2d(const Tensor &input, const Tensor &kernel, int up_x, int up_y,
                 int down_x, int down_y, int pad_x0, int pad_x1, int pad_y0,
                 int pad_y1);

Tensor fused_bias_leakyrelu(const Tensor &input, const Tensor &bias,
                            const Tensor &refer, int act, int grad, float alpha,
                            float scale);

void roi_align_rotated_forward(Tensor input, Tensor rois, Tensor output,
                               int pooled_height, int pooled_width,
                               float spatial_scale, int sample_num,
                               bool aligned, bool clockwise);

void roi_align_rotated_backward(Tensor grad_output, Tensor rois,
                                Tensor grad_input, int pooled_height,
                                int pooled_width, float spatial_scale,
                                int sample_num, bool aligned, bool clockwise);

void border_align_forward(const Tensor &input, const Tensor &boxes,
                          Tensor output, Tensor argmax_idx,
                          const int pool_size);

void border_align_backward(const Tensor &grad_output, const Tensor &boxes,
                           const Tensor &argmax_idx, Tensor grad_input,
                           const int pool_size);

PYBIND11_MODULE(TORCH_EXTENSION_NAME, m) {
  m.def("upfirdn2d", &upfirdn2d, "upfirdn2d (CUDA)", py::arg("input"),
        py::arg("kernel"), py::arg("up_x"), py::arg("up_y"), py::arg("down_x"),
        py::arg("down_y"), py::arg("pad_x0"), py::arg("pad_x1"),
        py::arg("pad_y0"), py::arg("pad_y1"));
  m.def("fused_bias_leakyrelu", &fused_bias_leakyrelu,
        "fused_bias_leakyrelu (CUDA)", py::arg("input"), py::arg("bias"),
        py::arg("empty"), py::arg("act"), py::arg("grad"), py::arg("alpha"),
        py::arg("scale"));
  m.def("get_compiler_version", &get_compiler_version, "get_compiler_version");
  m.def("get_compiling_cuda_version", &get_compiling_cuda_version,
        "get_compiling_cuda_version");
  m.def("carafe_naive_forward", &carafe_naive_forward, "carafe_naive_forward",
        py::arg("features"), py::arg("masks"), py::arg("output"),
        py::arg("kernel_size"), py::arg("group_size"), py::arg("scale_factor"));
  m.def("carafe_naive_backward", &carafe_naive_backward,
        "carafe_naive_backward", py::arg("top_grad"), py::arg("features"),
        py::arg("masks"), py::arg("bottom_grad"), py::arg("mask_grad"),
        py::arg("kernel_size"), py::arg("group_size"), py::arg("scale_factor"));
  m.def("carafe_forward", &carafe_forward, "carafe_forward",
        py::arg("features"), py::arg("masks"), py::arg("rfeatures"),
        py::arg("routput"), py::arg("rmasks"), py::arg("output"),
        py::arg("kernel_size"), py::arg("group_size"), py::arg("scale_factor"));
  m.def("carafe_backward", &carafe_backward, "carafe_backward",
        py::arg("top_grad"), py::arg("rfeatures"), py::arg("masks"),
        py::arg("rtop_grad"), py::arg("rbottom_grad_hs"),
        py::arg("rbottom_grad"), py::arg("rmask_grad"), py::arg("bottom_grad"),
        py::arg("mask_grad"), py::arg("kernel_size"), py::arg("group_size"),
        py::arg("scale_factor"));
  m.def("deform_conv_forward", &deform_conv_forward, "deform_conv_forward",
        py::arg("input"), py::arg("weight"), py::arg("offset"),
        py::arg("output"), py::arg("columns"), py::arg("ones"), py::arg("kW"),
        py::arg("kH"), py::arg("dW"), py::arg("dH"), py::arg("padH"),
        py::arg("padW"), py::arg("dilationW"), py::arg("dilationH"),
        py::arg("group"), py::arg("deformable_group"), py::arg("im2col_step"));
  m.def("deform_conv_backward_input", &deform_conv_backward_input,
        "deform_conv_backward_input", py::arg("input"), py::arg("offset"),
        py::arg("gradOutput"), py::arg("gradInput"), py::arg("gradOffset"),
        py::arg("weight"), py::arg("columns"), py::arg("kW"), py::arg("kH"),
        py::arg("dW"), py::arg("dH"), py::arg("padH"), py::arg("padW"),
        py::arg("dilationW"), py::arg("dilationH"), py::arg("group"),
        py::arg("deformable_group"), py::arg("im2col_step"));
  m.def("deform_conv_backward_parameters", &deform_conv_backward_parameters,
        "deform_conv_backward_parameters", py::arg("input"), py::arg("offset"),
        py::arg("gradOutput"), py::arg("gradWeight"), py::arg("columns"),
        py::arg("ones"), py::arg("kW"), py::arg("kH"), py::arg("dW"),
        py::arg("dH"), py::arg("padH"), py::arg("padW"), py::arg("dilationW"),
        py::arg("dilationH"), py::arg("group"), py::arg("deformable_group"),
        py::arg("scale"), py::arg("im2col_step"));
  m.def("deform_roi_pool_forward", &deform_roi_pool_forward,
        "deform roi pool forward", py::arg("input"), py::arg("rois"),
        py::arg("offset"), py::arg("output"), py::arg("pooled_height"),
        py::arg("pooled_width"), py::arg("spatial_scale"),
        py::arg("sampling_ratio"), py::arg("gamma"));
  m.def("deform_roi_pool_backward", &deform_roi_pool_backward,
        "deform roi pool backward", py::arg("grad_output"), py::arg("input"),
        py::arg("rois"), py::arg("offset"), py::arg("grad_input"),
        py::arg("grad_offset"), py::arg("pooled_height"),
        py::arg("pooled_width"), py::arg("spatial_scale"),
        py::arg("sampling_ratio"), py::arg("gamma"));
  m.def("sigmoid_focal_loss_forward", &sigmoid_focal_loss_forward,
        "sigmoid_focal_loss_forward ", py::arg("input"), py::arg("target"),
        py::arg("weight"), py::arg("output"), py::arg("gamma"),
        py::arg("alpha"));
  m.def("sigmoid_focal_loss_backward", &sigmoid_focal_loss_backward,
        "sigmoid_focal_loss_backward", py::arg("input"), py::arg("target"),
        py::arg("weight"), py::arg("grad_input"), py::arg("gamma"),
        py::arg("alpha"));
  m.def("softmax_focal_loss_forward", &softmax_focal_loss_forward,
        "softmax_focal_loss_forward", py::arg("input"), py::arg("target"),
        py::arg("weight"), py::arg("output"), py::arg("gamma"),
        py::arg("alpha"));
  m.def("softmax_focal_loss_backward", &softmax_focal_loss_backward,
        "softmax_focal_loss_backward", py::arg("input"), py::arg("target"),
        py::arg("weight"), py::arg("buff"), py::arg("grad_input"),
        py::arg("gamma"), py::arg("alpha"));
  m.def("bbox_overlaps", &bbox_overlaps, "bbox_overlaps", py::arg("bboxes1"),
        py::arg("bboxes2"), py::arg("ious"), py::arg("mode"),
        py::arg("aligned"), py::arg("offset"));
  m.def("masked_im2col_forward", &masked_im2col_forward,
        "masked_im2col_forward", py::arg("im"), py::arg("mask_h_idx"),
        py::arg("mask_w_idx"), py::arg("col"), py::arg("kernel_h"),
        py::arg("kernel_w"), py::arg("pad_h"), py::arg("pad_w"));
  m.def("masked_col2im_forward", &masked_col2im_forward,
        "masked_col2im_forward", py::arg("col"), py::arg("mask_h_idx"),
        py::arg("mask_w_idx"), py::arg("im"), py::arg("height"),
        py::arg("width"), py::arg("channels"));
  m.def("modulated_deform_conv_forward", &modulated_deform_conv_forward,
        "modulated deform conv forward", py::arg("input"), py::arg("weight"),
        py::arg("bias"), py::arg("ones"), py::arg("offset"), py::arg("mask"),
        py::arg("output"), py::arg("columns"), py::arg("kernel_h"),
        py::arg("kernel_w"), py::arg("stride_h"), py::arg("stride_w"),
        py::arg("pad_h"), py::arg("pad_w"), py::arg("dilation_h"),
        py::arg("dilation_w"), py::arg("group"), py::arg("deformable_group"),
        py::arg("with_bias"));
  m.def("modulated_deform_conv_backward", &modulated_deform_conv_backward,
        "modulated deform conv backward", py::arg("input"), py::arg("weight"),
        py::arg("bias"), py::arg("ones"), py::arg("offset"), py::arg("mask"),
        py::arg("columns"), py::arg("grad_input"), py::arg("grad_weight"),
        py::arg("grad_bias"), py::arg("grad_offset"), py::arg("grad_mask"),
        py::arg("grad_output"), py::arg("kernel_h"), py::arg("kernel_w"),
        py::arg("stride_h"), py::arg("stride_w"), py::arg("pad_h"),
        py::arg("pad_w"), py::arg("dilation_h"), py::arg("dilation_w"),
        py::arg("group"), py::arg("deformable_group"), py::arg("with_bias"));
  m.def("nms", &nms, "nms (CPU/CUDA) ", py::arg("boxes"), py::arg("scores"),
        py::arg("iou_threshold"), py::arg("offset"));
  m.def("softnms", &softnms, "softnms (CPU) ", py::arg("boxes"),
        py::arg("scores"), py::arg("dets"), py::arg("iou_threshold"),
        py::arg("sigma"), py::arg("min_score"), py::arg("method"),
        py::arg("offset"));
  m.def("nms_match", &nms_match, "nms_match (CPU) ", py::arg("dets"),
        py::arg("iou_threshold"));
  m.def("pixel_group", &pixel_group, "pixel group (CPU) ", py::arg("score"),
        py::arg("mask"), py::arg("embedding"), py::arg("kernel_label"),
        py::arg("kernel_contour"), py::arg("kernel_region_label"),
        py::arg("distance_threshold"));
  m.def("contour_expand", &contour_expand, "contour exapnd (CPU) ",
        py::arg("kernel_mask"), py::arg("internal_kernel_label"),
        py::arg("min_kernel_area"), py::arg("kernel_num"));
  m.def("roi_align_forward", &roi_align_forward, "roi_align forward",
        py::arg("input"), py::arg("rois"), py::arg("output"),
        py::arg("argmax_y"), py::arg("argmax_x"), py::arg("aligned_height"),
        py::arg("aligned_width"), py::arg("spatial_scale"),
        py::arg("sampling_ratio"), py::arg("pool_mode"), py::arg("aligned"));
  m.def("roi_align_backward", &roi_align_backward, "roi_align backward",
        py::arg("grad_output"), py::arg("rois"), py::arg("argmax_y"),
        py::arg("argmax_x"), py::arg("grad_input"), py::arg("aligned_height"),
        py::arg("aligned_width"), py::arg("spatial_scale"),
        py::arg("sampling_ratio"), py::arg("pool_mode"), py::arg("aligned"));
  m.def("roi_pool_forward", &roi_pool_forward, "roi_pool forward",
        py::arg("input"), py::arg("rois"), py::arg("output"), py::arg("argmax"),
        py::arg("pooled_height"), py::arg("pooled_width"),
        py::arg("spatial_scale"));
  m.def("roi_pool_backward", &roi_pool_backward, "roi_pool backward",
        py::arg("grad_output"), py::arg("rois"), py::arg("argmax"),
        py::arg("grad_input"), py::arg("pooled_height"),
        py::arg("pooled_width"), py::arg("spatial_scale"));
  m.def("sync_bn_forward_mean", &sync_bn_forward_mean, "sync_bn forward_mean",
        py::arg("input"), py::arg("mean"));
  m.def("sync_bn_forward_var", &sync_bn_forward_var, "sync_bn forward_var",
        py::arg("input"), py::arg("mean"), py::arg("var"));
  m.def("sync_bn_forward_output", &sync_bn_forward_output,
        "sync_bn forward_output", py::arg("input"), py::arg("mean"),
        py::arg("var"), py::arg("weight"), py::arg("bias"),
        py::arg("running_mean"), py::arg("running_var"), py::arg("norm"),
        py::arg("std"), py::arg("output"), py::arg("eps"), py::arg("momentum"),
        py::arg("group_size"));
  m.def("sync_bn_backward_param", &sync_bn_backward_param,
        "sync_bn backward_param", py::arg("grad_output"), py::arg("norm"),
        py::arg("grad_weight"), py::arg("grad_bias"));
  m.def("sync_bn_backward_data", &sync_bn_backward_data,
        "sync_bn backward_data", py::arg("grad_output"), py::arg("weight"),
        py::arg("grad_weight"), py::arg("grad_bias"), py::arg("norm"),
        py::arg("std"), py::arg("grad_input"));
  m.def("ca_forward", &ca_forward, "ccattention forward", py::arg("t"),
        py::arg("f"), py::arg("weight"));
  m.def("ca_backward", &ca_backward, "ccattention backward", py::arg("dw"),
        py::arg("t"), py::arg("f"), py::arg("dt"), py::arg("df"));
  m.def("ca_map_forward", &ca_map_forward, "ccattention map forward",
        py::arg("weight"), py::arg("g"), py::arg("out"));
  m.def("ca_map_backward", &ca_map_backward, "ccattention map backward",
        py::arg("dout"), py::arg("weight"), py::arg("g"), py::arg("dw"),
        py::arg("dg"));
  m.def("psamask_forward", &psamask_forward, "PSAMASK forward (CPU/CUDA)",
        py::arg("input"), py::arg("output"), py::arg("psa_type"),
        py::arg("num_"), py::arg("h_feature"), py::arg("w_feature"),
        py::arg("h_mask"), py::arg("w_mask"), py::arg("half_h_mask"),
        py::arg("half_w_mask"));
  m.def("psamask_backward", &psamask_backward, "PSAMASK backward (CPU/CUDA)",
        py::arg("grad_output"), py::arg("grad_input"), py::arg("psa_type"),
        py::arg("num_"), py::arg("h_feature"), py::arg("w_feature"),
        py::arg("h_mask"), py::arg("w_mask"), py::arg("half_h_mask"),
        py::arg("half_w_mask"));
  m.def("tin_shift_forward", &tin_shift_forward, "tin_shift forward",
        py::arg("input"), py::arg("shift"), py::arg("output"));
  m.def("tin_shift_backward", &tin_shift_backward, "tin_shift backward",
        py::arg("grad_output"), py::arg("shift"), py::arg("grad_input"));
  m.def("bottom_pool_forward", &bottom_pool_forward, "Bottom Pool Forward",
        py::arg("input"), py::call_guard<py::gil_scoped_release>());
  m.def("bottom_pool_backward", &bottom_pool_backward, "Bottom Pool Backward",
        py::arg("input"), py::arg("grad_output"),
        py::call_guard<py::gil_scoped_release>());
  m.def("left_pool_forward", &left_pool_forward, "Left Pool Forward",
        py::arg("input"), py::call_guard<py::gil_scoped_release>());
  m.def("left_pool_backward", &left_pool_backward, "Left Pool Backward",
        py::arg("input"), py::arg("grad_output"),
        py::call_guard<py::gil_scoped_release>());
  m.def("right_pool_forward", &right_pool_forward, "Right Pool Forward",
        py::arg("input"), py::call_guard<py::gil_scoped_release>());
  m.def("right_pool_backward", &right_pool_backward, "Right Pool Backward",
        py::arg("input"), py::arg("grad_output"),
        py::call_guard<py::gil_scoped_release>());
  m.def("top_pool_forward", &top_pool_forward, "Top Pool Forward",
        py::arg("input"), py::call_guard<py::gil_scoped_release>());
  m.def("top_pool_backward", &top_pool_backward, "Top Pool Backward",
        py::arg("input"), py::arg("grad_output"),
        py::call_guard<py::gil_scoped_release>());
  m.def("box_iou_rotated", &box_iou_rotated, "IoU for rotated boxes",
        py::arg("boxes1"), py::arg("boxes2"), py::arg("ious"),
        py::arg("mode_flag"), py::arg("aligned"));
  m.def("nms_rotated", &nms_rotated, "NMS for rotated boxes", py::arg("dets"),
        py::arg("scores"), py::arg("order"), py::arg("dets_sorted"),
        py::arg("iou_threshold"), py::arg("multi_label"));
  m.def("roi_align_rotated_forward", &roi_align_rotated_forward,
        "roi_align_rotated forward", py::arg("input"), py::arg("rois"),
        py::arg("output"), py::arg("pooled_height"), py::arg("pooled_width"),
        py::arg("spatial_scale"), py::arg("sample_num"), py::arg("aligned"),
        py::arg("clockwise"));
  m.def("roi_align_rotated_backward", &roi_align_rotated_backward,
        "roi_align_rotated backward", py::arg("grad_output"), py::arg("rois"),
        py::arg("grad_input"), py::arg("pooled_height"),
        py::arg("pooled_width"), py::arg("spatial_scale"),
        py::arg("sample_num"), py::arg("aligned"), py::arg("clockwise"));
  m.def("ms_deform_attn_forward", &ms_deform_attn_forward,
        "forward function of multi-scale deformable attention",
        py::arg("value"), py::arg("value_spatial_shapes"),
        py::arg("value_level_start_index"), py::arg("sampling_locations"),
        py::arg("attention_weights"), py::arg("im2col_step"));
  m.def("ms_deform_attn_backward", &ms_deform_attn_backward,
        "backward function of multi-scale deformable attention",
        py::arg("value"), py::arg("value_spatial_shapes"),
        py::arg("value_level_start_index"), py::arg("sampling_locations"),
        py::arg("attention_weights"), py::arg("grad_output"),
<<<<<<< HEAD
        py::arg("im2col_step"));
  m.def("border_align_forward", &border_align_forward,
        "forward function of border_align", py::arg("input"), py::arg("boxes"),
        py::arg("output"), py::arg("argmax_idx"), py::arg("pool_size"));
  m.def("border_align_backward", &border_align_backward,
        "backward function of border_align", py::arg("grad_output"),
        py::arg("boxes"), py::arg("argmax_idx"), py::arg("grad_input"),
        py::arg("pool_size"));
=======
        py::arg("grad_value"), py::arg("grad_sampling_loc"),
        py::arg("grad_attn_weight"), py::arg("im2col_step"));
>>>>>>> 732ff509
}<|MERGE_RESOLUTION|>--- conflicted
+++ resolved
@@ -453,7 +453,6 @@
         py::arg("value"), py::arg("value_spatial_shapes"),
         py::arg("value_level_start_index"), py::arg("sampling_locations"),
         py::arg("attention_weights"), py::arg("grad_output"),
-<<<<<<< HEAD
         py::arg("im2col_step"));
   m.def("border_align_forward", &border_align_forward,
         "forward function of border_align", py::arg("input"), py::arg("boxes"),
@@ -462,8 +461,4 @@
         "backward function of border_align", py::arg("grad_output"),
         py::arg("boxes"), py::arg("argmax_idx"), py::arg("grad_input"),
         py::arg("pool_size"));
-=======
-        py::arg("grad_value"), py::arg("grad_sampling_loc"),
-        py::arg("grad_attn_weight"), py::arg("im2col_step"));
->>>>>>> 732ff509
 }