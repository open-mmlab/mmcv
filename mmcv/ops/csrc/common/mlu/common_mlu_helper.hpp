/*************************************************************************
 * Copyright (C) 2021 Cambricon.
 *
 * THE SOFTWARE IS PROVIDED "AS IS", WITHOUT WARRANTY OF ANY KIND, EXPRESS
 * OR IMPLIED, INCLUDING BUT NOT LIMITED TO THE WARRANTIES OF
 * MERCHANTABILITY, FITNESS FOR A PARTICULAR PURPOSE AND NONINFRINGEMENT.
 * IN NO EVENT SHALL THE AUTHORS OR COPYRIGHT HOLDERS BE LIABLE FOR ANY
 * CLAIM, DAMAGES OR OTHER LIABILITY, WHETHER IN AN ACTION OF CONTRACT,
 * TORT OR OTHERWISE, ARISING FROM, OUT OF OR IN CONNECTION WITH THE
 * SOFTWARE OR THE USE OR OTHER DEALINGS IN THE SOFTWARE.
 *************************************************************************/
#ifndef COMMON_MLU_HELPER_HPP_
#define COMMON_MLU_HELPER_HPP_

#define NFU_ALIGN_SIZE 128          // Byte
#define REM_FOR_STACK (128 * 1024)  // 128KB reserved for cncc

#ifdef __BANG_ARCH__
#define MAX_NRAM_SIZE \
  (__MLU_NRAM_SIZE__ * 1024 - REM_FOR_STACK)  // 128KB reserved for cncc
#define MAX_SRAM_SIZE \
  (__MLU_SRAM_SIZE__ * 1024 - REM_FOR_STACK)  // 128KB reserved for cncc
#else
#define MAX_NRAM_SIZE (384 * 1024)   // 384KB,  initialization value
#define MAX_SRAM_SIZE (1920 * 1024)  // 1920KB, initialization value
#endif

#ifndef PAD_UP
#define PAD_UP(x, y) (((x) / (y) + (int)((x) % (y) > 0)) * (y))
#endif

#ifndef PAD_DOWN
#define PAD_DOWN(x, y) (((x) / (y)) * (y))
#endif

#define CEIL_ALIGN(x, y) (((x) + (y)-1) / (y) * (y))

<<<<<<< HEAD
template <typename T>
__mlu_func__ void loadStr2D(T *dst, T *src, const int size, const int dst_str,
                            const int src_str, const int seg_num) {
  if (dst_str == src_str && size == src_str) {
    __memcpy(dst, src, src_str * seg_num * sizeof(T), GDRAM2NRAM);
  } else if ((size == src_str || src_str <= dst_str) &&
             src_str * sizeof(T) <= 512) {
    // IO efficiency is best when datasize gather than 512bytes
    T *tmp = (T *)dst + (dst_str - src_str) * seg_num;
    __memcpy(tmp, src, (src_str * (seg_num - 1) + size) * sizeof(T),
             GDRAM2NRAM);
    if (dst_str != src_str) {
      __memcpy(dst, tmp, size * sizeof(T), NRAM2NRAM, dst_str * sizeof(T),
               src_str * sizeof(T), seg_num - 1);
    }
  } else {
    __memcpy(dst, src, size * sizeof(T), GDRAM2NRAM, dst_str * sizeof(T),
             src_str * sizeof(T), seg_num - 1);
  }
}

template <typename T>
__mlu_func__ void loadStr3D(T *dst, T *src, const int size,
                            const int seg_num_in, const int seg_num_out,
                            const int dst_str_in, const int dst_str_out,
                            const int src_str_in, const int src_str_out) {
  T *tmp_dst = dst;
  T *tmp_src = src;

  for (int i = 0; i < seg_num_out; ++i) {
    loadStr2D(tmp_dst, tmp_src, size, dst_str_in, src_str_in, seg_num_in);
    tmp_src += src_str_out;
    tmp_dst += dst_str_out;
  }
}

template <typename T>
__mlu_func__ void storeStr2D(T *dst, T *src, const int size, const int seg_num,
                             const int dst_str, const int src_str) {
  if ((size == dst_str && dst_str <= src_str) && dst_str * sizeof(T) <= 512) {
    // IO efficiency is best when datasize gather than 512bytes
    if (dst_str != src_str) {
      __memcpy(src, src, size * sizeof(T), NRAM2NRAM, dst_str * sizeof(T),
               src_str * sizeof(T), seg_num - 1);
    }
    __memcpy(dst, src, size * seg_num * sizeof(T), NRAM2GDRAM);
  } else {
    __memcpy(dst, src, size * sizeof(T), NRAM2GDRAM, dst_str * sizeof(T),
             src_str * sizeof(T), seg_num - 1);
  }
}

template <typename T>
__mlu_func__ void storeStr3D(T *dst, T *src, const int size,
                             const int seg_num_in, const int seg_num_out,
                             const int dst_str_in, const int dst_str_out,
                             const int src_str_in, const int src_str_out) {
  T *tmp_dst = dst;
  T *tmp_src = src;
  for (int i = 0; i < seg_num_out; ++i) {
    storeStr2D(tmp_dst, tmp_src, size, seg_num_in, dst_str_in, src_str_in);
    tmp_src += src_str_out;
    tmp_dst += dst_str_out;
  }
}

#endif  // UTILS_H_
=======
/*!
 * @brief Converts int32 to float32 data type.
 *
 * @param[out] dst
 *   Pointer to NRAM that stores int32 type data.
 * @param[in,out] dst_addition
 *   Pointer to NRAM as the workspace of dst, which has the same size as dst.
 *   It allows empty pointer on MLU300 series.
 * @param[in] src
 *   Pointer to NRAM that stores float32 type data.
 * @param[in,out] src_addition
 *   Pointer to NRAM as the workspace of src, which has a size of 128 Bytes.
 *   It allows empty pointer on MLU300 series.
 * @param[in] src_count
 *   The count of elements in src.
 */
__mlu_func__ void convertInt2Float(float *dst, float *dst_addition, int *src,
                                   float *src_addition, const int src_count) {
#if __BANG_ARCH__ >= 300
  __bang_int2float((float *)dst, (int32_t *)src, src_count, 0);
#else
  // get sign bit
  const float move_23bit = 8388608.0;
  // 0x80000000 = 1,000000000,0000000000000000000000000000
  __nramset((unsigned *)src_addition, NFU_ALIGN_SIZE / sizeof(float),
            0x80000000);
  __bang_cycle_band((char *)dst_addition, (char *)src, (char *)src_addition,
                    src_count * sizeof(float), NFU_ALIGN_SIZE);
  // get 1 or 0 from sign bit
  // judg is Odd
  __nramset((unsigned *)src_addition, NFU_ALIGN_SIZE / sizeof(float),
            0x00000001);
  __bang_cycle_bor((char *)dst_addition, (char *)dst_addition,
                   (char *)src_addition, src_count * sizeof(float),
                   NFU_ALIGN_SIZE);
  __nramset((unsigned *)src_addition, NFU_ALIGN_SIZE / sizeof(float),
            0x80000001);
  __bang_cycle_eq(dst_addition, dst_addition, src_addition, src_count,
                  NFU_ALIGN_SIZE / sizeof(float));
  // minus xor, positive num invariant
  __nramset((unsigned *)src_addition, NFU_ALIGN_SIZE / sizeof(float),
            0xffffffff);
  __bang_cycle_mul(dst, dst_addition, src_addition, src_count,
                   NFU_ALIGN_SIZE / sizeof(float));
  __bang_bxor((char *)dst, (char *)src, (char *)dst, src_count * sizeof(float));
  // convert int32 to float32
  __nramset((unsigned *)src_addition, NFU_ALIGN_SIZE / sizeof(float), 0x7fffff);
  __bang_cycle_band((char *)dst, (char *)dst, (char *)src_addition,
                    src_count * sizeof(float), NFU_ALIGN_SIZE);
  __nramset((unsigned *)src_addition, NFU_ALIGN_SIZE / sizeof(float),
            0x4b000000);
  __bang_cycle_bor((char *)dst, (char *)dst, (char *)src_addition,
                   src_count * sizeof(float), NFU_ALIGN_SIZE);
  __bang_sub_const(dst, dst, move_23bit, src_count);
  // add one
  __bang_add(dst, dst, dst_addition, src_count);
  // set sign for float32
  __nramset((unsigned *)src_addition, NFU_ALIGN_SIZE / sizeof(float),
            0xffffffff);
  __bang_cycle_mul(dst_addition, dst_addition, src_addition, src_count,
                   NFU_ALIGN_SIZE / sizeof(float));

  __nramset((unsigned *)src_addition, NFU_ALIGN_SIZE / sizeof(float),
            0x00000001);
  __bang_cycle_add(dst_addition, dst_addition, src_addition, src_count,
                   NFU_ALIGN_SIZE / sizeof(float));

  __nramset((unsigned *)src_addition, NFU_ALIGN_SIZE / sizeof(float),
            0x80000000);
  __bang_cycle_band((char *)dst_addition, (char *)dst_addition,
                    (char *)src_addition, src_count * 4, 128);
  __bang_bor((char *)dst, (char *)dst, (char *)dst_addition, src_count * 4);
#endif  // __BANG_ARCH__ >= 300
}

/*!
 * @brief Converts float32 to int32 data type with to_zero round mode.
 *
 * @param[out] dst
 *   Pointer to NRAM that stores float32 type data.
 * @param[in,out] dst_addition
 *   Pointer to NRAM as the workspace of dst, which has the same size as dst.
 *   It allows empty pointer on MLU300 series.
 * @param[in] src
 *   Pointer to NRAM that stores int32 type data.
 * @param[in,out] src_addition
 *   Pointer to NRAM as the workspace of src, which has a size of 128 Bytes.
 *   It allows empty pointer on MLU300 series.
 * @param[in] src_count
 *   The count of elements in src.
 */
__mlu_func__ void convertFloat2Int(int *dst, float *dst_addition, float *src,
                                   float *src_addition, const int src_count) {
#if __BANG_ARCH__ >= 300
  __bang_float2int_tz((int32_t *)dst, (float *)src, src_count, 0);
#else
  // sign ===> src_addition
  // dst=-1.0 : when src[i] is a negative number
  // dst=+1.0 : when src[i] is a positive number
  const int floatDchar = sizeof(float) / sizeof(char);
  __bang_active_sign((float *)dst, src, src_count);
  // dst_addition = abs(src)
  __bang_mul(dst_addition, src, (float *)dst, src_count);
  // if dst_addition < 1.0 , then src_addition + 1, to fix add error.
  __nramset((float *)src_addition, NFU_ALIGN_SIZE / sizeof(float), 1.0f);
  __bang_cycle_lt(dst_addition, dst_addition, (float *)src_addition, src_count,
                  NFU_ALIGN_SIZE / sizeof(float));
  __bang_add_tz((float *)dst, (float *)dst, (float *)dst_addition, src_count);
  __nramset((unsigned *)src_addition, NFU_ALIGN_SIZE / sizeof(float),
            0xbf800000);
  // set negative flag -1.0 = 0xbf80000
  __bang_cycle_eq(
      (float *)dst, (float *)dst, (float *)src_addition, src_count,
      NFU_ALIGN_SIZE / sizeof(float));  //  to mark all src in [x<-1.0]
  __bang_active_abs(dst_addition, src, src_count);
  __nramset((float *)src_addition, NFU_ALIGN_SIZE / sizeof(float), 8388608.0f);
  // mask shift move 23
  __bang_cycle_add_tz(
      dst_addition, dst_addition, src_addition, src_count,
      NFU_ALIGN_SIZE / sizeof(float));  // right shift move 23bit
  // two`s complement for negatibe
  // dst=1.0 , when src <-1.0
  // dst=0.0 , when src >=-1.0
  __bang_sub(dst_addition, dst_addition, (float *)dst, src_count);
  // to fix max value
  // 0 1001 0110 111 1111 1111 1111 1111 1111 <=> 0xcb7fffff <=> 16777215.0,
  // means max value.
  __bang_mul_const((float *)dst, (float *)dst, 16777215.0, src_count);
  __bang_bxor((char *)dst_addition, (char *)dst_addition, (char *)dst,
              src_count * floatDchar);
  // get low 23bit
  __nramset((unsigned *)src_addition, NFU_ALIGN_SIZE / sizeof(float),
            (unsigned)0x007fffff);
  // mask low 23bit is 1
  __bang_cycle_band((char *)dst_addition, (char *)dst_addition,
                    (char *)src_addition, src_count * floatDchar,
                    NFU_ALIGN_SIZE / sizeof(char));
  // set 9 high bit ===> dst
  // -2.0 <=> 0xc0000000 <=> 1100 0000 0000 0000 0000 0000 0000 0000
  //  1.0 <=> 0x3f800000 <=> 0011 1111 1000 0000 0000 0000 0000 0000
  __nramset(src_addition, NFU_ALIGN_SIZE / sizeof(float), 0x3f800000);
  __bang_cycle_and((float *)dst, (float *)dst, src_addition, src_count,
                   NFU_ALIGN_SIZE / sizeof(float));
  // src or dst_addition
  __bang_bor((char *)dst_addition, (char *)dst, (char *)dst_addition,
             src_count * floatDchar);
  __bang_mul_const((float *)dst, (float *)dst, -2.0, src_count);
  __bang_bor((char *)dst, (char *)dst, (char *)dst_addition,
             src_count * floatDchar);
#endif  // __BANG_ARCH__ >= 300
}

#endif  // COMMON_MLU_HELPER_HPP_
>>>>>>> 2708fac6
<|MERGE_RESOLUTION|>--- conflicted
+++ resolved
@@ -35,7 +35,6 @@
 
 #define CEIL_ALIGN(x, y) (((x) + (y)-1) / (y) * (y))
 
-<<<<<<< HEAD
 template <typename T>
 __mlu_func__ void loadStr2D(T *dst, T *src, const int size, const int dst_str,
                             const int src_str, const int seg_num) {
@@ -102,8 +101,6 @@
   }
 }
 
-#endif  // UTILS_H_
-=======
 /*!
  * @brief Converts int32 to float32 data type.
  *
@@ -256,5 +253,4 @@
 #endif  // __BANG_ARCH__ >= 300
 }
 
-#endif  // COMMON_MLU_HELPER_HPP_
->>>>>>> 2708fac6
+#endif  // COMMON_MLU_HELPER_HPP_