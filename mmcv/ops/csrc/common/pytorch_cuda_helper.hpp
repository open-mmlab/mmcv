#ifndef PYTORCH_CUDA_HELPER
#define PYTORCH_CUDA_HELPER

#include <ATen/ATen.h>
#ifdef MMCV_WITH_MUSA
<<<<<<< HEAD
    #include "torch_musa/csrc/aten/musa/MUSAContext.h"
    #include "torch_musa/csrc/core/MUSAGuard.h"
    #include "torch_musa/share/generated_cuda_compatible/include/ATen/musa/MUSA_PORT_ApplyUtils.muh"
    #include "common_musa_helper.hpp"
    #include "torch_musa/share/generated_cuda_compatible/aten/src/THC/THCAtomics.muh"
#else
    #include <ATen/cuda/CUDAContext.h>
    #include <c10/cuda/CUDAGuard.h>
    #include <ATen/cuda/CUDAApplyUtils.cuh>
    #include "common_cuda_helper.hpp"
    #include <THC/THCAtomics.cuh>
=======
#include "common_musa_helper.hpp"
#include "torch_musa/csrc/aten/musa/MUSAContext.h"
#include "torch_musa/csrc/core/MUSAGuard.h"
#include "torch_musa/share/generated_cuda_compatible/aten/src/THC/THCAtomics.muh"
#include "torch_musa/share/generated_cuda_compatible/include/ATen/musa/MUSA_PORT_ApplyUtils.muh"
#else
#include <ATen/cuda/CUDAContext.h>
#include <c10/cuda/CUDAGuard.h>

#include <ATen/cuda/CUDAApplyUtils.cuh>
#include <THC/THCAtomics.cuh>

#include "common_cuda_helper.hpp"
>>>>>>> 2c9e226a
#endif

using at::Half;
using at::Tensor;
using phalf = at::Half;

#define __PHALF(x) (x)
#define DIVUP(m, n) ((m) / (n) + ((m) % (n) > 0))

#endif  // PYTORCH_CUDA_HELPER<|MERGE_RESOLUTION|>--- conflicted
+++ resolved
@@ -3,19 +3,6 @@
 
 #include <ATen/ATen.h>
 #ifdef MMCV_WITH_MUSA
-<<<<<<< HEAD
-    #include "torch_musa/csrc/aten/musa/MUSAContext.h"
-    #include "torch_musa/csrc/core/MUSAGuard.h"
-    #include "torch_musa/share/generated_cuda_compatible/include/ATen/musa/MUSA_PORT_ApplyUtils.muh"
-    #include "common_musa_helper.hpp"
-    #include "torch_musa/share/generated_cuda_compatible/aten/src/THC/THCAtomics.muh"
-#else
-    #include <ATen/cuda/CUDAContext.h>
-    #include <c10/cuda/CUDAGuard.h>
-    #include <ATen/cuda/CUDAApplyUtils.cuh>
-    #include "common_cuda_helper.hpp"
-    #include <THC/THCAtomics.cuh>
-=======
 #include "common_musa_helper.hpp"
 #include "torch_musa/csrc/aten/musa/MUSAContext.h"
 #include "torch_musa/csrc/core/MUSAGuard.h"
@@ -29,7 +16,6 @@
 #include <THC/THCAtomics.cuh>
 
 #include "common_cuda_helper.hpp"
->>>>>>> 2c9e226a
 #endif
 
 using at::Half;
