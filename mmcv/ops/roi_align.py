# Copyright (c) OpenMMLab. All rights reserved.
import torch
import torch.nn as nn
from torch.autograd import Function
from torch.autograd.function import once_differentiable
from torch.nn.modules.utils import _pair

from ..utils import deprecated_api_warning, ext_loader, is_camb_parrots

ext_module = ext_loader.load_ext('_ext',
                                 ['roi_align_forward', 'roi_align_backward'])


class RoIAlignFunction(Function):

    @staticmethod
    def symbolic(g, input, rois, output_size, spatial_scale, sampling_ratio,
                 pool_mode, aligned):
        from ..onnx import is_custom_op_loaded
        has_custom_op = is_custom_op_loaded()
        if has_custom_op:
            return g.op(
                'mmcv::MMCVRoiAlign',
                input,
                rois,
                output_height_i=output_size[0],
                output_width_i=output_size[1],
                spatial_scale_f=spatial_scale,
                sampling_ratio_i=sampling_ratio,
                mode_s=pool_mode,
                aligned_i=aligned)
        else:
            from torch.onnx.symbolic_opset9 import sub, squeeze
            from torch.onnx.symbolic_helper import _slice_helper
            from torch.onnx import TensorProtoDataType
            # batch_indices = rois[:, 0].long()
            batch_indices = _slice_helper(
                g, rois, axes=[1], starts=[0], ends=[1])
            batch_indices = squeeze(g, batch_indices, 1)
            batch_indices = g.op(
                'Cast', batch_indices, to_i=TensorProtoDataType.INT64)
            # rois = rois[:, 1:]
            rois = _slice_helper(g, rois, axes=[1], starts=[1], ends=[5])
            if aligned:
                # rois -= 0.5/spatial_scale
                aligned_offset = g.op(
                    'Constant',
                    value_t=torch.tensor([0.5 / spatial_scale],
                                         dtype=torch.float32))
                rois = sub(g, rois, aligned_offset)
            # roi align
            return g.op(
                'RoiAlign',
                input,
                rois,
                batch_indices,
                output_height_i=output_size[0],
                output_width_i=output_size[1],
                spatial_scale_f=spatial_scale,
                sampling_ratio_i=max(0, sampling_ratio),
                mode_s=pool_mode)

    @staticmethod
    def forward(ctx,
                input,
                rois,
                output_size,
                spatial_scale=1.0,
                sampling_ratio=0,
                pool_mode='avg',
                aligned=True):
        ctx.output_size = _pair(output_size)
        ctx.spatial_scale = spatial_scale
        ctx.sampling_ratio = sampling_ratio
        assert pool_mode in ('max', 'avg')
        ctx.pool_mode = 0 if pool_mode == 'max' else 1
        ctx.aligned = aligned
        ctx.input_shape = input.size()

        assert rois.size(1) == 5, 'RoI must be (idx, x1, y1, x2, y2)!'

        output_shape = (rois.size(0), input.size(1), ctx.output_size[0],
                        ctx.output_size[1])
<<<<<<< HEAD
        if is_camb_parrots and input.is_cuda:
            ctx.input_memory_format = input.probable_memory_format()
            output = input.new_zeros(output_shape).contiguous(
                ctx.input_memory_format)
        else:
            output = input.new_zeros(output_shape)
=======
        output = input.new_zeros(output_shape)
        if is_camb_parrots and input.is_cuda:
            ctx.input_memory_format = input.probable_memory_format()
            output = output.contiguous(ctx.input_memory_format)

>>>>>>> d9a6c577
        if ctx.pool_mode == 0:
            argmax_y = input.new_zeros(output_shape)
            argmax_x = input.new_zeros(output_shape)
        else:
            argmax_y = input.new_zeros(0)
            argmax_x = input.new_zeros(0)

        ext_module.roi_align_forward(
            input,
            rois,
            output,
            argmax_y,
            argmax_x,
            aligned_height=ctx.output_size[0],
            aligned_width=ctx.output_size[1],
            spatial_scale=ctx.spatial_scale,
            sampling_ratio=ctx.sampling_ratio,
            pool_mode=ctx.pool_mode,
            aligned=ctx.aligned)

        ctx.save_for_backward(rois, argmax_y, argmax_x)
        return output

    @staticmethod
    @once_differentiable
    def backward(ctx, grad_output):
        rois, argmax_y, argmax_x = ctx.saved_tensors
        grad_input = grad_output.new_zeros(ctx.input_shape)
        # complex head architecture may cause grad_output uncontiguous.
        if is_camb_parrots and grad_output.is_cuda:
            grad_input = grad_input.contiguous(ctx.input_memory_format)
        else:
            grad_output = grad_output.contiguous()

        ext_module.roi_align_backward(
            grad_output,
            rois,
            argmax_y,
            argmax_x,
            grad_input,
            aligned_height=ctx.output_size[0],
            aligned_width=ctx.output_size[1],
            spatial_scale=ctx.spatial_scale,
            sampling_ratio=ctx.sampling_ratio,
            pool_mode=ctx.pool_mode,
            aligned=ctx.aligned)
        return grad_input, None, None, None, None, None, None


roi_align = RoIAlignFunction.apply


class RoIAlign(nn.Module):
    """RoI align pooling layer.

    Args:
        output_size (tuple): h, w
        spatial_scale (float): scale the input boxes by this number
        sampling_ratio (int): number of inputs samples to take for each
            output sample. 0 to take samples densely for current models.
        pool_mode (str, 'avg' or 'max'): pooling mode in each bin.
        aligned (bool): if False, use the legacy implementation in
            MMDetection. If True, align the results more perfectly.
        use_torchvision (bool): whether to use roi_align from torchvision.

    Note:
        The implementation of RoIAlign when aligned=True is modified from
        https://github.com/facebookresearch/detectron2/

        The meaning of aligned=True:

        Given a continuous coordinate c, its two neighboring pixel
        indices (in our pixel model) are computed by floor(c - 0.5) and
        ceil(c - 0.5). For example, c=1.3 has pixel neighbors with discrete
        indices [0] and [1] (which are sampled from the underlying signal
        at continuous coordinates 0.5 and 1.5). But the original roi_align
        (aligned=False) does not subtract the 0.5 when computing
        neighboring pixel indices and therefore it uses pixels with a
        slightly incorrect alignment (relative to our pixel model) when
        performing bilinear interpolation.

        With `aligned=True`,
        we first appropriately scale the ROI and then shift it by -0.5
        prior to calling roi_align. This produces the correct neighbors;

        The difference does not make a difference to the model's
        performance if ROIAlign is used together with conv layers.
    """

    @deprecated_api_warning(
        {
            'out_size': 'output_size',
            'sample_num': 'sampling_ratio'
        },
        cls_name='RoIAlign')
    def __init__(self,
                 output_size,
                 spatial_scale=1.0,
                 sampling_ratio=0,
                 pool_mode='avg',
                 aligned=True,
                 use_torchvision=False):
        super(RoIAlign, self).__init__()

        self.output_size = _pair(output_size)
        self.spatial_scale = float(spatial_scale)
        self.sampling_ratio = int(sampling_ratio)
        self.pool_mode = pool_mode
        self.aligned = aligned
        self.use_torchvision = use_torchvision

    def forward(self, input, rois):
        """
        Args:
            input: NCHW images
            rois: Bx5 boxes. First column is the index into N.\
                The other 4 columns are xyxy.
        """
        if self.use_torchvision:
            from torchvision.ops import roi_align as tv_roi_align
            if 'aligned' in tv_roi_align.__code__.co_varnames:
                return tv_roi_align(input, rois, self.output_size,
                                    self.spatial_scale, self.sampling_ratio,
                                    self.aligned)
            else:
                if self.aligned:
                    rois -= rois.new_tensor([0.] +
                                            [0.5 / self.spatial_scale] * 4)
                return tv_roi_align(input, rois, self.output_size,
                                    self.spatial_scale, self.sampling_ratio)
        else:
            return roi_align(input, rois, self.output_size, self.spatial_scale,
                             self.sampling_ratio, self.pool_mode, self.aligned)

    def __repr__(self):
        s = self.__class__.__name__
        s += f'(output_size={self.output_size}, '
        s += f'spatial_scale={self.spatial_scale}, '
        s += f'sampling_ratio={self.sampling_ratio}, '
        s += f'pool_mode={self.pool_mode}, '
        s += f'aligned={self.aligned}, '
        s += f'use_torchvision={self.use_torchvision})'
        return s<|MERGE_RESOLUTION|>--- conflicted
+++ resolved
@@ -81,20 +81,11 @@
 
         output_shape = (rois.size(0), input.size(1), ctx.output_size[0],
                         ctx.output_size[1])
-<<<<<<< HEAD
-        if is_camb_parrots and input.is_cuda:
-            ctx.input_memory_format = input.probable_memory_format()
-            output = input.new_zeros(output_shape).contiguous(
-                ctx.input_memory_format)
-        else:
-            output = input.new_zeros(output_shape)
-=======
         output = input.new_zeros(output_shape)
         if is_camb_parrots and input.is_cuda:
             ctx.input_memory_format = input.probable_memory_format()
             output = output.contiguous(ctx.input_memory_format)
 
->>>>>>> d9a6c577
         if ctx.pool_mode == 0:
             argmax_y = input.new_zeros(output_shape)
             argmax_x = input.new_zeros(output_shape)
