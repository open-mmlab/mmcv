--- conflicted
+++ resolved
@@ -1,9 +1,3 @@
-<<<<<<< HEAD
-import os
-import warnings
-
-=======
->>>>>>> 1290bdd1
 import torch
 import torch.nn as nn
 from torch.autograd import Function
@@ -19,51 +13,6 @@
 class RoIAlignFunction(Function):
 
     @staticmethod
-<<<<<<< HEAD
-    def symbolic(g,
-                 input,
-                 rois,
-                 output_size,
-                 spatial_scale=1.0,
-                 sampling_ratio=0,
-                 pool_mode='avg',
-                 aligned=True):
-        if 'ONNX_BACKEND' in os.environ and os.environ[
-                'ONNX_BACKEND'] == 'TensorRT':
-            return g.op(
-                'MMCVRoIAlign',
-                input,
-                rois,
-                aligned_height_i=output_size[0],
-                aligned_width_i=output_size[1],
-                spatial_scale_f=spatial_scale,
-                sampling_ratio_i=sampling_ratio,
-                pool_mode_s=pool_mode,
-                aligned_i=aligned)
-        # This code is from https://github.com/pytorch/vision
-        from torch.onnx.symbolic_opset9 import select, squeeze, _cast_Long
-        batch_indices = _cast_Long(
-            g,
-            squeeze(
-                g,
-                select(
-                    g, rois, 1,
-                    g.op(
-                        'Constant',
-                        value_t=torch.tensor([0], dtype=torch.long))), 1),
-            False)
-        rois = select(
-            g, rois, 1,
-            g.op(
-                'Constant',
-                value_t=torch.tensor([1, 2, 3, 4], dtype=torch.long)))
-        if aligned:
-            warnings.warn(
-                "ONNX export of ROIAlign with aligned=True does not match PyTorch when using malformed boxes,"
-                " ONNX forces ROIs to be 1x1 or larger.")
-            scale = torch.tensor(0.5 / spatial_scale).to(dtype=torch.float)
-            rois = g.op("Sub", rois, scale)
-=======
     def symbolic(g, input, rois, output_size, spatial_scale, sampling_ratio,
                  pool_mode, aligned):
         from torch.onnx.symbolic_opset9 import sub, squeeze
@@ -84,25 +33,16 @@
                                      dtype=torch.float32))
             rois = sub(g, rois, aligned_offset)
         # roi align
->>>>>>> 1290bdd1
         return g.op(
             'RoiAlign',
             input,
             rois,
             batch_indices,
-<<<<<<< HEAD
-            mode_s=pool_mode,
-            sampling_ratio_i=sampling_ratio,
-            spatial_scale_f=spatial_scale,
-            output_height_i=output_size[0],
-            output_width_i=output_size[1])
-=======
             output_height_i=output_size[0],
             output_width_i=output_size[1],
             spatial_scale_f=spatial_scale,
             sampling_ratio_i=max(0, sampling_ratio),
             mode_s=pool_mode)
->>>>>>> 1290bdd1
 
     @staticmethod
     def forward(ctx,
