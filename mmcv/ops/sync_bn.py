--- conflicted
+++ resolved
@@ -28,18 +28,11 @@
             running_var,
             weight,
             bias,
-<<<<<<< HEAD
-            momentum=momentum,
-            eps=eps,
-            group=group,
-            group_size=group_size,
-            stats_mode=stats_mode)
-=======
             momentum_f=momentum,
             eps_f=eps,
             group_i=group,
-            group_size_i=group_size)
->>>>>>> d3b05724
+            group_size_i=group_size,
+            stats_mode=stats_mode)
 
     @staticmethod
     def forward(self, input, running_mean, running_var, weight, bias, momentum,
