--- conflicted
+++ resolved
@@ -109,17 +109,12 @@
     'min_area_polygons', 'active_rotated_filter', 'convex_iou', 'convex_giou',
     'diff_iou_rotated_2d', 'diff_iou_rotated_3d', 'chamfer_distance',
     'PrRoIPool', 'prroi_pool', 'bias_act', 'filtered_lrelu', 'conv2d',
-<<<<<<< HEAD
-    'conv_transpose2d', 'filter2d', 'upsample2d', 'BezierAlign', 'bezier_align'
+    'conv_transpose2d', 'filter2d', 'upsample2d', 'BezierAlign',
+    'bezier_align', 'NeighborhoodAttention'
 ]
 
 if IS_MLU_AVAILABLE:
     from .deform_conv import DeformConv2dPack_MLU  # noqa:F401
     from .modulated_deform_conv import \
         ModulatedDeformConv2dPack_MLU  # noqa:F401
-    __all__.extend(['ModulatedDeformConv2dPack_MLU', 'DeformConv2dPack_MLU'])
-=======
-    'conv_transpose2d', 'filter2d', 'upsample2d', 'BezierAlign',
-    'bezier_align', 'NeighborhoodAttention'
-]
->>>>>>> 1fbb9e20
+    __all__.extend(['ModulatedDeformConv2dPack_MLU', 'DeformConv2dPack_MLU'])