# Copyright (c) OpenMMLab. All rights reserved.
from .assign_score_withk import assign_score_withk
from .ball_query import ball_query
from .bbox import bbox_overlaps
from .border_align import BorderAlign, border_align
from .box_iou_rotated import box_iou_rotated
from .carafe import CARAFE, CARAFENaive, CARAFEPack, carafe, carafe_naive
from .cc_attention import CrissCrossAttention
from .contour_expand import contour_expand
from .corner_pool import CornerPool
from .correlation import Correlation
from .deform_conv import DeformConv2d, DeformConv2dPack, deform_conv2d
from .deform_roi_pool import (DeformRoIPool, DeformRoIPoolPack,
                              ModulatedDeformRoIPoolPack, deform_roi_pool)
from .deprecated_wrappers import Conv2d_deprecated as Conv2d
from .deprecated_wrappers import ConvTranspose2d_deprecated as ConvTranspose2d
from .deprecated_wrappers import Linear_deprecated as Linear
from .deprecated_wrappers import MaxPool2d_deprecated as MaxPool2d
from .focal_loss import (SigmoidFocalLoss, SoftmaxFocalLoss,
                         sigmoid_focal_loss, softmax_focal_loss)
from .furthest_point_sample import (furthest_point_sample,
                                    furthest_point_sample_with_dist)
from .fused_bias_leakyrelu import FusedBiasLeakyReLU, fused_bias_leakyrelu
from .gather_points import gather_points
from .group_points import GroupAll, QueryAndGroup, grouping_operation
from .info import (get_compiler_version, get_compiling_cuda_version,
                   get_onnxruntime_op_path)
from .iou3d import boxes_iou_bev, nms_bev, nms_normal_bev
from .knn import knn
from .masked_conv import MaskedConv2d, masked_conv2d
from .min_area_polygons import min_area_polygons
from .modulated_deform_conv import (ModulatedDeformConv2d,
                                    ModulatedDeformConv2dPack,
                                    modulated_deform_conv2d)
from .multi_scale_deform_attn import MultiScaleDeformableAttention
from .nms import batched_nms, nms, nms_match, nms_rotated, soft_nms
from .pixel_group import pixel_group
from .point_sample import (SimpleRoIAlign, point_sample,
                           rel_roi_point_to_rel_img_point)
from .points_in_boxes import (points_in_boxes_all, points_in_boxes_cpu,
                              points_in_boxes_part)
from .points_in_polygons import points_in_polygons
from .points_sampler import PointsSampler
from .psa_mask import PSAMask
from .riroi_align_rotated import RiRoIAlignRotated, riroi_align_rotated
from .roi_align import RoIAlign, roi_align
from .roi_align_rotated import RoIAlignRotated, roi_align_rotated
from .roi_pool import RoIPool, roi_pool
from .roiaware_pool3d import RoIAwarePool3d
from .roipoint_pool3d import RoIPointPool3d
from .rotated_feature_align import rotated_feature_align
from .saconv import SAConv2d
from .scatter_points import DynamicScatter, dynamic_scatter
from .sync_bn import SyncBatchNorm
from .three_interpolate import three_interpolate
from .three_nn import three_nn
from .tin_shift import TINShift, tin_shift
from .upfirdn2d import upfirdn2d
from .voxelize import Voxelization, voxelization

__all__ = [
    'bbox_overlaps', 'CARAFE', 'CARAFENaive', 'CARAFEPack', 'carafe',
    'carafe_naive', 'CornerPool', 'DeformConv2d', 'DeformConv2dPack',
    'deform_conv2d', 'DeformRoIPool', 'DeformRoIPoolPack',
    'ModulatedDeformRoIPoolPack', 'deform_roi_pool', 'SigmoidFocalLoss',
    'SoftmaxFocalLoss', 'sigmoid_focal_loss', 'softmax_focal_loss',
    'get_compiler_version', 'get_compiling_cuda_version',
    'get_onnxruntime_op_path', 'MaskedConv2d', 'masked_conv2d',
    'ModulatedDeformConv2d', 'ModulatedDeformConv2dPack',
    'modulated_deform_conv2d', 'batched_nms', 'nms', 'soft_nms', 'nms_match',
    'RoIAlign', 'roi_align', 'RoIPool', 'roi_pool', 'SyncBatchNorm', 'Conv2d',
    'ConvTranspose2d', 'Linear', 'MaxPool2d', 'CrissCrossAttention', 'PSAMask',
    'point_sample', 'rel_roi_point_to_rel_img_point', 'SimpleRoIAlign',
    'SAConv2d', 'TINShift', 'tin_shift', 'assign_score_withk',
    'box_iou_rotated', 'RoIPointPool3d', 'nms_rotated', 'knn', 'ball_query',
    'upfirdn2d', 'FusedBiasLeakyReLU', 'fused_bias_leakyrelu',
    'rotated_feature_align', 'RiRoIAlignRotated', 'riroi_align_rotated',
    'RoIAlignRotated', 'roi_align_rotated', 'pixel_group', 'QueryAndGroup',
    'GroupAll', 'grouping_operation', 'contour_expand', 'three_nn',
    'three_interpolate', 'MultiScaleDeformableAttention', 'BorderAlign',
    'border_align', 'gather_points', 'furthest_point_sample',
    'furthest_point_sample_with_dist', 'PointsSampler', 'Correlation',
    'boxes_iou_bev', 'nms_bev', 'nms_normal_bev', 'Voxelization',
    'voxelization', 'dynamic_scatter', 'DynamicScatter', 'RoIAwarePool3d',
    'points_in_boxes_part', 'points_in_boxes_cpu', 'points_in_boxes_all',
<<<<<<< HEAD
    'min_area_polygons'
=======
    'points_in_polygons'
>>>>>>> d30e37d4
]<|MERGE_RESOLUTION|>--- conflicted
+++ resolved
@@ -28,7 +28,6 @@
 from .iou3d import boxes_iou_bev, nms_bev, nms_normal_bev
 from .knn import knn
 from .masked_conv import MaskedConv2d, masked_conv2d
-from .min_area_polygons import min_area_polygons
 from .modulated_deform_conv import (ModulatedDeformConv2d,
                                     ModulatedDeformConv2dPack,
                                     modulated_deform_conv2d)
@@ -83,9 +82,5 @@
     'boxes_iou_bev', 'nms_bev', 'nms_normal_bev', 'Voxelization',
     'voxelization', 'dynamic_scatter', 'DynamicScatter', 'RoIAwarePool3d',
     'points_in_boxes_part', 'points_in_boxes_cpu', 'points_in_boxes_all',
-<<<<<<< HEAD
-    'min_area_polygons'
-=======
     'points_in_polygons'
->>>>>>> d30e37d4
 ]