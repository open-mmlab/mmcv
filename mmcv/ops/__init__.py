--- conflicted
+++ resolved
@@ -52,14 +52,9 @@
     'RoIAlign', 'roi_align', 'RoIPool', 'roi_pool', 'SyncBatchNorm', 'Conv2d',
     'ConvTranspose2d', 'Linear', 'MaxPool2d', 'CrissCrossAttention', 'PSAMask',
     'point_sample', 'rel_roi_point_to_rel_img_point', 'SimpleRoIAlign',
-<<<<<<< HEAD
     'SAConv2d', 'TINShift', 'tin_shift', 'box_iou_rotated', 'RoIPointPool3d',
-    'nms_rotated', 'upfirdn2d', 'FusedBiasLeakyReLU', 'fused_bias_leakyrelu',
-=======
-    'SAConv2d', 'TINShift', 'tin_shift', 'box_iou_rotated', 'nms_rotated',
-    'ball_query', 'upfirdn2d', 'FusedBiasLeakyReLU', 'fused_bias_leakyrelu',
->>>>>>> a90b3978
-    'RoIAlignRotated', 'roi_align_rotated', 'pixel_group', 'contour_expand',
-    'MultiScaleDeformableAttention', 'BorderAlign', 'border_align',
-    'Correlation'
+    'nms_rotated', 'ball_query', 'upfirdn2d', 'FusedBiasLeakyReLU',
+    'fused_bias_leakyrelu', 'RoIAlignRotated', 'roi_align_rotated',
+    'pixel_group', 'contour_expand', 'MultiScaleDeformableAttention',
+    'BorderAlign', 'border_align', 'Correlation'
 ]