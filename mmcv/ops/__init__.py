--- conflicted
+++ resolved
@@ -1,9 +1,6 @@
 # Copyright (c) OpenMMLab. All rights reserved.
-<<<<<<< HEAD
 from .assign_score_withk import assign_score_withk
-=======
 from .ball_query import ball_query
->>>>>>> a90b3978
 from .bbox import bbox_overlaps
 from .border_align import BorderAlign, border_align
 from .box_iou_rotated import box_iou_rotated
@@ -55,17 +52,10 @@
     'RoIAlign', 'roi_align', 'RoIPool', 'roi_pool', 'SyncBatchNorm', 'Conv2d',
     'ConvTranspose2d', 'Linear', 'MaxPool2d', 'CrissCrossAttention', 'PSAMask',
     'point_sample', 'rel_roi_point_to_rel_img_point', 'SimpleRoIAlign',
-<<<<<<< HEAD
     'SAConv2d', 'TINShift', 'tin_shift', 'assign_score_withk',
-    'box_iou_rotated', 'nms_rotated', 'upfirdn2d', 'FusedBiasLeakyReLU',
-    'fused_bias_leakyrelu', 'RoIAlignRotated', 'roi_align_rotated',
-    'pixel_group', 'contour_expand', 'MultiScaleDeformableAttention',
-    'BorderAlign', 'border_align'
-=======
-    'SAConv2d', 'TINShift', 'tin_shift', 'box_iou_rotated', 'nms_rotated',
-    'ball_query', 'upfirdn2d', 'FusedBiasLeakyReLU', 'fused_bias_leakyrelu',
-    'RoIAlignRotated', 'roi_align_rotated', 'pixel_group', 'contour_expand',
+    'box_iou_rotated', 'nms_rotated', 'ball_query', 'upfirdn2d',
+    'FusedBiasLeakyReLU', 'fused_bias_leakyrelu', 'RoIAlignRotated',
+    'roi_align_rotated', 'pixel_group', 'contour_expand',
     'MultiScaleDeformableAttention', 'BorderAlign', 'border_align',
     'Correlation'
->>>>>>> a90b3978
 ]