# Copyright (c) OpenMMLab. All rights reserved.
from .active_rotated_filter import active_rotated_filter
from .assign_score_withk import assign_score_withk
from .ball_query import ball_query
from .bbox import bbox_overlaps
from .border_align import BorderAlign, border_align
from .box_iou_rotated import box_iou_rotated
from .carafe import CARAFE, CARAFENaive, CARAFEPack, carafe, carafe_naive
from .cc_attention import CrissCrossAttention
from .chamfer_distance import chamfer_distance
from .contour_expand import contour_expand
from .convex_iou import convex_giou, convex_iou
from .corner_pool import CornerPool
from .correlation import Correlation
from .deform_conv import DeformConv2d, DeformConv2dPack, deform_conv2d
from .deform_roi_pool import (DeformRoIPool, DeformRoIPoolPack,
                              ModulatedDeformRoIPoolPack, deform_roi_pool)
from .deprecated_wrappers import Conv2d_deprecated as Conv2d
from .deprecated_wrappers import ConvTranspose2d_deprecated as ConvTranspose2d
from .deprecated_wrappers import Linear_deprecated as Linear
from .deprecated_wrappers import MaxPool2d_deprecated as MaxPool2d
from .diff_iou_rotated import diff_iou_rotated_2d, diff_iou_rotated_3d
from .focal_loss import (SigmoidFocalLoss, SoftmaxFocalLoss,
                         sigmoid_focal_loss, softmax_focal_loss)
from .furthest_point_sample import (furthest_point_sample,
                                    furthest_point_sample_with_dist)
from .fused_bias_leakyrelu import FusedBiasLeakyReLU, fused_bias_leakyrelu
from .gather_points import gather_points
from .group_points import GroupAll, QueryAndGroup, grouping_operation
from .info import (get_compiler_version, get_compiling_cuda_version,
                   get_onnxruntime_op_path)
from .iou3d import (boxes_iou3d, boxes_iou_bev, nms3d, nms3d_normal, nms_bev,
                    nms_normal_bev)
from .knn import knn
from .masked_conv import MaskedConv2d, masked_conv2d
from .min_area_polygons import min_area_polygons
from .modulated_deform_conv import (ModulatedDeformConv2d,
                                    ModulatedDeformConv2dPack,
                                    modulated_deform_conv2d)
from .multi_scale_deform_attn import MultiScaleDeformableAttention
from .nms import batched_nms, nms, nms_match, nms_rotated, soft_nms
from .pixel_group import pixel_group
from .point_sample import (SimpleRoIAlign, point_sample,
                           rel_roi_point_to_rel_img_point)
from .points_in_boxes import (points_in_boxes_all, points_in_boxes_cpu,
                              points_in_boxes_part)
from .points_in_polygons import points_in_polygons
from .points_sampler import PointsSampler
from .psa_mask import PSAMask
from .riroi_align_rotated import RiRoIAlignRotated, riroi_align_rotated
from .roi_align import RoIAlign, roi_align
from .roi_align_rotated import RoIAlignRotated, roi_align_rotated
from .roi_pool import RoIPool, roi_pool
from .roiaware_pool3d import RoIAwarePool3d
from .roipoint_pool3d import RoIPointPool3d
from .rotated_feature_align import rotated_feature_align
from .saconv import SAConv2d
from .scatter_points import DynamicScatter, dynamic_scatter
from .sparse_conv import (SparseConv2d, SparseConv3d, SparseConvTranspose2d,
                          SparseConvTranspose3d, SparseInverseConv2d,
                          SparseInverseConv3d, SubMConv2d, SubMConv3d)
from .sparse_modules import SparseModule, SparseSequential
from .sparse_pool import SparseMaxPool2d, SparseMaxPool3d
from .sparse_structure import SparseConvTensor, scatter_nd
from .sync_bn import SyncBatchNorm
from .three_interpolate import three_interpolate
from .three_nn import three_nn
from .tin_shift import TINShift, tin_shift
from .upfirdn2d import upfirdn2d
from .voxelize import Voxelization, voxelization

__all__ = [
    'bbox_overlaps', 'CARAFE', 'CARAFENaive', 'CARAFEPack', 'carafe',
    'carafe_naive', 'CornerPool', 'DeformConv2d', 'DeformConv2dPack',
    'deform_conv2d', 'DeformRoIPool', 'DeformRoIPoolPack',
    'ModulatedDeformRoIPoolPack', 'deform_roi_pool', 'SigmoidFocalLoss',
    'SoftmaxFocalLoss', 'sigmoid_focal_loss', 'softmax_focal_loss',
    'get_compiler_version', 'get_compiling_cuda_version',
    'get_onnxruntime_op_path', 'MaskedConv2d', 'masked_conv2d',
    'ModulatedDeformConv2d', 'ModulatedDeformConv2dPack',
    'modulated_deform_conv2d', 'batched_nms', 'nms', 'soft_nms', 'nms_match',
    'RoIAlign', 'roi_align', 'RoIPool', 'roi_pool', 'SyncBatchNorm', 'Conv2d',
    'ConvTranspose2d', 'Linear', 'MaxPool2d', 'CrissCrossAttention', 'PSAMask',
    'point_sample', 'rel_roi_point_to_rel_img_point', 'SimpleRoIAlign',
    'SAConv2d', 'TINShift', 'tin_shift', 'assign_score_withk',
    'box_iou_rotated', 'RoIPointPool3d', 'nms_rotated', 'knn', 'ball_query',
    'upfirdn2d', 'FusedBiasLeakyReLU', 'fused_bias_leakyrelu',
    'rotated_feature_align', 'RiRoIAlignRotated', 'riroi_align_rotated',
    'RoIAlignRotated', 'roi_align_rotated', 'pixel_group', 'QueryAndGroup',
    'GroupAll', 'grouping_operation', 'contour_expand', 'three_nn',
    'three_interpolate', 'MultiScaleDeformableAttention', 'BorderAlign',
    'border_align', 'gather_points', 'furthest_point_sample',
    'furthest_point_sample_with_dist', 'PointsSampler', 'Correlation',
<<<<<<< HEAD
    'boxes_iou_bev', 'nms_bev', 'nms_normal_bev', 'Voxelization',
    'voxelization', 'dynamic_scatter', 'DynamicScatter', 'RoIAwarePool3d',
    'SparseConv2d', 'SparseConv3d', 'SparseConvTranspose2d',
    'SparseConvTranspose3d', 'SparseInverseConv2d', 'SparseInverseConv3d',
    'SubMConv2d', 'SubMConv3d', 'SparseModule', 'SparseSequential',
    'SparseMaxPool2d', 'SparseMaxPool3d', 'SparseConvTensor', 'scatter_nd',
    'points_in_boxes_part', 'points_in_boxes_cpu', 'points_in_boxes_all',
    'points_in_polygons', 'min_area_polygons', 'active_rotated_filter',
    'convex_iou', 'convex_giou', 'diff_iou_rotated_2d', 'diff_iou_rotated_3d',
    'chamfer_distance'
=======
    'boxes_iou3d', 'boxes_iou_bev', 'nms_bev', 'nms_normal_bev', 'nms3d',
    'nms3d_normal', 'Voxelization', 'voxelization', 'dynamic_scatter',
    'DynamicScatter', 'RoIAwarePool3d', 'SparseConv2d', 'SparseConv3d',
    'SparseConvTranspose2d', 'SparseConvTranspose3d', 'SparseInverseConv2d',
    'SparseInverseConv3d', 'SubMConv2d', 'SubMConv3d', 'SparseModule',
    'SparseSequential', 'SparseMaxPool2d', 'SparseMaxPool3d',
    'SparseConvTensor', 'scatter_nd', 'points_in_boxes_part',
    'points_in_boxes_cpu', 'points_in_boxes_all', 'points_in_polygons',
    'min_area_polygons', 'active_rotated_filter', 'convex_iou', 'convex_giou',
    'diff_iou_rotated_2d', 'diff_iou_rotated_3d'
>>>>>>> 05bdd162
]<|MERGE_RESOLUTION|>--- conflicted
+++ resolved
@@ -91,18 +91,6 @@
     'three_interpolate', 'MultiScaleDeformableAttention', 'BorderAlign',
     'border_align', 'gather_points', 'furthest_point_sample',
     'furthest_point_sample_with_dist', 'PointsSampler', 'Correlation',
-<<<<<<< HEAD
-    'boxes_iou_bev', 'nms_bev', 'nms_normal_bev', 'Voxelization',
-    'voxelization', 'dynamic_scatter', 'DynamicScatter', 'RoIAwarePool3d',
-    'SparseConv2d', 'SparseConv3d', 'SparseConvTranspose2d',
-    'SparseConvTranspose3d', 'SparseInverseConv2d', 'SparseInverseConv3d',
-    'SubMConv2d', 'SubMConv3d', 'SparseModule', 'SparseSequential',
-    'SparseMaxPool2d', 'SparseMaxPool3d', 'SparseConvTensor', 'scatter_nd',
-    'points_in_boxes_part', 'points_in_boxes_cpu', 'points_in_boxes_all',
-    'points_in_polygons', 'min_area_polygons', 'active_rotated_filter',
-    'convex_iou', 'convex_giou', 'diff_iou_rotated_2d', 'diff_iou_rotated_3d',
-    'chamfer_distance'
-=======
     'boxes_iou3d', 'boxes_iou_bev', 'nms_bev', 'nms_normal_bev', 'nms3d',
     'nms3d_normal', 'Voxelization', 'voxelization', 'dynamic_scatter',
     'DynamicScatter', 'RoIAwarePool3d', 'SparseConv2d', 'SparseConv3d',
@@ -112,6 +100,5 @@
     'SparseConvTensor', 'scatter_nd', 'points_in_boxes_part',
     'points_in_boxes_cpu', 'points_in_boxes_all', 'points_in_polygons',
     'min_area_polygons', 'active_rotated_filter', 'convex_iou', 'convex_giou',
-    'diff_iou_rotated_2d', 'diff_iou_rotated_3d'
->>>>>>> 05bdd162
+    'diff_iou_rotated_2d', 'diff_iou_rotated_3d', 'chamfer_distance'
 ]