# Copyright (c) OpenMMLab. All rights reserved.
<<<<<<< HEAD
=======
from .assign_score_withk import assign_score_withk
>>>>>>> 91b8478c
from .ball_query import ball_query
from .bbox import bbox_overlaps
from .border_align import BorderAlign, border_align
from .box_iou_rotated import box_iou_rotated
from .carafe import CARAFE, CARAFENaive, CARAFEPack, carafe, carafe_naive
from .cc_attention import CrissCrossAttention
from .contour_expand import contour_expand
from .corner_pool import CornerPool
from .correlation import Correlation
from .deform_conv import DeformConv2d, DeformConv2dPack, deform_conv2d
from .deform_roi_pool import (DeformRoIPool, DeformRoIPoolPack,
                              ModulatedDeformRoIPoolPack, deform_roi_pool)
from .deprecated_wrappers import Conv2d_deprecated as Conv2d
from .deprecated_wrappers import ConvTranspose2d_deprecated as ConvTranspose2d
from .deprecated_wrappers import Linear_deprecated as Linear
from .deprecated_wrappers import MaxPool2d_deprecated as MaxPool2d
from .focal_loss import (SigmoidFocalLoss, SoftmaxFocalLoss,
                         sigmoid_focal_loss, softmax_focal_loss)
from .furthest_point_sample import (furthest_point_sample,
                                    furthest_point_sample_with_dist)
from .fused_bias_leakyrelu import FusedBiasLeakyReLU, fused_bias_leakyrelu
<<<<<<< HEAD
from .group_points import GroupAll, QueryAndGroup, grouping_operation
=======
from .gather_points import gather_points
>>>>>>> 91b8478c
from .info import (get_compiler_version, get_compiling_cuda_version,
                   get_onnxruntime_op_path)
from .knn import knn
from .masked_conv import MaskedConv2d, masked_conv2d
from .modulated_deform_conv import (ModulatedDeformConv2d,
                                    ModulatedDeformConv2dPack,
                                    modulated_deform_conv2d)
from .multi_scale_deform_attn import MultiScaleDeformableAttention
from .nms import batched_nms, nms, nms_match, nms_rotated, soft_nms
from .pixel_group import pixel_group
from .point_sample import (SimpleRoIAlign, point_sample,
                           rel_roi_point_to_rel_img_point)
from .points_sampler import PointsSampler
from .psa_mask import PSAMask
from .roi_align import RoIAlign, roi_align
from .roi_align_rotated import RoIAlignRotated, roi_align_rotated
from .roi_pool import RoIPool, roi_pool
from .roipoint_pool3d import RoIPointPool3d
from .saconv import SAConv2d
from .sync_bn import SyncBatchNorm
from .three_interpolate import three_interpolate
from .three_nn import three_nn
from .tin_shift import TINShift, tin_shift
from .upfirdn2d import upfirdn2d

__all__ = [
    'bbox_overlaps', 'CARAFE', 'CARAFENaive', 'CARAFEPack', 'carafe',
    'carafe_naive', 'CornerPool', 'DeformConv2d', 'DeformConv2dPack',
    'deform_conv2d', 'DeformRoIPool', 'DeformRoIPoolPack',
    'ModulatedDeformRoIPoolPack', 'deform_roi_pool', 'SigmoidFocalLoss',
    'SoftmaxFocalLoss', 'sigmoid_focal_loss', 'softmax_focal_loss',
    'get_compiler_version', 'get_compiling_cuda_version',
    'get_onnxruntime_op_path', 'MaskedConv2d', 'masked_conv2d',
    'ModulatedDeformConv2d', 'ModulatedDeformConv2dPack',
    'modulated_deform_conv2d', 'batched_nms', 'nms', 'soft_nms', 'nms_match',
    'RoIAlign', 'roi_align', 'RoIPool', 'roi_pool', 'SyncBatchNorm', 'Conv2d',
    'ConvTranspose2d', 'Linear', 'MaxPool2d', 'CrissCrossAttention', 'PSAMask',
    'point_sample', 'rel_roi_point_to_rel_img_point', 'SimpleRoIAlign',
    'SAConv2d', 'TINShift', 'tin_shift', 'assign_score_withk',
    'box_iou_rotated', 'RoIPointPool3d', 'nms_rotated', 'knn', 'ball_query',
    'upfirdn2d', 'FusedBiasLeakyReLU', 'fused_bias_leakyrelu',
<<<<<<< HEAD
    'RoIAlignRotated', 'roi_align_rotated', 'pixel_group', 'QueryAndGroup',
    'GroupAll', 'grouping_operation', 'knn', 'ball_query', 'contour_expand',
    'MultiScaleDeformableAttention', 'BorderAlign', 'border_align'
=======
    'RoIAlignRotated', 'roi_align_rotated', 'pixel_group', 'contour_expand',
    'three_nn', 'three_interpolate', 'MultiScaleDeformableAttention',
    'BorderAlign', 'border_align', 'gather_points', 'furthest_point_sample',
    'furthest_point_sample_with_dist', 'PointsSampler', 'Correlation'
>>>>>>> 91b8478c
]<|MERGE_RESOLUTION|>--- conflicted
+++ resolved
@@ -1,8 +1,5 @@
 # Copyright (c) OpenMMLab. All rights reserved.
-<<<<<<< HEAD
-=======
 from .assign_score_withk import assign_score_withk
->>>>>>> 91b8478c
 from .ball_query import ball_query
 from .bbox import bbox_overlaps
 from .border_align import BorderAlign, border_align
@@ -24,11 +21,8 @@
 from .furthest_point_sample import (furthest_point_sample,
                                     furthest_point_sample_with_dist)
 from .fused_bias_leakyrelu import FusedBiasLeakyReLU, fused_bias_leakyrelu
-<<<<<<< HEAD
 from .group_points import GroupAll, QueryAndGroup, grouping_operation
-=======
 from .gather_points import gather_points
->>>>>>> 91b8478c
 from .info import (get_compiler_version, get_compiling_cuda_version,
                    get_onnxruntime_op_path)
 from .knn import knn
@@ -70,14 +64,9 @@
     'SAConv2d', 'TINShift', 'tin_shift', 'assign_score_withk',
     'box_iou_rotated', 'RoIPointPool3d', 'nms_rotated', 'knn', 'ball_query',
     'upfirdn2d', 'FusedBiasLeakyReLU', 'fused_bias_leakyrelu',
-<<<<<<< HEAD
     'RoIAlignRotated', 'roi_align_rotated', 'pixel_group', 'QueryAndGroup',
-    'GroupAll', 'grouping_operation', 'knn', 'ball_query', 'contour_expand',
-    'MultiScaleDeformableAttention', 'BorderAlign', 'border_align'
-=======
-    'RoIAlignRotated', 'roi_align_rotated', 'pixel_group', 'contour_expand',
-    'three_nn', 'three_interpolate', 'MultiScaleDeformableAttention',
-    'BorderAlign', 'border_align', 'gather_points', 'furthest_point_sample',
+    'GroupAll', 'grouping_operation', 'contour_expand', 'three_nn',
+    'three_interpolate', 'MultiScaleDeformableAttention', 'BorderAlign',
+    'border_align', 'gather_points', 'furthest_point_sample',
     'furthest_point_sample_with_dist', 'PointsSampler', 'Correlation'
->>>>>>> 91b8478c
 ]